package rollup

import (
	"errors"

	"github.com/ethereum-optimism/optimism/op-bindings/bindings"
	"github.com/ethereum-optimism/optimism/op-service/eth"
)

<<<<<<< HEAD
var (
	ErrNilProof                      = errors.New("output root proof is nil")
	ErrUnknownOutputRootProofVersion = errors.New("unknown output root proof version")
	ErrVersionNotMatched             = errors.New("output root version is not matched")
)

var V0 = [32]byte{0, 0, 0, 0, 0, 0, 0, 0, 0, 0, 0, 0, 0, 0, 0, 0, 0, 0, 0, 0, 0, 0, 0, 0, 0, 0, 0, 0, 0, 0, 0, 0}

func L2OutputRootVersion(cfg *Config, timestamp uint64) [32]byte {
	return V0
}
=======
var ErrNilProof = errors.New("output root proof is nil")
>>>>>>> c7385080

// ComputeL2OutputRoot computes the L2 output root by hashing an output root proof.
func ComputeL2OutputRoot(proofElements *bindings.TypesOutputRootProof) (eth.Bytes32, error) {
	if proofElements.Version == V0 {
		return computeL2OutputRootV0(proofElements)
	} else {
		return eth.Bytes32{}, ErrUnknownOutputRootProofVersion
	}
}

// computeL2OutputRootV0 computes the L2 output root by hashing an output root proof.
func computeL2OutputRootV0(proofElements *bindings.TypesOutputRootProof) (eth.Bytes32, error) {
	if proofElements == nil {
		return eth.Bytes32{}, ErrNilProof
<<<<<<< HEAD
	}
	if proofElements.Version != V0 {
		return eth.Bytes32{}, ErrVersionNotMatched
	}

	digest := crypto.Keccak256Hash(
		proofElements.Version[:],
		proofElements.StateRoot[:],
		proofElements.MessagePasserStorageRoot[:],
		proofElements.BlockHash[:],
		proofElements.NextBlockHash[:],
	)
	return eth.Bytes32(digest), nil
=======
	}

	if eth.Bytes32(proofElements.Version) != eth.OutputVersionV0 {
		return eth.Bytes32{}, errors.New("unsupported output root version")
	}
	l2Output := eth.OutputV0{
		StateRoot:                eth.Bytes32(proofElements.StateRoot),
		MessagePasserStorageRoot: proofElements.MessagePasserStorageRoot,
		BlockHash:                proofElements.LatestBlockhash,
	}
	return eth.OutputRoot(&l2Output), nil
}

func ComputeL2OutputRootV0(block eth.BlockInfo, storageRoot [32]byte) (eth.Bytes32, error) {
	stateRoot := block.Root()
	l2Output := eth.OutputV0{
		StateRoot:                eth.Bytes32(stateRoot),
		MessagePasserStorageRoot: storageRoot,
		BlockHash:                block.Hash(),
	}
	return eth.OutputRoot(&l2Output), nil
>>>>>>> c7385080
}<|MERGE_RESOLUTION|>--- conflicted
+++ resolved
@@ -5,9 +5,9 @@
 
 	"github.com/ethereum-optimism/optimism/op-bindings/bindings"
 	"github.com/ethereum-optimism/optimism/op-service/eth"
+	"github.com/ethereum/go-ethereum/crypto"
 )
 
-<<<<<<< HEAD
 var (
 	ErrNilProof                      = errors.New("output root proof is nil")
 	ErrUnknownOutputRootProofVersion = errors.New("unknown output root proof version")
@@ -19,9 +19,6 @@
 func L2OutputRootVersion(cfg *Config, timestamp uint64) [32]byte {
 	return V0
 }
-=======
-var ErrNilProof = errors.New("output root proof is nil")
->>>>>>> c7385080
 
 // ComputeL2OutputRoot computes the L2 output root by hashing an output root proof.
 func ComputeL2OutputRoot(proofElements *bindings.TypesOutputRootProof) (eth.Bytes32, error) {
@@ -36,7 +33,6 @@
 func computeL2OutputRootV0(proofElements *bindings.TypesOutputRootProof) (eth.Bytes32, error) {
 	if proofElements == nil {
 		return eth.Bytes32{}, ErrNilProof
-<<<<<<< HEAD
 	}
 	if proofElements.Version != V0 {
 		return eth.Bytes32{}, ErrVersionNotMatched
@@ -50,27 +46,4 @@
 		proofElements.NextBlockHash[:],
 	)
 	return eth.Bytes32(digest), nil
-=======
-	}
-
-	if eth.Bytes32(proofElements.Version) != eth.OutputVersionV0 {
-		return eth.Bytes32{}, errors.New("unsupported output root version")
-	}
-	l2Output := eth.OutputV0{
-		StateRoot:                eth.Bytes32(proofElements.StateRoot),
-		MessagePasserStorageRoot: proofElements.MessagePasserStorageRoot,
-		BlockHash:                proofElements.LatestBlockhash,
-	}
-	return eth.OutputRoot(&l2Output), nil
-}
-
-func ComputeL2OutputRootV0(block eth.BlockInfo, storageRoot [32]byte) (eth.Bytes32, error) {
-	stateRoot := block.Root()
-	l2Output := eth.OutputV0{
-		StateRoot:                eth.Bytes32(stateRoot),
-		MessagePasserStorageRoot: storageRoot,
-		BlockHash:                block.Hash(),
-	}
-	return eth.OutputRoot(&l2Output), nil
->>>>>>> c7385080
 }