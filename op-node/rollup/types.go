package rollup

import (
	"context"
	"errors"
	"fmt"
	"math/big"
	"time"

	"github.com/ethereum/go-ethereum/common"
	"github.com/ethereum/go-ethereum/core/types"
	"github.com/ethereum/go-ethereum/log"
	"github.com/ethereum/go-ethereum/params"

	"github.com/ethereum-optimism/optimism/op-service/eth"
)

var (
	ErrBlockTimeZero                 = errors.New("block time cannot be 0")
	ErrMissingChannelTimeout         = errors.New("channel timeout must be set, this should cover at least a L1 block time")
	ErrInvalidSeqWindowSize          = errors.New("sequencing window size must at least be 2")
	ErrMissingGenesisL1Hash          = errors.New("genesis L1 hash cannot be empty")
	ErrMissingGenesisL2Hash          = errors.New("genesis L2 hash cannot be empty")
	ErrGenesisHashesSame             = errors.New("achievement get! rollup inception: L1 and L2 genesis cannot be the same")
	ErrMissingGenesisL2Time          = errors.New("missing L2 genesis time")
	ErrMissingBatcherAddr            = errors.New("missing genesis system config batcher address")
	ErrMissingOverhead               = errors.New("missing genesis system config overhead")
	ErrMissingScalar                 = errors.New("missing genesis system config scalar")
	ErrMissingGasLimit               = errors.New("missing genesis system config gas limit")
	ErrMissingBatchInboxAddress      = errors.New("missing batch inbox address")
	ErrMissingDepositContractAddress = errors.New("missing deposit contract address")
	ErrMissingL1ChainID              = errors.New("L1 chain ID must not be nil")
	ErrMissingL2ChainID              = errors.New("L2 chain ID must not be nil")
	ErrChainIDsSame                  = errors.New("L1 and L2 chain IDs must be different")
	ErrL1ChainIDNotPositive          = errors.New("L1 chain ID must be non-zero and positive")
	ErrL2ChainIDNotPositive          = errors.New("L2 chain ID must be non-zero and positive")
)

type Genesis struct {
	// The L1 block that the rollup starts *after* (no derived transactions)
	L1 eth.BlockID `json:"l1"`
	// The L2 block the rollup starts from (no transactions, pre-configured state)
	L2 eth.BlockID `json:"l2"`
	// Timestamp of L2 block
	L2Time uint64 `json:"l2_time"`
	// Initial system configuration values.
	// The L2 genesis block may not include transactions, and thus cannot encode the config values,
	// unlike later L2 blocks.
	SystemConfig eth.SystemConfig `json:"system_config"`
}

type Config struct {
	// Genesis anchor point of the rollup
	Genesis Genesis `json:"genesis"`
	// Seconds per L2 block
	BlockTime uint64 `json:"block_time"`
	// Sequencer batches may not be more than MaxSequencerDrift seconds after
	// the L1 timestamp of the sequencing window end.
	//
	// Note: When L1 has many 1 second consecutive blocks, and L2 grows at fixed 2 seconds,
	// the L2 time may still grow beyond this difference.
	MaxSequencerDrift uint64 `json:"max_sequencer_drift"`
	// Number of epochs (L1 blocks) per sequencing window, including the epoch L1 origin block itself
	SeqWindowSize uint64 `json:"seq_window_size"`
	// Number of L1 blocks between when a channel can be opened and when it must be closed by.
	ChannelTimeout uint64 `json:"channel_timeout"`
	// Required to verify L1 signatures
	L1ChainID *big.Int `json:"l1_chain_id"`
	// Required to identify the L2 network and create p2p signatures unique for this chain.
	L2ChainID *big.Int `json:"l2_chain_id"`

<<<<<<< HEAD
=======
	// RegolithTime sets the activation time of the Regolith network-upgrade:
	// a pre-mainnet Bedrock change that addresses findings of the Sherlock contest related to deposit attributes.
	// "Regolith" is the loose deposited rock that sits on top of Bedrock.
	// Active if RegolithTime != nil && L2 block timestamp >= *RegolithTime, inactive otherwise.
	RegolithTime *uint64 `json:"regolith_time,omitempty"`

	// CanyonTime  sets the activation time of the next network upgrade.
	// Active if CanyonTime != nil && L2 block timestamp >= *CanyonTime, inactive otherwise.
	CanyonTime *uint64 `json:"canyon_time,omitempty"`

	SpanBatchTime *uint64 `json:"span_batch_time,omitempty"`

>>>>>>> c7385080
	// Note: below addresses are part of the block-derivation process,
	// and required to be the same network-wide to stay in consensus.

	// L1 address that batches are sent to.
	BatchInboxAddress common.Address `json:"batch_inbox_address"`
	// L1 Deposit Contract Address
	DepositContractAddress common.Address `json:"deposit_contract_address"`
	// L1 System Config Address
	L1SystemConfigAddress common.Address `json:"l1_system_config_address"`

	// L1 address that declares the protocol versions, optional (Beta feature)
	ProtocolVersionsAddress common.Address `json:"protocol_versions_address,omitempty"`
}

// ValidateL1Config checks L1 config variables for errors.
func (cfg *Config) ValidateL1Config(ctx context.Context, client L1Client) error {
	// Validate the L1 Client Chain ID
	if err := cfg.CheckL1ChainID(ctx, client); err != nil {
		return err
	}

	// Validate the Rollup L1 Genesis Blockhash
	if err := cfg.CheckL1GenesisBlockHash(ctx, client); err != nil {
		return err
	}

	return nil
}

// ValidateL2Config checks L2 config variables for errors.
func (cfg *Config) ValidateL2Config(ctx context.Context, client L2Client) error {
	// Validate the L2 Client Chain ID
	if err := cfg.CheckL2ChainID(ctx, client); err != nil {
		return err
	}

	// Validate the Rollup L2 Genesis Blockhash
	if err := cfg.CheckL2GenesisBlockHash(ctx, client); err != nil {
		return err
	}

	return nil
}

func (cfg *Config) TargetBlockNumber(timestamp uint64) (num uint64, err error) {
	// subtract genesis time from timestamp to get the time elapsed since genesis, and then divide that
	// difference by the block time to get the expected L2 block number at the current time. If the
	// unsafe head does not have this block number, then there is a gap in the queue.
	genesisTimestamp := cfg.Genesis.L2Time
	if timestamp < genesisTimestamp {
		return 0, fmt.Errorf("did not reach genesis time (%d) yet", genesisTimestamp)
	}
	timeDiff := timestamp - genesisTimestamp
	// Note: round down, we should not request blocks into the future.
	blocksSinceGenesis := timeDiff / cfg.BlockTime
	return cfg.Genesis.L2.Number + blocksSinceGenesis, nil
}

type L1Client interface {
	ChainID(context.Context) (*big.Int, error)
	L1BlockRefByNumber(context.Context, uint64) (eth.L1BlockRef, error)
}

// CheckL1ChainID checks that the configured L1 chain ID matches the client's chain ID.
func (cfg *Config) CheckL1ChainID(ctx context.Context, client L1Client) error {
	id, err := client.ChainID(ctx)
	if err != nil {
		return fmt.Errorf("failed to get L1 chain ID: %w", err)
	}
	if cfg.L1ChainID.Cmp(id) != 0 {
		return fmt.Errorf("incorrect L1 RPC chain id %d, expected %d", id, cfg.L1ChainID)
	}
	return nil
}

// CheckL1GenesisBlockHash checks that the configured L1 genesis block hash is valid for the given client.
func (cfg *Config) CheckL1GenesisBlockHash(ctx context.Context, client L1Client) error {
	l1GenesisBlockRef, err := client.L1BlockRefByNumber(ctx, cfg.Genesis.L1.Number)
	if err != nil {
		return fmt.Errorf("failed to get L1 genesis blockhash: %w", err)
	}
	if l1GenesisBlockRef.Hash != cfg.Genesis.L1.Hash {
		return fmt.Errorf("incorrect L1 genesis block hash %s, expected %s", l1GenesisBlockRef.Hash, cfg.Genesis.L1.Hash)
	}
	return nil
}

type L2Client interface {
	ChainID(context.Context) (*big.Int, error)
	L2BlockRefByNumber(context.Context, uint64) (eth.L2BlockRef, error)
}

// CheckL2ChainID checks that the configured L2 chain ID matches the client's chain ID.
func (cfg *Config) CheckL2ChainID(ctx context.Context, client L2Client) error {
	id, err := client.ChainID(ctx)
	if err != nil {
		return fmt.Errorf("failed to get L2 chain ID: %w", err)
	}
	if cfg.L2ChainID.Cmp(id) != 0 {
		return fmt.Errorf("incorrect L2 RPC chain id %d, expected %d", id, cfg.L2ChainID)
	}
	return nil
}

// CheckL2GenesisBlockHash checks that the configured L2 genesis block hash is valid for the given client.
func (cfg *Config) CheckL2GenesisBlockHash(ctx context.Context, client L2Client) error {
	l2GenesisBlockRef, err := client.L2BlockRefByNumber(ctx, cfg.Genesis.L2.Number)
	if err != nil {
		return fmt.Errorf("failed to get L2 genesis blockhash: %w", err)
	}
	if l2GenesisBlockRef.Hash != cfg.Genesis.L2.Hash {
		return fmt.Errorf("incorrect L2 genesis block hash %s, expected %s", l2GenesisBlockRef.Hash, cfg.Genesis.L2.Hash)
	}
	return nil
}

// Check verifies that the given configuration makes sense
func (cfg *Config) Check() error {
	if cfg.BlockTime == 0 {
		return ErrBlockTimeZero
	}
	if cfg.ChannelTimeout == 0 {
		return ErrMissingChannelTimeout
	}
	if cfg.SeqWindowSize < 2 {
		return ErrInvalidSeqWindowSize
	}
	if cfg.Genesis.L1.Hash == (common.Hash{}) {
		return ErrMissingGenesisL1Hash
	}
	if cfg.Genesis.L2.Hash == (common.Hash{}) {
		return ErrMissingGenesisL2Hash
	}
	if cfg.Genesis.L2.Hash == cfg.Genesis.L1.Hash {
		return ErrGenesisHashesSame
	}
	if cfg.Genesis.L2Time == 0 {
		return ErrMissingGenesisL2Time
	}
	if cfg.Genesis.SystemConfig.BatcherAddr == (common.Address{}) {
		return ErrMissingBatcherAddr
	}
	if cfg.Genesis.SystemConfig.Overhead == (eth.Bytes32{}) {
		return ErrMissingOverhead
	}
	if cfg.Genesis.SystemConfig.Scalar == (eth.Bytes32{}) {
		return ErrMissingScalar
	}
	if cfg.Genesis.SystemConfig.GasLimit == 0 {
		return ErrMissingGasLimit
	}
	if cfg.BatchInboxAddress == (common.Address{}) {
		return ErrMissingBatchInboxAddress
	}
	if cfg.DepositContractAddress == (common.Address{}) {
		return ErrMissingDepositContractAddress
	}
	if cfg.L1ChainID == nil {
		return ErrMissingL1ChainID
	}
	if cfg.L2ChainID == nil {
		return ErrMissingL2ChainID
	}
	if cfg.L1ChainID.Cmp(cfg.L2ChainID) == 0 {
		return ErrChainIDsSame
	}
	if cfg.L1ChainID.Sign() < 1 {
		return ErrL1ChainIDNotPositive
	}
	if cfg.L2ChainID.Sign() < 1 {
		return ErrL2ChainIDNotPositive
	}
	return nil
}

func (cfg *Config) L1Signer() types.Signer {
	return types.NewLondonSigner(cfg.L1ChainID)
}

func (cfg *Config) ComputeTimestamp(blockNum uint64) uint64 {
	return cfg.Genesis.L2Time + blockNum*cfg.BlockTime
}

// IsCanyon returns true if the Canyon hardfork is active at or past the given timestamp.
func (c *Config) IsCanyon(timestamp uint64) bool {
	return c.CanyonTime != nil && timestamp >= *c.CanyonTime
}

func (c *Config) IsSpanBatch(timestamp uint64) bool {
	return c.SpanBatchTime != nil && timestamp >= *c.SpanBatchTime
}

// Description outputs a banner describing the important parts of rollup configuration in a human-readable form.
// Optionally provide a mapping of L2 chain IDs to network names to label the L2 chain with if not unknown.
// The config should be config.Check()-ed before creating a description.
func (cfg *Config) Description(l2Chains map[string]string) string {
	// Find and report the network the user is running
	var banner string
	networkL2 := ""
	if l2Chains != nil {
		networkL2 = l2Chains[cfg.L2ChainID.String()]
	}
	if networkL2 == "" {
		networkL2 = "unknown L2"
	}
	networkL1 := params.NetworkNames[cfg.L1ChainID.String()]
	if networkL1 == "" {
		networkL1 = "unknown L1"
	}
	banner += fmt.Sprintf("L2 Chain ID: %v (%s)\n", cfg.L2ChainID, networkL2)
	banner += fmt.Sprintf("L1 Chain ID: %v (%s)\n", cfg.L1ChainID, networkL1)
	// Report the genesis configuration
<<<<<<< HEAD
	banner += "Kroma starting point:\n"
	banner += fmt.Sprintf("  L2 starting time: %d ~ %s\n", cfg.Genesis.L2Time, fmtTime(cfg.Genesis.L2Time))
	banner += fmt.Sprintf("  L2 block: %s %d\n", cfg.Genesis.L2.Hash, cfg.Genesis.L2.Number)
	banner += fmt.Sprintf("  L1 block: %s %d\n", cfg.Genesis.L1.Hash, cfg.Genesis.L1.Number)
=======
	banner += "Bedrock starting point:\n"
	banner += fmt.Sprintf("  L2 starting time: %d ~ %s\n", c.Genesis.L2Time, fmtTime(c.Genesis.L2Time))
	banner += fmt.Sprintf("  L2 block: %s %d\n", c.Genesis.L2.Hash, c.Genesis.L2.Number)
	banner += fmt.Sprintf("  L1 block: %s %d\n", c.Genesis.L1.Hash, c.Genesis.L1.Number)
	// Report the upgrade configuration
	banner += "Post-Bedrock Network Upgrades (timestamp based):\n"
	banner += fmt.Sprintf("  - Regolith: %s\n", fmtForkTimeOrUnset(c.RegolithTime))
	banner += fmt.Sprintf("  - Canyon: %s\n", fmtForkTimeOrUnset(c.CanyonTime))
	banner += fmt.Sprintf("  - SpanBatch: %s\n", fmtForkTimeOrUnset(c.SpanBatchTime))
	// Report the protocol version
	banner += fmt.Sprintf("Node supports up to OP-Stack Protocol Version: %s\n", OPStackSupport)
>>>>>>> c7385080
	return banner
}

// LogDescription outputs a banner describing the important parts of rollup configuration in a log format.
// Optionally provide a mapping of L2 chain IDs to network names to label the L2 chain with if not unknown.
// The config should be config.Check()-ed before creating a description.
func (cfg *Config) LogDescription(log log.Logger, l2Chains map[string]string) {
	// Find and report the network the user is running
	networkL2 := ""
	if l2Chains != nil {
		networkL2 = l2Chains[cfg.L2ChainID.String()]
	}
	if networkL2 == "" {
		networkL2 = "unknown L2"
	}
	networkL1 := params.NetworkNames[cfg.L1ChainID.String()]
	if networkL1 == "" {
		networkL1 = "unknown L1"
	}
<<<<<<< HEAD
	log.Info("Rollup Config", "l2_chain_id", cfg.L2ChainID, "l2_network", networkL2, "l1_chain_id", cfg.L1ChainID,
		"l1_network", networkL1, "l2_start_time", cfg.Genesis.L2Time, "l2_block_hash", cfg.Genesis.L2.Hash.String(),
		"l2_block_number", cfg.Genesis.L2.Number, "l1_block_hash", cfg.Genesis.L1.Hash.String(),
		"l1_block_number", cfg.Genesis.L1.Number)
=======
	log.Info("Rollup Config", "l2_chain_id", c.L2ChainID, "l2_network", networkL2, "l1_chain_id", c.L1ChainID,
		"l1_network", networkL1, "l2_start_time", c.Genesis.L2Time, "l2_block_hash", c.Genesis.L2.Hash.String(),
		"l2_block_number", c.Genesis.L2.Number, "l1_block_hash", c.Genesis.L1.Hash.String(),
		"l1_block_number", c.Genesis.L1.Number, "regolith_time", fmtForkTimeOrUnset(c.RegolithTime),
		"canyon_time", fmtForkTimeOrUnset(c.CanyonTime),
		"span_batch_time", fmtForkTimeOrUnset(c.SpanBatchTime),
	)
>>>>>>> c7385080
}

func fmtForkTimeOrUnset(v *uint64) string {
	if v == nil {
		return "(not configured)"
	}
	if *v == 0 { // don't output the unix epoch time if it's really just activated at genesis.
		return "@ genesis"
	}
	return fmt.Sprintf("@ %-10v ~ %s", *v, fmtTime(*v))
}

func fmtTime(v uint64) string {
	return time.Unix(int64(v), 0).Format(time.UnixDate)
}

type Epoch uint64<|MERGE_RESOLUTION|>--- conflicted
+++ resolved
@@ -69,21 +69,20 @@
 	// Required to identify the L2 network and create p2p signatures unique for this chain.
 	L2ChainID *big.Int `json:"l2_chain_id"`
 
-<<<<<<< HEAD
-=======
+	// NOTE: deleted by kroma - start
 	// RegolithTime sets the activation time of the Regolith network-upgrade:
 	// a pre-mainnet Bedrock change that addresses findings of the Sherlock contest related to deposit attributes.
 	// "Regolith" is the loose deposited rock that sits on top of Bedrock.
 	// Active if RegolithTime != nil && L2 block timestamp >= *RegolithTime, inactive otherwise.
-	RegolithTime *uint64 `json:"regolith_time,omitempty"`
-
+	//RegolithTime *uint64 `json:"regolith_time,omitempty"`
+	//
 	// CanyonTime  sets the activation time of the next network upgrade.
 	// Active if CanyonTime != nil && L2 block timestamp >= *CanyonTime, inactive otherwise.
-	CanyonTime *uint64 `json:"canyon_time,omitempty"`
-
-	SpanBatchTime *uint64 `json:"span_batch_time,omitempty"`
-
->>>>>>> c7385080
+	//CanyonTime *uint64 `json:"canyon_time,omitempty"`
+	//
+	//SpanBatchTime *uint64 `json:"span_batch_time,omitempty"`
+	// NOTE: deleted by kroma - end
+
 	// Note: below addresses are part of the block-derivation process,
 	// and required to be the same network-wide to stay in consensus.
 
@@ -94,8 +93,9 @@
 	// L1 System Config Address
 	L1SystemConfigAddress common.Address `json:"l1_system_config_address"`
 
+	// NOTE: deleted by kroma
 	// L1 address that declares the protocol versions, optional (Beta feature)
-	ProtocolVersionsAddress common.Address `json:"protocol_versions_address,omitempty"`
+	// ProtocolVersionsAddress common.Address `json:"protocol_versions_address,omitempty"`
 }
 
 // ValidateL1Config checks L1 config variables for errors.
@@ -119,7 +119,6 @@
 	if err := cfg.CheckL2ChainID(ctx, client); err != nil {
 		return err
 	}
-
 	// Validate the Rollup L2 Genesis Blockhash
 	if err := cfg.CheckL2GenesisBlockHash(ctx, client); err != nil {
 		return err
@@ -136,9 +135,9 @@
 	if timestamp < genesisTimestamp {
 		return 0, fmt.Errorf("did not reach genesis time (%d) yet", genesisTimestamp)
 	}
-	timeDiff := timestamp - genesisTimestamp
+	wallClockGenesisDiff := timestamp - genesisTimestamp
 	// Note: round down, we should not request blocks into the future.
-	blocksSinceGenesis := timeDiff / cfg.BlockTime
+	blocksSinceGenesis := wallClockGenesisDiff / cfg.BlockTime
 	return cfg.Genesis.L2.Number + blocksSinceGenesis, nil
 }
 
@@ -259,94 +258,61 @@
 	return nil
 }
 
-func (cfg *Config) L1Signer() types.Signer {
-	return types.NewLondonSigner(cfg.L1ChainID)
-}
-
-func (cfg *Config) ComputeTimestamp(blockNum uint64) uint64 {
-	return cfg.Genesis.L2Time + blockNum*cfg.BlockTime
-}
-
-// IsCanyon returns true if the Canyon hardfork is active at or past the given timestamp.
-func (c *Config) IsCanyon(timestamp uint64) bool {
-	return c.CanyonTime != nil && timestamp >= *c.CanyonTime
-}
-
-func (c *Config) IsSpanBatch(timestamp uint64) bool {
-	return c.SpanBatchTime != nil && timestamp >= *c.SpanBatchTime
+func (c *Config) L1Signer() types.Signer {
+	return types.NewLondonSigner(c.L1ChainID)
+}
+
+func (c *Config) ComputeTimestamp(blockNum uint64) uint64 {
+	return c.Genesis.L2Time + blockNum*c.BlockTime
 }
 
 // Description outputs a banner describing the important parts of rollup configuration in a human-readable form.
 // Optionally provide a mapping of L2 chain IDs to network names to label the L2 chain with if not unknown.
 // The config should be config.Check()-ed before creating a description.
-func (cfg *Config) Description(l2Chains map[string]string) string {
+func (c *Config) Description(l2Chains map[string]string) string {
 	// Find and report the network the user is running
 	var banner string
 	networkL2 := ""
 	if l2Chains != nil {
-		networkL2 = l2Chains[cfg.L2ChainID.String()]
+		networkL2 = l2Chains[c.L2ChainID.String()]
 	}
 	if networkL2 == "" {
 		networkL2 = "unknown L2"
 	}
-	networkL1 := params.NetworkNames[cfg.L1ChainID.String()]
+	networkL1 := params.NetworkNames[c.L1ChainID.String()]
 	if networkL1 == "" {
 		networkL1 = "unknown L1"
 	}
-	banner += fmt.Sprintf("L2 Chain ID: %v (%s)\n", cfg.L2ChainID, networkL2)
-	banner += fmt.Sprintf("L1 Chain ID: %v (%s)\n", cfg.L1ChainID, networkL1)
+	banner += fmt.Sprintf("L2 Chain ID: %v (%s)\n", c.L2ChainID, networkL2)
+	banner += fmt.Sprintf("L1 Chain ID: %v (%s)\n", c.L1ChainID, networkL1)
 	// Report the genesis configuration
-<<<<<<< HEAD
 	banner += "Kroma starting point:\n"
-	banner += fmt.Sprintf("  L2 starting time: %d ~ %s\n", cfg.Genesis.L2Time, fmtTime(cfg.Genesis.L2Time))
-	banner += fmt.Sprintf("  L2 block: %s %d\n", cfg.Genesis.L2.Hash, cfg.Genesis.L2.Number)
-	banner += fmt.Sprintf("  L1 block: %s %d\n", cfg.Genesis.L1.Hash, cfg.Genesis.L1.Number)
-=======
-	banner += "Bedrock starting point:\n"
 	banner += fmt.Sprintf("  L2 starting time: %d ~ %s\n", c.Genesis.L2Time, fmtTime(c.Genesis.L2Time))
 	banner += fmt.Sprintf("  L2 block: %s %d\n", c.Genesis.L2.Hash, c.Genesis.L2.Number)
 	banner += fmt.Sprintf("  L1 block: %s %d\n", c.Genesis.L1.Hash, c.Genesis.L1.Number)
-	// Report the upgrade configuration
-	banner += "Post-Bedrock Network Upgrades (timestamp based):\n"
-	banner += fmt.Sprintf("  - Regolith: %s\n", fmtForkTimeOrUnset(c.RegolithTime))
-	banner += fmt.Sprintf("  - Canyon: %s\n", fmtForkTimeOrUnset(c.CanyonTime))
-	banner += fmt.Sprintf("  - SpanBatch: %s\n", fmtForkTimeOrUnset(c.SpanBatchTime))
-	// Report the protocol version
-	banner += fmt.Sprintf("Node supports up to OP-Stack Protocol Version: %s\n", OPStackSupport)
->>>>>>> c7385080
 	return banner
 }
 
 // LogDescription outputs a banner describing the important parts of rollup configuration in a log format.
 // Optionally provide a mapping of L2 chain IDs to network names to label the L2 chain with if not unknown.
 // The config should be config.Check()-ed before creating a description.
-func (cfg *Config) LogDescription(log log.Logger, l2Chains map[string]string) {
+func (c *Config) LogDescription(log log.Logger, l2Chains map[string]string) {
 	// Find and report the network the user is running
 	networkL2 := ""
 	if l2Chains != nil {
-		networkL2 = l2Chains[cfg.L2ChainID.String()]
+		networkL2 = l2Chains[c.L2ChainID.String()]
 	}
 	if networkL2 == "" {
 		networkL2 = "unknown L2"
 	}
-	networkL1 := params.NetworkNames[cfg.L1ChainID.String()]
+	networkL1 := params.NetworkNames[c.L1ChainID.String()]
 	if networkL1 == "" {
 		networkL1 = "unknown L1"
 	}
-<<<<<<< HEAD
-	log.Info("Rollup Config", "l2_chain_id", cfg.L2ChainID, "l2_network", networkL2, "l1_chain_id", cfg.L1ChainID,
-		"l1_network", networkL1, "l2_start_time", cfg.Genesis.L2Time, "l2_block_hash", cfg.Genesis.L2.Hash.String(),
-		"l2_block_number", cfg.Genesis.L2.Number, "l1_block_hash", cfg.Genesis.L1.Hash.String(),
-		"l1_block_number", cfg.Genesis.L1.Number)
-=======
 	log.Info("Rollup Config", "l2_chain_id", c.L2ChainID, "l2_network", networkL2, "l1_chain_id", c.L1ChainID,
 		"l1_network", networkL1, "l2_start_time", c.Genesis.L2Time, "l2_block_hash", c.Genesis.L2.Hash.String(),
 		"l2_block_number", c.Genesis.L2.Number, "l1_block_hash", c.Genesis.L1.Hash.String(),
-		"l1_block_number", c.Genesis.L1.Number, "regolith_time", fmtForkTimeOrUnset(c.RegolithTime),
-		"canyon_time", fmtForkTimeOrUnset(c.CanyonTime),
-		"span_batch_time", fmtForkTimeOrUnset(c.SpanBatchTime),
-	)
->>>>>>> c7385080
+		"l1_block_number", c.Genesis.L1.Number)
 }
 
 func fmtForkTimeOrUnset(v *uint64) string {
