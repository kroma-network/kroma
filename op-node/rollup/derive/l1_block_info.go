--- conflicted
+++ resolved
@@ -61,6 +61,7 @@
 //| 20      | BatcherAddr              |
 //| 32      | L1FeeOverhead            |
 //| 32      | L1FeeScalar              |
+//| 32      | ValidatorRewardScalar    |
 //+---------+--------------------------+
 
 func (info *L1BlockInfo) MarshalBinary() ([]byte, error) {
@@ -77,22 +78,6 @@
 	if info.BaseFee.BitLen() > 256 {
 		return nil, fmt.Errorf("base fee exceeds 256 bits: %d", info.BaseFee)
 	}
-<<<<<<< HEAD
-	info.BaseFee.FillBytes(data[offset : offset+32])
-	offset += 32
-	copy(data[offset:offset+32], info.BlockHash.Bytes())
-	offset += 32
-	binary.BigEndian.PutUint64(data[offset+24:offset+32], info.SequenceNumber)
-	offset += 32
-	copy(data[offset+12:offset+32], info.BatcherAddr[:])
-	offset += 32
-	copy(data[offset:offset+32], info.L1FeeOverhead[:])
-	offset += 32
-	copy(data[offset:offset+32], info.L1FeeScalar[:])
-	offset += 32
-	copy(data[offset:offset+32], info.ValidatorRewardScalar[:])
-	return data, nil
-=======
 	var baseFeeBuf [32]byte
 	info.BaseFee.FillBytes(baseFeeBuf[:])
 	writer.Write(baseFeeBuf[:])
@@ -106,8 +91,8 @@
 	writer.Write(info.BatcherAddr.Bytes())
 	writer.Write(info.L1FeeOverhead[:])
 	writer.Write(info.L1FeeScalar[:])
+	writer.Write(info.ValidatorRewardScalar[:])
 	return writer.Bytes(), nil
->>>>>>> e6f1f61c
 }
 
 func (info *L1BlockInfo) UnmarshalBinary(data []byte) error {
@@ -162,53 +147,21 @@
 	if _, err := io.ReadFull(reader, info.L1FeeScalar[:]); err != nil {
 		return fmt.Errorf("expected L1FeeScalar length to be 32 bytes, but got %x", info.L1FeeScalar)
 	}
+	if _, err := io.ReadFull(reader, info.ValidatorRewardScalar[:]); err != nil {
+		return fmt.Errorf("expected ValidatorRewardScalar length to be 32 bytes, but got %x", info.L1FeeScalar)
+	}
 
 	return nil
 }
 
 func writeSolidityABIUint64(w io.Writer, num uint64) error {
 	var padding [24]byte
-<<<<<<< HEAD
-	offset := 4
-
-	if !bytes.Equal(data[0:offset], L1InfoFuncBytes4) {
-		return fmt.Errorf("data does not match L1 info function signature: 0x%x", data[offset:4])
-	}
-
-	info.Number = binary.BigEndian.Uint64(data[offset+24 : offset+32])
-	if !bytes.Equal(data[offset:offset+24], padding[:]) {
-		return fmt.Errorf("l1 info number exceeds uint64 bounds: %x", data[offset:offset+32])
-	}
-	offset += 32
-	info.Time = binary.BigEndian.Uint64(data[offset+24 : offset+32])
-	if !bytes.Equal(data[offset:offset+24], padding[:]) {
-		return fmt.Errorf("l1 info time exceeds uint64 bounds: %x", data[offset:offset+32])
-	}
-	offset += 32
-	info.BaseFee = new(big.Int).SetBytes(data[offset : offset+32])
-	offset += 32
-	info.BlockHash.SetBytes(data[offset : offset+32])
-	offset += 32
-	info.SequenceNumber = binary.BigEndian.Uint64(data[offset+24 : offset+32])
-	if !bytes.Equal(data[offset:offset+24], padding[:]) {
-		return fmt.Errorf("l1 info sequence number exceeds uint64 bounds: %x", data[offset:offset+32])
-	}
-	offset += 32
-	info.BatcherAddr.SetBytes(data[offset+12 : offset+32])
-	offset += 32
-	copy(info.L1FeeOverhead[:], data[offset:offset+32])
-	offset += 32
-	copy(info.L1FeeScalar[:], data[offset:offset+32])
-	offset += 32
-	copy(info.ValidatorRewardScalar[:], data[offset:offset+32])
-=======
 	if _, err := w.Write(padding[:]); err != nil {
 		return err
 	}
 	if err := binary.Write(w, binary.BigEndian, num); err != nil {
 		return err
 	}
->>>>>>> e6f1f61c
 	return nil
 }
 
@@ -265,7 +218,7 @@
 		Mint:       nil,
 		Value:      big.NewInt(0),
 		Gas:        SystemTxGas,
-		// NOTE: kroma del
+		// NOTE: kroma deleted
 		// IsSystemTransaction: true,
 		Data: data,
 	}, nil
