--- conflicted
+++ resolved
@@ -6,20 +6,20 @@
 	"fmt"
 	"math/big"
 
+	"github.com/ethereum-optimism/optimism/op-bindings/predeploys"
+	"github.com/ethereum-optimism/optimism/op-node/eth"
+	"github.com/ethereum-optimism/optimism/op-service/solabi"
 	"github.com/ethereum/go-ethereum/common"
 	"github.com/ethereum/go-ethereum/core/types"
 	"github.com/ethereum/go-ethereum/crypto"
-
-	"github.com/ethereum-optimism/optimism/op-bindings/predeploys"
-	"github.com/ethereum-optimism/optimism/op-node/eth"
-	"github.com/ethereum-optimism/optimism/op-service/solabi"
 )
 
 const (
 	L1InfoFuncSignature = "setL1BlockValues(uint64,uint64,uint256,bytes32,uint64,bytes32,uint256,uint256,uint256)"
 	L1InfoArguments     = 9
 	L1InfoLen           = 4 + 32*L1InfoArguments
-	SystemTxGas         = 1_000_000
+	// NOTE: kroma added (OP 150_000_000)
+	SystemTxGas = 1_000_000
 )
 
 var (
@@ -45,26 +45,6 @@
 	ValidatorRewardScalar eth.Bytes32
 }
 
-<<<<<<< HEAD
-//+---------+--------------------------+
-//| Bytes   | Field                    |
-//+---------+--------------------------+
-//| 4       | Function signature       |
-//| 24      | Padding for Number       |
-//| 8       | Number                   |
-//| 24      | Padding for Time         |
-//| 8       | Time                     |
-//| 32      | BaseFee                  |
-//| 32      | BlockHash                |
-//| 24      | Padding for SequenceNumber|
-//| 8       | SequenceNumber           |
-//| 12      | Padding for BatcherAddr  |
-//| 20      | BatcherAddr              |
-//| 32      | L1FeeOverhead            |
-//| 32      | L1FeeScalar              |
-//| 32      | ValidatorRewardScalar    |
-//+---------+--------------------------+
-=======
 // Binary Format
 // +---------+--------------------------+
 // | Bytes   | Field                    |
@@ -79,7 +59,6 @@
 // | 32      | L1FeeOverhead            |
 // | 32      | L1FeeScalar              |
 // +---------+--------------------------+
->>>>>>> 090644ae
 
 func (info *L1BlockInfo) MarshalBinary() ([]byte, error) {
 	w := bytes.NewBuffer(make([]byte, 0, L1InfoLen))
@@ -95,16 +74,6 @@
 	if err := solabi.WriteUint256(w, info.BaseFee); err != nil {
 		return nil, err
 	}
-<<<<<<< HEAD
-
-	var addrPadding [12]byte
-	writer.Write(addrPadding[:])
-	writer.Write(info.BatcherAddr.Bytes())
-	writer.Write(info.L1FeeOverhead[:])
-	writer.Write(info.L1FeeScalar[:])
-	writer.Write(info.ValidatorRewardScalar[:])
-	return writer.Bytes(), nil
-=======
 	if err := solabi.WriteHash(w, info.BlockHash); err != nil {
 		return nil, err
 	}
@@ -120,8 +89,10 @@
 	if err := solabi.WriteEthBytes32(w, info.L1FeeScalar); err != nil {
 		return nil, err
 	}
+	if err := solabi.WriteEthBytes32(w, info.ValidatorRewardScalar); err != nil {
+		return nil, err
+	}
 	return w.Bytes(), nil
->>>>>>> 090644ae
 }
 
 func (info *L1BlockInfo) UnmarshalBinary(data []byte) error {
@@ -152,23 +123,13 @@
 	if info.BatcherAddr, err = solabi.ReadAddress(reader); err != nil {
 		return err
 	}
-<<<<<<< HEAD
-	if _, err := io.ReadFull(reader, info.ValidatorRewardScalar[:]); err != nil {
-		return fmt.Errorf("expected ValidatorRewardScalar length to be 32 bytes, but got %x", info.L1FeeScalar)
-	}
-
-	return nil
-}
-
-func writeSolidityABIUint64(w io.Writer, num uint64) error {
-	var padding [24]byte
-	if _, err := w.Write(padding[:]); err != nil {
-=======
 	if info.L1FeeOverhead, err = solabi.ReadEthBytes32(reader); err != nil {
->>>>>>> 090644ae
 		return err
 	}
 	if info.L1FeeScalar, err = solabi.ReadEthBytes32(reader); err != nil {
+		return err
+	}
+	if info.ValidatorRewardScalar, err = solabi.ReadEthBytes32(reader); err != nil {
 		return err
 	}
 	if !solabi.EmptyReader(reader) {
