package derive

import (
	"bytes"
	"math/big"
	"testing"

	"github.com/google/go-cmp/cmp"
	"github.com/stretchr/testify/require"

	"github.com/ethereum/go-ethereum/accounts/abi"
	"github.com/ethereum/go-ethereum/accounts/abi/bind"
	"github.com/ethereum/go-ethereum/common"
	"github.com/ethereum/go-ethereum/core/rawdb"
	"github.com/ethereum/go-ethereum/core/state"
	"github.com/ethereum/go-ethereum/core/types"
	"github.com/ethereum/go-ethereum/core/vm/runtime"
	"github.com/ethereum/go-ethereum/crypto"

	"github.com/ethereum-optimism/optimism/op-bindings/bindings"
	"github.com/ethereum-optimism/optimism/op-service/eth"
	"github.com/ethereum-optimism/optimism/op-service/testutils"
)

var (
	pk, _                  = crypto.GenerateKey()
	addr                   = common.Address{0x42, 0xff}
	opts, _                = bind.NewKeyedTransactorWithChainID(pk, common.Big1)
	from                   = crypto.PubkeyToAddress(pk.PublicKey)
	portalContract, _      = bindings.NewKromaPortal(addr, nil)
	l1BlockInfoContract, _ = bindings.NewL1Block(addr, nil)
)

func cap_byte_slice(b []byte, c int) []byte {
	if len(b) <= c {
		return b
	} else {
		return b[:c]
	}
}

func BytesToBigInt(b []byte) *big.Int {
	return new(big.Int).SetBytes(cap_byte_slice(b, 32))
}

// FuzzL1InfoRoundTrip checks that our encoder round trips properly
func FuzzL1InfoRoundTrip(f *testing.F) {
	f.Fuzz(func(t *testing.T, number, time uint64, baseFee, hash []byte, seqNumber uint64) {
		in := L1BlockInfo{
			Number:         number,
			Time:           time,
			BaseFee:        BytesToBigInt(baseFee),
			BlockHash:      common.BytesToHash(hash),
			SequenceNumber: seqNumber,
		}
		enc, err := in.MarshalBinary()
		if err != nil {
			t.Fatalf("Failed to marshal binary: %v", err)
		}
		var out L1BlockInfo
		err = out.UnmarshalBinary(enc)
		if err != nil {
			t.Fatalf("Failed to unmarshal binary: %v", err)
		}
		if !cmp.Equal(in, out, cmp.Comparer(testutils.BigEqual)) {
			t.Fatalf("The data did not round trip correctly. in: %v. out: %v", in, out)
		}
	})
}

// FuzzL1InfoAgainstContract checks the custom marshalling functions against the contract
// bindings to ensure that our functions are up to date and match the bindings.
func FuzzL1InfoAgainstContract(f *testing.F) {
	f.Fuzz(func(t *testing.T, number, time uint64, baseFee, hash []byte, seqNumber uint64, batcherHash []byte, l1FeeOverhead []byte, l1FeeScalar []byte, validatorRewardScalar []byte) {
		expected := L1BlockInfo{
			Number:                number,
			Time:                  time,
			BaseFee:               BytesToBigInt(baseFee),
			BlockHash:             common.BytesToHash(hash),
			SequenceNumber:        seqNumber,
			BatcherAddr:           common.BytesToAddress(batcherHash),
			L1FeeOverhead:         eth.Bytes32(common.BytesToHash(l1FeeOverhead)),
			L1FeeScalar:           eth.Bytes32(common.BytesToHash(l1FeeScalar)),
			ValidatorRewardScalar: eth.Bytes32(common.BytesToHash(validatorRewardScalar)),
		}

		// Setup opts
		opts.GasPrice = big.NewInt(100)
		opts.GasLimit = 100_000
		opts.NoSend = true
		opts.Nonce = common.Big0
		// Create the SetL1BlockValues transaction
		tx, err := l1BlockInfoContract.SetL1BlockValues(
			opts,
			number,
			time,
			BytesToBigInt(baseFee),
			common.BytesToHash(hash),
			seqNumber,
			common.BytesToAddress(batcherHash).Hash(),
			common.BytesToHash(l1FeeOverhead).Big(),
			common.BytesToHash(l1FeeScalar).Big(),
			common.BytesToHash(validatorRewardScalar).Big(),
		)
		if err != nil {
			t.Fatalf("Failed to create the transaction: %v", err)
		}

		// Check that our encoder produces the same value and that we
		// can decode the contract values exactly
		enc, err := expected.MarshalBinary()
		if err != nil {
			t.Fatalf("Failed to marshal binary: %v", err)
		}
		if !bytes.Equal(enc, tx.Data()) {
			t.Logf("encoded  %x", enc)
			t.Logf("expected %x", tx.Data())
			t.Fatalf("Custom marshal does not match contract bindings")
		}

		var actual L1BlockInfo
		err = actual.UnmarshalBinary(tx.Data())
		if err != nil {
			t.Fatalf("Failed to unmarshal binary: %v", err)
		}

		if !cmp.Equal(expected, actual, cmp.Comparer(testutils.BigEqual)) {
			t.Fatalf("The data did not round trip correctly. expected: %v. actual: %v", expected, actual)
		}
	})
}

// Standard ABI types copied from golang ABI tests
var (
	Uint256Type, _ = abi.NewType("uint256", "", nil)
	Uint64Type, _  = abi.NewType("uint64", "", nil)
	BytesType, _   = abi.NewType("bytes", "", nil)
	BoolType, _    = abi.NewType("bool", "", nil)
	AddressType, _ = abi.NewType("address", "", nil)
)

// EncodeDepositOpaqueDataV0 performs ABI encoding to create the opaque data field of the deposit event.
func EncodeDepositOpaqueDataV0(t *testing.T, mint *big.Int, value *big.Int, gasLimit uint64, isCreation bool, data []byte) []byte {
	t.Helper()
	// in KromaPortal.sol:
	// bytes memory opaqueData = abi.encodePacked(msg.value, _value, _gasLimit, _isCreation, _data);
	// Geth does not support abi.encodePacked, so we emulate it here by slicing of the padding from the individual elements
	// See https://github.com/ethereum/go-ethereum/issues/22257
	// And https://docs.soliditylang.org/en/v0.8.13/abi-spec.html#non-standard-packed-mode

	var out []byte

	v, err := abi.Arguments{{Name: "msg.value", Type: Uint256Type}}.Pack(mint)
	require.NoError(t, err)
	out = append(out, v...)

	v, err = abi.Arguments{{Name: "_value", Type: Uint256Type}}.Pack(value)
	require.NoError(t, err)
	out = append(out, v...)

	v, err = abi.Arguments{{Name: "_gasLimit", Type: Uint64Type}}.Pack(gasLimit)
	require.NoError(t, err)
	out = append(out, v[32-8:]...) // 8 bytes only with abi.encodePacked

	v, err = abi.Arguments{{Name: "_isCreation", Type: BoolType}}.Pack(isCreation)
	require.NoError(t, err)
	out = append(out, v[32-1:]...) // 1 byte only with abi.encodePacked

	// no slice header, just the raw data with abi.encodePacked
	out = append(out, data...)

	return out
}

// FuzzUnmarshallLogEvent runs a deposit event through the EVM and checks that output of the abigen parsing matches
// what was inputted and what we parsed during the UnmarshalDepositLogEvent function (which turns it into a deposit tx)
// The purpose is to check that we can never create a transaction that emits a log that we cannot parse as well
// as ensuring that our custom marshalling matches abigen.
func FuzzUnmarshallLogEvent(f *testing.F) {
	b := func(i int64) []byte {
		return big.NewInt(i).Bytes()
	}
	type setup struct {
		to         common.Address
		mint       int64
		value      int64
		gasLimit   uint64
		data       string
		isCreation bool
	}
	cases := []setup{
		{
			mint:     100,
			value:    50,
			gasLimit: 100000,
		},
	}
	for _, c := range cases {
		f.Add(c.to.Bytes(), b(c.mint), b(c.value), []byte(c.data), c.gasLimit, c.isCreation)
	}

	f.Fuzz(func(t *testing.T, _to, _mint, _value, data []byte, l2GasLimit uint64, isCreation bool) {
		to := common.BytesToAddress(_to)
		mint := BytesToBigInt(_mint)
		value := BytesToBigInt(_value)

		// Setup opts
		opts.Value = mint
		opts.GasPrice = common.Big2
		opts.GasLimit = 500_000
		opts.NoSend = true
		opts.Nonce = common.Big0
		// Create the deposit transaction
		tx, err := portalContract.DepositTransaction(opts, to, value, l2GasLimit, isCreation, data)
		if err != nil {
			t.Fatal(err)
		}

		state, err := state.New(common.Hash{}, state.NewDatabase(rawdb.NewMemoryDatabase()), nil)
		if err != nil {
			t.Fatal(err)
		}
		state.SetBalance(from, BytesToBigInt([]byte{0xff, 0xff, 0xff, 0xff, 0xff, 0xff, 0xff, 0xff, 0xff, 0xff, 0xff, 0xff}))
<<<<<<< HEAD
		state.SetCode(addr, common.FromHex(bindings.KromaPortalDeployedBin))
		_, err = state.Commit(false)
=======
		state.SetCode(addr, common.FromHex(bindings.OptimismPortalDeployedBin))
		_, err = state.Commit(0, false)
>>>>>>> c7385080
		if err != nil {
			t.Fatal(err)
		}

		cfg := runtime.Config{
			Origin:   from,
			Value:    tx.Value(),
			State:    state,
			GasLimit: opts.GasLimit,
		}

		_, _, err = runtime.Call(addr, tx.Data(), &cfg)
		logs := state.Logs()
		if err == nil && len(logs) != 1 {
			t.Fatal("No logs or error after execution")
		} else if err != nil {
			return
		}

		// Test that our custom parsing matches the ABI parsing
		depositEvent, err := portalContract.ParseTransactionDeposited(*(logs[0]))
		if err != nil {
			t.Fatalf("Could not parse log that was emitted by the deposit contract: %v", err)
		}
		depositEvent.Raw = types.Log{} // Clear out the log

		// Verify that is passes our custom unmarshalling logic
		dep, err := UnmarshalDepositLogEvent(logs[0])
		if err != nil {
			t.Fatalf("Could not unmarshal log that was emitted by the deposit contract: %v", err)
		}
		depMint := common.Big0
		if dep.Mint != nil {
			depMint = dep.Mint
		}
		opaqueData := EncodeDepositOpaqueDataV0(t, depMint, dep.Value, dep.Gas, dep.To == nil, dep.Data)

		reconstructed := &bindings.KromaPortalTransactionDeposited{
			From:       dep.From,
			Version:    common.Big0,
			OpaqueData: opaqueData,
			Raw:        types.Log{},
		}
		if dep.To != nil {
			reconstructed.To = *dep.To
		}

		if !cmp.Equal(depositEvent, reconstructed, cmp.Comparer(testutils.BigEqual)) {
			t.Fatalf("The deposit tx did not match. tx: %v. actual: %v", reconstructed, depositEvent)
		}

		opaqueData = EncodeDepositOpaqueDataV0(t, mint, value, l2GasLimit, isCreation, data)

		inputArgs := &bindings.KromaPortalTransactionDeposited{
			From:       from,
			To:         to,
			Version:    common.Big0,
			OpaqueData: opaqueData,
			Raw:        types.Log{},
		}
		if !cmp.Equal(depositEvent, inputArgs, cmp.Comparer(testutils.BigEqual)) {
			t.Fatalf("The input args did not match. input: %v. actual: %v", inputArgs, depositEvent)
		}
	})
}<|MERGE_RESOLUTION|>--- conflicted
+++ resolved
@@ -65,6 +65,7 @@
 		if !cmp.Equal(in, out, cmp.Comparer(testutils.BigEqual)) {
 			t.Fatalf("The data did not round trip correctly. in: %v. out: %v", in, out)
 		}
+
 	})
 }
 
@@ -127,6 +128,7 @@
 		if !cmp.Equal(expected, actual, cmp.Comparer(testutils.BigEqual)) {
 			t.Fatalf("The data did not round trip correctly. expected: %v. actual: %v", expected, actual)
 		}
+
 	})
 }
 
@@ -221,13 +223,8 @@
 			t.Fatal(err)
 		}
 		state.SetBalance(from, BytesToBigInt([]byte{0xff, 0xff, 0xff, 0xff, 0xff, 0xff, 0xff, 0xff, 0xff, 0xff, 0xff, 0xff}))
-<<<<<<< HEAD
 		state.SetCode(addr, common.FromHex(bindings.KromaPortalDeployedBin))
-		_, err = state.Commit(false)
-=======
-		state.SetCode(addr, common.FromHex(bindings.OptimismPortalDeployedBin))
 		_, err = state.Commit(0, false)
->>>>>>> c7385080
 		if err != nil {
 			t.Fatal(err)
 		}
