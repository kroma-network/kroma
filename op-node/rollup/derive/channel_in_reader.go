--- conflicted
+++ resolved
@@ -91,17 +91,9 @@
 	}
 	switch batchData.GetBatchType() {
 	case SingularBatchType:
-<<<<<<< HEAD
-		singularBatch, ok := batchData.inner.(*SingularBatch)
-		if !ok {
-			return nil, NewCriticalError(errors.New("failed type assertion to SingularBatch"))
-		}
 		cr.log.Debug("decoded singular batch from channel")
 		cr.metrics.RecordDerivedBatches("singular")
-		return singularBatch, nil
-=======
 		return GetSingularBatch(batchData)
->>>>>>> 301e996d
 	case SpanBatchType:
 		if origin := cr.Origin(); !cr.cfg.IsDelta(origin.Time) {
 			// Check hard fork activation with the L1 inclusion block time instead of the L1 origin block time.
@@ -109,22 +101,9 @@
 			// This is just for early dropping invalid batches as soon as possible.
 			return nil, NewTemporaryError(fmt.Errorf("cannot accept span batch in L1 block %s at time %d", origin, origin.Time))
 		}
-<<<<<<< HEAD
-		rawSpanBatch, ok := batchData.inner.(*RawSpanBatch)
-		if !ok {
-			return nil, NewCriticalError(errors.New("failed type assertion to SpanBatch"))
-		}
-		// If the batch type is Span batch, derive block inputs from RawSpanBatch.
-		spanBatch, err := rawSpanBatch.derive(cr.cfg.BlockTime, cr.cfg.Genesis.L2Time, cr.cfg.L2ChainID)
-		if err != nil {
-			return nil, err
-		}
 		cr.log.Debug("decoded span batch from channel")
 		cr.metrics.RecordDerivedBatches("span")
-		return spanBatch, nil
-=======
 		return DeriveSpanBatch(batchData, cr.cfg.BlockTime, cr.cfg.Genesis.L2Time, cr.cfg.L2ChainID)
->>>>>>> 301e996d
 	default:
 		// error is bubbled up to user, but pipeline can skip the batch and continue after.
 		return nil, NewTemporaryError(fmt.Errorf("unrecognized batch type: %d", batchData.GetBatchType()))
