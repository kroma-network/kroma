--- conflicted
+++ resolved
@@ -15,11 +15,7 @@
 func RandomL2Block(rng *rand.Rand, txCount int) (*types.Block, []*types.Receipt) {
 	l1Block := types.NewBlock(testutils.RandomHeader(rng),
 		nil, nil, nil, trie.NewStackTrie(nil))
-<<<<<<< HEAD
-	l1InfoTx, err := derive.L1InfoDeposit(0, l1Block, eth.SystemConfig{})
-=======
 	l1InfoTx, err := derive.L1InfoDeposit(0, eth.BlockToInfo(l1Block), eth.SystemConfig{}, testutils.RandomBool(rng))
->>>>>>> e6f1f61c
 	if err != nil {
 		panic("L1InfoDeposit: " + err.Error())
 	}
