--- conflicted
+++ resolved
@@ -419,13 +419,8 @@
 	firstEnvelope := eq.unsafePayloads.Peek()
 	first := firstEnvelope.ExecutionPayload
 
-<<<<<<< HEAD
-	if uint64(first.BlockNumber) <= eq.safeHead.Number {
-		eq.log.Info("skipping unsafe payload, since it is older than safe head", "safe", eq.safeHead.ID(), "unsafe_payload", first.ID())
-=======
 	if uint64(first.BlockNumber) <= eq.ec.SafeL2Head().Number {
 		eq.log.Info("skipping unsafe payload, since it is older than safe head", "safe", eq.ec.SafeL2Head().ID(), "unsafe", first.ID(), "payload", first.ID())
->>>>>>> f7078830
 		eq.unsafePayloads.Pop()
 		return nil
 	}
@@ -492,16 +487,8 @@
 		return eq.forceNextSafeAttributes(ctx)
 	} else {
 		// For some reason the unsafe head is behind the pending safe head. Log it, and correct it.
-<<<<<<< HEAD
-		eq.log.Error("invalid sync state, unsafe head is behind pending safe head", "unsafe", eq.unsafeHead, "pending_safe", eq.pendingSafeHead)
-		eq.unsafeHead = eq.pendingSafeHead
-		eq.engineSyncTarget = eq.pendingSafeHead
-		eq.metrics.RecordL2Ref("l2_unsafe", eq.unsafeHead)
-		eq.metrics.RecordL2Ref("l2_engineSyncTarget", eq.engineSyncTarget)
-=======
 		eq.log.Error("invalid sync state, unsafe head is behind pending safe head", "unsafe", eq.ec.UnsafeL2Head(), "pending_safe", eq.ec.PendingSafeL2Head())
 		eq.ec.SetUnsafeHead(eq.ec.PendingSafeL2Head())
->>>>>>> f7078830
 		return nil
 	}
 }
