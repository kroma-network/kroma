--- conflicted
+++ resolved
@@ -5,19 +5,14 @@
 	"errors"
 	"fmt"
 
-	"github.com/ethereum-optimism/optimism/op-node/eth"
-	"github.com/ethereum-optimism/optimism/op-node/rollup"
 	"github.com/ethereum/go-ethereum/common"
 	"github.com/ethereum/go-ethereum/core/types"
 	"github.com/ethereum/go-ethereum/crypto"
 	"github.com/hashicorp/go-multierror"
-<<<<<<< HEAD
-=======
 
 	"github.com/ethereum-optimism/optimism/op-node/eth"
 	"github.com/ethereum-optimism/optimism/op-node/rollup"
 	"github.com/ethereum-optimism/optimism/op-service/solabi"
->>>>>>> 090644ae
 )
 
 var (
@@ -140,21 +135,20 @@
 		// Ignored in derivation. This configurable applies to runtime configuration outside of the derivation.
 		return nil
 	case SystemConfigUpdateValidatorRewardScalar:
-		//NOTE: kroma TODO : uncomment later
-		//if pointer, err := solabi.ReadUint64(reader); err != nil || pointer != 32 {
-		//	return NewCriticalError(errors.New("invalid pointer field"))
-		//}
-		//if length, err := solabi.ReadUint64(reader); err != nil || length != 32 {
-		//	return NewCriticalError(errors.New("invalid length field"))
-		//}
-		//validatorRewardScalar, err := solabi.ReadEthBytes32(reader)
-		//if err != nil {
-		//	return NewCriticalError(errors.New("could not read validator reward scalar"))
-		//}
-		//if !solabi.EmptyReader(reader) {
-		//	return NewCriticalError(errors.New("too many bytes"))
-		//}
-		//destSysCfg.ValidatorRewardScalar = validatorRewardScalar
+		if pointer, err := solabi.ReadUint64(reader); err != nil || pointer != 32 {
+			return NewCriticalError(errors.New("invalid pointer field"))
+		}
+		if length, err := solabi.ReadUint64(reader); err != nil || length != 32 {
+			return NewCriticalError(errors.New("invalid length field"))
+		}
+		validatorRewardScalar, err := solabi.ReadEthBytes32(reader)
+		if err != nil {
+			return NewCriticalError(errors.New("could not read validator reward scalar"))
+		}
+		if !solabi.EmptyReader(reader) {
+			return NewCriticalError(errors.New("too many bytes"))
+		}
+		destSysCfg.ValidatorRewardScalar = validatorRewardScalar
 		return nil
 	default:
 		return fmt.Errorf("unrecognized L1 sysCfg update type: %s", updateType)
