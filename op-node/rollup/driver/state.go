--- conflicted
+++ resolved
@@ -281,15 +281,13 @@
 			}
 			planSequencerAction() // schedule the next sequencer action to keep the sequencing looping
 		case <-altSyncTicker.C:
-			func() {
-				// Check if there is a gap in the current unsafe payload queue.
-				ctx, cancel := context.WithTimeout(ctx, time.Second*2)
-				defer cancel()
-				err := s.checkForGapInUnsafeQueue(ctx)
-				if err != nil {
-					s.log.Warn("failed to check for unsafe L2 blocks to sync", "err", err)
-				}
-			}()
+			// Check if there is a gap in the current unsafe payload queue.
+			ctx, cancel := context.WithTimeout(ctx, time.Second*2)
+			err := s.checkForGapInUnsafeQueue(ctx)
+			cancel()
+			if err != nil {
+				s.log.Warn("failed to check for unsafe L2 blocks to sync", "err", err)
+			}
 		case payload := <-s.unsafeL2Payloads:
 			s.snapshot("New unsafe payload")
 			s.log.Info("Optimistically queueing unsafe L2 execution payload", "id", payload.ID())
@@ -317,14 +315,11 @@
 			stepAttempts += 1 // count as attempt by default. We reset to 0 if we are making healthy progress.
 			if err == io.EOF {
 				s.log.Debug("Derivation process went idle", "progress", s.derivation.Origin(), "err", err)
-<<<<<<< HEAD
-=======
 				stepAttempts = 0
 				s.metrics.SetDerivationIdle(true)
 				continue
 			} else if err != nil && errors.Is(err, derive.EngineP2PSyncing) {
 				s.log.Debug("Derivation process went idle because the engine is syncing", "progress", s.derivation.Origin(), "sync_target", s.derivation.EngineSyncTarget(), "err", err)
->>>>>>> c7385080
 				stepAttempts = 0
 				s.metrics.SetDerivationIdle(true)
 				continue
@@ -505,7 +500,7 @@
 	}
 }
 
-// NOTE: kroma add/mod
+// NOTE: added by Kroma
 // BlockRefsWithStatus blocks the driver event loop and captures the syncing status,
 // along with L2 blocks reference by number and number plus 1 consistent with that same status.
 // If the event loop is too busy and the context expires, a context error is returned.
