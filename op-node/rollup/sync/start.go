// Package sync is responsible for reconciling L1 and L2.
//
// The Ethereum chain is a DAG of blocks with the root block being the genesis block. At any given
// time, the head (or tip) of the chain can change if an offshoot/branch of the chain has a higher
// total difficulty. This is known as a re-organization of the canonical chain. Each block points to
// a parent block and the node is responsible for deciding which block is the head and thus the
// mapping from block number to canonical block.
//
// The Kroma (L2) chain has similar properties, but also retains references to the Ethereum (L1)
// chain. Each L2 block retains a reference to an L1 block (its "L1 origin", i.e. L1 block
// associated with the epoch that the L2 block belongs to) and to its parent L2 block. The L2 chain
// node must satisfy the following validity rules:
//
//  1. l2block.number == l2block.l2parent.block.number + 1
//  2. l2block.l1Origin.number >= l2block.l2parent.l1Origin.number
//  3. l2block.l1Origin is in the canonical chain on L1
//  4. l1_rollup_genesis is an ancestor of l2block.l1Origin
//
// During normal operation, both the L1 and L2 canonical chains can change, due to a re-organisation
// or due to an extension (new L1 or L2 block).
//
// In particular, in the case of L1 extension, the L2 unsafe head will generally remain the same,
// but in the case of an L1 re-org, we need to search for the new safe and unsafe L2 block.
package sync

import (
	"context"
	"errors"
	"fmt"

	"github.com/ethereum/go-ethereum"
	"github.com/ethereum/go-ethereum/common"
	"github.com/ethereum/go-ethereum/log"

	"github.com/ethereum-optimism/optimism/op-node/rollup"
	"github.com/ethereum-optimism/optimism/op-service/eth"
)

type L1Chain interface {
	L1BlockRefByLabel(ctx context.Context, label eth.BlockLabel) (eth.L1BlockRef, error)
	L1BlockRefByNumber(ctx context.Context, number uint64) (eth.L1BlockRef, error)
	L1BlockRefByHash(ctx context.Context, hash common.Hash) (eth.L1BlockRef, error)
}

type L2Chain interface {
	L2BlockRefByHash(ctx context.Context, l2Hash common.Hash) (eth.L2BlockRef, error)
	L2BlockRefByLabel(ctx context.Context, label eth.BlockLabel) (eth.L2BlockRef, error)
}

var (
	ErrReorgFinalized = errors.New("cannot reorg finalized block")
	ErrWrongChain     = errors.New("wrong chain")
	ErrReorgTooDeep   = errors.New("reorg is too deep")
)

const MaxReorgSeqWindows = 5

type FindHeadsResult struct {
	Unsafe    eth.L2BlockRef
	Safe      eth.L2BlockRef
	Finalized eth.L2BlockRef
}

// currentHeads returns the current finalized, safe and unsafe heads of the execution engine.
// If nothing has been marked finalized yet, the finalized head defaults to the genesis block.
// If nothing has been marked safe yet, the safe head defaults to the finalized block.
func currentHeads(ctx context.Context, cfg *rollup.Config, l2 L2Chain) (*FindHeadsResult, error) {
	finalized, err := l2.L2BlockRefByLabel(ctx, eth.Finalized)
	if errors.Is(err, ethereum.NotFound) {
		// default to genesis if we have not finalized anything before.
		finalized, err = l2.L2BlockRefByHash(ctx, cfg.Genesis.L2.Hash)
	}
	if err != nil {
		return nil, fmt.Errorf("failed to find the finalized L2 block: %w", err)
	}

	safe, err := l2.L2BlockRefByLabel(ctx, eth.Safe)
	if errors.Is(err, ethereum.NotFound) {
		safe = finalized
	} else if err != nil {
		return nil, fmt.Errorf("failed to find the safe L2 block: %w", err)
	}

	unsafe, err := l2.L2BlockRefByLabel(ctx, eth.Unsafe)
	if err != nil {
		return nil, fmt.Errorf("failed to find the L2 head block: %w", err)
	}
	return &FindHeadsResult{
		Unsafe:    unsafe,
		Safe:      safe,
		Finalized: finalized,
	}, nil
}

// FindL2Heads walks back from `start` (the previous unsafe L2 block) and finds
// the finalized, unsafe and safe L2 blocks.
//
//   - The *unsafe L2 block*: This is the highest L2 block whose L1 origin is a *plausible*
//     extension of the canonical L1 chain (as known to the kroma-node).
//   - The *safe L2 block*: This is the highest L2 block whose epoch's sequencing window is
//     complete within the canonical L1 chain (as known to the kroma-node).
//   - The *finalized L2 block*: This is the L2 block which is known to be fully derived from
//     finalized L1 block data.
//
// Plausible: meaning that the blockhash of the L2 block's L1 origin
// (as reported in the L1 Attributes deposit within the L2 block) is not canonical at another height in the L1 chain,
// and the same holds for all its ancestors.
func FindL2Heads(ctx context.Context, cfg *rollup.Config, l1 L1Chain, l2 L2Chain, lgr log.Logger, syncCfg *Config) (result *FindHeadsResult, err error) {
	// Fetch current L2 forkchoice state
	result, err = currentHeads(ctx, cfg, l2)
	if err != nil {
		return nil, fmt.Errorf("failed to fetch current L2 forkchoice state: %w", err)
	}

	lgr.Info("Loaded current L2 heads", "unsafe", result.Unsafe, "safe", result.Safe, "finalized", result.Finalized,
		"unsafe_origin", result.Unsafe.L1Origin, "safe_origin", result.Safe.L1Origin)

	// Remember original unsafe block to determine reorg depth
	prevUnsafe := result.Unsafe

	// Current L2 block.
	n := result.Unsafe

	var highestL2WithCanonicalL1Origin eth.L2BlockRef // the highest L2 block with confirmed canonical L1 origin
	var l1Block eth.L1BlockRef                        // the L1 block at the height of the L1 origin of the current L2 block n.
	var ahead bool                                    // when "n", the L2 block, has a L1 origin that is not visible in our L1 chain source yet

	ready := false // when we found the block after the safe head, and we just need to return the parent block.

	// Each loop iteration we traverse further from the unsafe head towards the finalized head.
	// Once we pass the previous safe head and we have seen enough canonical L1 origins to fill a sequence window worth of data,
	// then we return the last L2 block of the epoch before that as safe head.
	// Each loop iteration we traverse a single L2 block, and we check if the L1 origins are consistent.
	for {
		// Fetch L1 information if we never had it, or if we do not have it for the current origin.
		// Optimization: as soon as we have a previous L1 block, try to traverse L1 by hash instead of by number, to fill the cache.
		if n.L1Origin.Hash == l1Block.ParentHash {
			b, err := l1.L1BlockRefByHash(ctx, n.L1Origin.Hash)
			if err != nil {
				// Exit, find-sync start should start over, to move to an available L1 chain with block-by-number / not-found case.
				return nil, fmt.Errorf("failed to retrieve L1 block: %w", err)
			}
			lgr.Info("Walking back L1Block by hash", "curr", l1Block, "next", b, "l2block", n)
			l1Block = b
			ahead = false
		} else if l1Block == (eth.L1BlockRef{}) || n.L1Origin.Hash != l1Block.Hash {
			b, err := l1.L1BlockRefByNumber(ctx, n.L1Origin.Number)
			// if L2 is ahead of L1 view, then consider it a "plausible" head
			notFound := errors.Is(err, ethereum.NotFound)
			if err != nil && !notFound {
				return nil, fmt.Errorf("failed to retrieve block %d from L1 for comparison against %s: %w", n.L1Origin.Number, n.L1Origin.Hash, err)
			}
			l1Block = b
			ahead = notFound
			lgr.Info("Walking back L1Block by number", "curr", l1Block, "next", b, "l2block", n)
		}

		lgr.Trace("walking sync start", "l2block", n)

		// Don't walk past genesis. If we were at the L2 genesis, but could not find its L1 origin,
		// the L2 chain is building on the wrong L1 branch.
		if n.Number == cfg.Genesis.L2.Number {
			// Check L2 traversal against L2 Genesis data, to make sure the engine is on the correct chain, instead of attempting sync with different L2 destination.
			if n.Hash != cfg.Genesis.L2.Hash {
				return nil, fmt.Errorf("%w L2: genesis: %s, got %s", ErrWrongChain, cfg.Genesis.L2, n)
			}
			// Check L1 comparison against L1 Genesis data, to make sure the L1 data is from the correct chain, instead of attempting sync with different L1 source.
			if !ahead && l1Block.Hash != cfg.Genesis.L1.Hash {
				return nil, fmt.Errorf("%w L1: genesis: %s, got %s", ErrWrongChain, cfg.Genesis.L1, l1Block)
			}
		}
		// Check L2 traversal against finalized data
		if (n.Number == result.Finalized.Number) && (n.Hash != result.Finalized.Hash) {
<<<<<<< HEAD
			return nil, fmt.Errorf("%w: finalized %s, got: %s", ErrReorgFinalized, result.Finalized, n)
=======
			return nil, fmt.Errorf("%w: finalized %s, got: %s", ReorgFinalizedErr, result.Finalized, n)
>>>>>>> c7385080
		}

		//NOTE: kroma TODO fix for test - need check
		// If we don't have a usable unsafe head, then set it
		if result.Unsafe == (eth.L2BlockRef{}) {
			result.Unsafe = n
			// Check we are not reorging L2 incredibly deep
			if n.L1Origin.Number+(MaxReorgSeqWindows*cfg.SeqWindowSize) < prevUnsafe.L1Origin.Number {
				// If the reorg depth is too large, something is fishy.
				// This can legitimately happen if L1 goes down for a while. But in that case,
				// restarting the L2 node with a bigger configured MaxReorgDepth is an acceptable
				// stopgap solution.
<<<<<<< HEAD
				return nil, fmt.Errorf("%w: traversed back to L2 block %s, but too deep compared to previous unsafe block %s", ErrReorgTooDeep, n, prevUnsafe)
=======
				return nil, fmt.Errorf("%w: traversed back to L2 block %s, but too deep compared to previous unsafe block %s", TooDeepReorgErr, n, prevUnsafe)
>>>>>>> c7385080
			}
		}

		if ahead {
			// keep the unsafe head if we can't tell if its L1 origin is canonical or not yet.
		} else if l1Block.Hash == n.L1Origin.Hash {
			// if L2 matches canonical chain, even if unsafe,
			// then we can start finding a span of L1 blocks to cover the sequence window,
			// which may help avoid rewinding the existing safe head unnecessarily.
			if highestL2WithCanonicalL1Origin == (eth.L2BlockRef{}) {
				highestL2WithCanonicalL1Origin = n
			}
		} else {
			// L1 origin not ahead of L1 head nor canonical, discard previous candidate and keep looking.
			result.Unsafe = eth.L2BlockRef{}
			highestL2WithCanonicalL1Origin = eth.L2BlockRef{}
		}

		// If the L2 block is at least as old as the previous safe head, and we have seen at least a full sequence window worth of L1 blocks to confirm
		if n.Number <= result.Safe.Number && n.L1Origin.Number+cfg.SeqWindowSize < highestL2WithCanonicalL1Origin.L1Origin.Number && n.SequenceNumber == 0 {
			ready = true
		}

		// Don't traverse further than the finalized head to find a safe head
		if n.Number == result.Finalized.Number {
			lgr.Info("Hit finalized L2 head, returning immediately", "unsafe", result.Unsafe, "safe", result.Safe,
				"finalized", result.Finalized, "unsafe_origin", result.Unsafe.L1Origin, "safe_origin", result.Safe.L1Origin)
			result.Safe = n
			return result, nil
		}

		if syncCfg.SkipSyncStartCheck && highestL2WithCanonicalL1Origin.Hash == n.Hash {
			lgr.Info("Found highest L2 block with canonical L1 origin. Skip further sanity check and jump to the safe head")
			n = result.Safe
			continue
		}
		// Pull L2 parent for next iteration
		parent, err := l2.L2BlockRefByHash(ctx, n.ParentHash)
		if err != nil {
			return nil, fmt.Errorf("failed to fetch L2 block by hash %v: %w", n.ParentHash, err)
		}

		// Check the L1 origin relation
		if parent.L1Origin != n.L1Origin {
			// sanity check that the L1 origin block number is coherent
			if parent.L1Origin.Number+1 != n.L1Origin.Number {
				return nil, fmt.Errorf("l2 parent %s of %s has L1 origin %s that is not before %s", parent, n, parent.L1Origin, n.L1Origin)
			}
			// sanity check that the later sequence number is 0, if it changed between the L2 blocks
			if n.SequenceNumber != 0 {
				return nil, fmt.Errorf("l2 block %s has parent %s with different L1 origin %s, but non-zero sequence number %d", n, parent, parent.L1Origin, n.SequenceNumber)
			}
			// if the L1 origin is known to be canonical, then the parent must be too
			if l1Block.Hash == n.L1Origin.Hash && l1Block.ParentHash != parent.L1Origin.Hash {
				return nil, fmt.Errorf("parent L2 block %s has origin %s but expected %s", parent, parent.L1Origin, l1Block.ParentHash)
			}
		} else {
			if parent.SequenceNumber+1 != n.SequenceNumber {
				return nil, fmt.Errorf("sequence number inconsistency %d <> %d between l2 blocks %s and %s", parent.SequenceNumber, n.SequenceNumber, parent, n)
			}
		}

		n = parent

		// once we found the block at seq nr 0 that is more than a full seq window behind the common chain post-reorg, then use the parent block as safe head.
		if ready {
			result.Safe = n
			return result, nil
		}
	}
}<|MERGE_RESOLUTION|>--- conflicted
+++ resolved
@@ -47,11 +47,9 @@
 	L2BlockRefByLabel(ctx context.Context, label eth.BlockLabel) (eth.L2BlockRef, error)
 }
 
-var (
-	ErrReorgFinalized = errors.New("cannot reorg finalized block")
-	ErrWrongChain     = errors.New("wrong chain")
-	ErrReorgTooDeep   = errors.New("reorg is too deep")
-)
+var ReorgFinalizedErr = errors.New("cannot reorg finalized block")
+var WrongChainErr = errors.New("wrong chain")
+var TooDeepReorgErr = errors.New("reorg is too deep")
 
 const MaxReorgSeqWindows = 5
 
@@ -162,23 +160,18 @@
 		if n.Number == cfg.Genesis.L2.Number {
 			// Check L2 traversal against L2 Genesis data, to make sure the engine is on the correct chain, instead of attempting sync with different L2 destination.
 			if n.Hash != cfg.Genesis.L2.Hash {
-				return nil, fmt.Errorf("%w L2: genesis: %s, got %s", ErrWrongChain, cfg.Genesis.L2, n)
+				return nil, fmt.Errorf("%w L2: genesis: %s, got %s", WrongChainErr, cfg.Genesis.L2, n)
 			}
 			// Check L1 comparison against L1 Genesis data, to make sure the L1 data is from the correct chain, instead of attempting sync with different L1 source.
 			if !ahead && l1Block.Hash != cfg.Genesis.L1.Hash {
-				return nil, fmt.Errorf("%w L1: genesis: %s, got %s", ErrWrongChain, cfg.Genesis.L1, l1Block)
+				return nil, fmt.Errorf("%w L1: genesis: %s, got %s", WrongChainErr, cfg.Genesis.L1, l1Block)
 			}
 		}
 		// Check L2 traversal against finalized data
 		if (n.Number == result.Finalized.Number) && (n.Hash != result.Finalized.Hash) {
-<<<<<<< HEAD
-			return nil, fmt.Errorf("%w: finalized %s, got: %s", ErrReorgFinalized, result.Finalized, n)
-=======
 			return nil, fmt.Errorf("%w: finalized %s, got: %s", ReorgFinalizedErr, result.Finalized, n)
->>>>>>> c7385080
-		}
-
-		//NOTE: kroma TODO fix for test - need check
+		}
+
 		// If we don't have a usable unsafe head, then set it
 		if result.Unsafe == (eth.L2BlockRef{}) {
 			result.Unsafe = n
@@ -188,11 +181,7 @@
 				// This can legitimately happen if L1 goes down for a while. But in that case,
 				// restarting the L2 node with a bigger configured MaxReorgDepth is an acceptable
 				// stopgap solution.
-<<<<<<< HEAD
-				return nil, fmt.Errorf("%w: traversed back to L2 block %s, but too deep compared to previous unsafe block %s", ErrReorgTooDeep, n, prevUnsafe)
-=======
 				return nil, fmt.Errorf("%w: traversed back to L2 block %s, but too deep compared to previous unsafe block %s", TooDeepReorgErr, n, prevUnsafe)
->>>>>>> c7385080
 			}
 		}
 
