package p2p

import (
	"bytes"
	"context"
	"crypto/sha256"
	"encoding/binary"
	"errors"
	"fmt"
	"sync"
	"time"

	"github.com/golang/snappy"
	lru "github.com/hashicorp/golang-lru/v2"
	pubsub "github.com/libp2p/go-libp2p-pubsub"
	pb "github.com/libp2p/go-libp2p-pubsub/pb"
	"github.com/libp2p/go-libp2p/core/host"
	"github.com/libp2p/go-libp2p/core/peer"

	"github.com/ethereum/go-ethereum/common"
	"github.com/ethereum/go-ethereum/crypto"
	"github.com/ethereum/go-ethereum/log"

	"github.com/ethereum-optimism/optimism/op-node/rollup"
	"github.com/ethereum-optimism/optimism/op-service/eth"
)

const (
	// maxGossipSize limits the total size of gossip RPC containers as well as decompressed individual messages.
	maxGossipSize = 10 * (1 << 20)
	// minGossipSize is used to make sure that there is at least some data to validate the signature against.
	minGossipSize          = 66
	maxOutboundQueue       = 256
	maxValidateQueue       = 256
	globalValidateThrottle = 512
	gossipHeartbeat        = 500 * time.Millisecond
	// seenMessagesTTL limits the duration that message IDs are remembered for gossip deduplication purposes
	// 130 * gossipHeartbeat
	seenMessagesTTL  = 130 * gossipHeartbeat
	DefaultMeshD     = 8  // topic stable mesh target count
	DefaultMeshDlo   = 6  // topic stable mesh low watermark
	DefaultMeshDhi   = 12 // topic stable mesh high watermark
	DefaultMeshDlazy = 6  // gossip target
	// peerScoreInspectFrequency is the frequency at which peer scores are inspected
	peerScoreInspectFrequency = 15 * time.Second
)

// Message domains, the msg id function uncompresses to keep data monomorphic,
// but invalid compressed data will need a unique different id.

var (
	MessageDomainInvalidSnappy = [4]byte{0, 0, 0, 0}
	MessageDomainValidSnappy   = [4]byte{1, 0, 0, 0}
)

type GossipSetupConfigurables interface {
	PeerScoringParams() *ScoringParams
	// ConfigureGossip creates configuration options to apply to the GossipSub setup
	ConfigureGossip(rollupCfg *rollup.Config) []pubsub.Option
}

type GossipRuntimeConfig interface {
	P2PSequencerAddress() common.Address
}

//go:generate mockery --name GossipMetricer
type GossipMetricer interface {
	RecordGossipEvent(evType int32)
}

func blocksTopicV1(cfg *rollup.Config) string {
	return fmt.Sprintf("/kroma/%s/0/blocks", cfg.L2ChainID.String())
}

func blocksTopicV2(cfg *rollup.Config) string {
	return fmt.Sprintf("/optimism/%s/1/blocks", cfg.L2ChainID.String())
}

// BuildSubscriptionFilter builds a simple subscription filter,
// to help protect against peers spamming useless subscriptions.
func BuildSubscriptionFilter(cfg *rollup.Config) pubsub.SubscriptionFilter {
	return pubsub.NewAllowlistSubscriptionFilter(blocksTopicV1(cfg), blocksTopicV2(cfg)) // add more topics here in the future, if any.
}

var msgBufPool = sync.Pool{New: func() any {
	// note: the topic validator concurrency is limited, so pool won't blow up, even with large pre-allocation.
	x := make([]byte, 0, maxGossipSize)
	return &x
}}

// BuildMsgIdFn builds a generic message ID function for gossipsub that can handle compressed payloads,
// mirroring the eth2 p2p gossip spec.
func BuildMsgIdFn(cfg *rollup.Config) pubsub.MsgIdFunction {
	return func(pmsg *pb.Message) string {
		valid := false
		var data []byte
		// If it's a valid compressed snappy data, then hash the uncompressed contents.
		// The validator can throw away the message later when recognized as invalid,
		// and the unique hash helps detect duplicates.
		dLen, err := snappy.DecodedLen(pmsg.Data)
		if err == nil && dLen <= maxGossipSize {
			res := msgBufPool.Get().(*[]byte)
			defer msgBufPool.Put(res)
			if data, err = snappy.Decode((*res)[:0], pmsg.Data); err == nil {
				*res = data // if we ended up growing the slice capacity, fine, keep the larger one.
				valid = true
			}
		}
		if data == nil {
			data = pmsg.Data
		}
		h := sha256.New()
		if valid {
			h.Write(MessageDomainValidSnappy[:])
		} else {
			h.Write(MessageDomainInvalidSnappy[:])
		}
		// The chain ID is part of the gossip topic, making the msg id unique
		topic := pmsg.GetTopic()
		var topicLen [8]byte
		binary.LittleEndian.PutUint64(topicLen[:], uint64(len(topic)))
		h.Write(topicLen[:])
		h.Write([]byte(topic))
		h.Write(data)
		// the message ID is shortened to save space, a lot of these may be gossiped.
		return string(h.Sum(nil)[:20])
	}
}

func (p *Config) ConfigureGossip(rollupCfg *rollup.Config) []pubsub.Option {
	params := BuildGlobalGossipParams(rollupCfg)

	// override with CLI changes
	params.D = p.MeshD
	params.Dlo = p.MeshDLo
	params.Dhi = p.MeshDHi
	params.Dlazy = p.MeshDLazy

	// in the future we may add more advanced options like scoring and PX / direct-mesh / episub
	return []pubsub.Option{
		pubsub.WithGossipSubParams(params),
		pubsub.WithFloodPublish(p.FloodPublish),
	}
}

func BuildGlobalGossipParams(cfg *rollup.Config) pubsub.GossipSubParams {
	params := pubsub.DefaultGossipSubParams()
	params.D = DefaultMeshD                    // topic stable mesh target count
	params.Dlo = DefaultMeshDlo                // topic stable mesh low watermark
	params.Dhi = DefaultMeshDhi                // topic stable mesh high watermark
	params.Dlazy = DefaultMeshDlazy            // gossip target
	params.HeartbeatInterval = gossipHeartbeat // interval of heartbeat
	params.FanoutTTL = 24 * time.Second        // ttl for fanout maps for topics we are not subscribed to but have published to
	params.HistoryLength = 12                  // number of windows to retain full messages in cache for IWANT responses
	params.HistoryGossip = 3                   // number of windows to gossip about

	return params
}

// NewGossipSub configures a new pubsub instance with the specified parameters.
// PubSub uses a GossipSubRouter as it's router under the hood.
func NewGossipSub(p2pCtx context.Context, h host.Host, cfg *rollup.Config, gossipConf GossipSetupConfigurables, scorer Scorer, m GossipMetricer, log log.Logger) (*pubsub.PubSub, error) {
	denyList, err := pubsub.NewTimeCachedBlacklist(30 * time.Second)
	if err != nil {
		return nil, err
	}
	gossipOpts := []pubsub.Option{
		pubsub.WithMaxMessageSize(maxGossipSize),
		pubsub.WithMessageIdFn(BuildMsgIdFn(cfg)),
		pubsub.WithNoAuthor(),
		pubsub.WithMessageSignaturePolicy(pubsub.StrictNoSign),
		pubsub.WithSubscriptionFilter(BuildSubscriptionFilter(cfg)),
		pubsub.WithValidateQueueSize(maxValidateQueue),
		pubsub.WithPeerOutboundQueueSize(maxOutboundQueue),
		pubsub.WithValidateThrottle(globalValidateThrottle),
		pubsub.WithSeenMessagesTTL(seenMessagesTTL),
		pubsub.WithPeerExchange(false),
		pubsub.WithBlacklist(denyList),
		pubsub.WithEventTracer(&gossipTracer{m: m}),
	}
	gossipOpts = append(gossipOpts, ConfigurePeerScoring(gossipConf, scorer, log)...)
	gossipOpts = append(gossipOpts, gossipConf.ConfigureGossip(cfg)...)
	return pubsub.NewGossipSub(p2pCtx, h, gossipOpts...)
}

func validationResultString(v pubsub.ValidationResult) string {
	switch v {
	case pubsub.ValidationAccept:
		return "ACCEPT"
	case pubsub.ValidationIgnore:
		return "IGNORE"
	case pubsub.ValidationReject:
		return "REJECT"
	default:
		return fmt.Sprintf("UNKNOWN_%d", v)
	}
}

func logValidationResult(self peer.ID, msg string, log log.Logger, fn pubsub.ValidatorEx) pubsub.ValidatorEx {
	return func(ctx context.Context, id peer.ID, message *pubsub.Message) pubsub.ValidationResult {
		res := fn(ctx, id, message)
		var src any
		src = id
		if id == self {
			src = "self"
		}
		log.Debug(msg, "result", validationResultString(res), "from", src)
		return res
	}
}

func guardGossipValidator(log log.Logger, fn pubsub.ValidatorEx) pubsub.ValidatorEx {
	return func(ctx context.Context, id peer.ID, message *pubsub.Message) (result pubsub.ValidationResult) {
		defer func() {
			if err := recover(); err != nil {
				log.Error("gossip validation panic", "err", err, "peer", id)
				result = pubsub.ValidationReject
			}
		}()
		return fn(ctx, id, message)
	}
}

type seenBlocks struct {
	sync.Mutex
	blockHashes []common.Hash
}

// hasSeen checks if the hash has been marked as seen, and how many have been seen.
func (sb *seenBlocks) hasSeen(h common.Hash) (count int, hasSeen bool) {
	sb.Lock()
	defer sb.Unlock()
	for _, prev := range sb.blockHashes {
		if prev == h {
			return len(sb.blockHashes), true
		}
	}
	return len(sb.blockHashes), false
}

// markSeen marks the block hash as seen
func (sb *seenBlocks) markSeen(h common.Hash) {
	sb.Lock()
	defer sb.Unlock()
	sb.blockHashes = append(sb.blockHashes, h)
}

<<<<<<< HEAD
func BuildBlocksValidator(log log.Logger, cfg *rollup.Config, runCfg GossipRuntimeConfig) pubsub.ValidatorEx {
=======
func BuildBlocksValidator(log log.Logger, cfg *rollup.Config, runCfg GossipRuntimeConfig, blockVersion eth.BlockVersion) pubsub.ValidatorEx {

>>>>>>> 96a24cc3
	// Seen block hashes per block height
	// uint64 -> *seenBlocks
	blockHeightLRU, err := lru.New[uint64, *seenBlocks](1000)
	if err != nil {
		panic(fmt.Errorf("failed to set up block height LRU cache: %w", err))
	}

	return func(ctx context.Context, id peer.ID, message *pubsub.Message) pubsub.ValidationResult {
		// [REJECT] if the compression is not valid
		outLen, err := snappy.DecodedLen(message.Data)
		if err != nil {
			log.Warn("invalid snappy compression length data", "err", err, "peer", id)
			return pubsub.ValidationReject
		}
		if outLen > maxGossipSize {
			log.Warn("possible snappy zip bomb, decoded length is too large", "decoded_length", outLen, "peer", id)
			return pubsub.ValidationReject
		}
		if outLen < minGossipSize {
			log.Warn("rejecting undersized gossip payload")
			return pubsub.ValidationReject
		}

		res := msgBufPool.Get().(*[]byte)
		defer msgBufPool.Put(res)
		data, err := snappy.Decode((*res)[:0], message.Data)
		if err != nil {
			log.Warn("invalid snappy compression", "err", err, "peer", id)
			return pubsub.ValidationReject
		}
		*res = data // if we ended up growing the slice capacity, fine, keep the larger one.

		// message starts with compact-encoding secp256k1 encoded signature
		signatureBytes, payloadBytes := data[:65], data[65:]

		// [REJECT] if the signature by the sequencer is not valid
		result := verifyBlockSignature(log, cfg, runCfg, id, signatureBytes, payloadBytes)
		if result != pubsub.ValidationAccept {
			return result
		}

		// [REJECT] if the block encoding is not valid
		var payload eth.ExecutionPayload
		if err := payload.UnmarshalSSZ(blockVersion, uint32(len(payloadBytes)), bytes.NewReader(payloadBytes)); err != nil {
			log.Warn("invalid payload", "err", err, "peer", id)
			return pubsub.ValidationReject
		}

		// rounding down to seconds is fine here.
		now := uint64(time.Now().Unix())

		// [REJECT] if the `payload.timestamp` is older than 60 seconds in the past
		if uint64(payload.Timestamp) < now-60 {
			log.Warn("payload is too old", "timestamp", uint64(payload.Timestamp))
			return pubsub.ValidationReject
		}

		// [REJECT] if the `payload.timestamp` is more than 5 seconds into the future
		if uint64(payload.Timestamp) > now+5 {
			log.Warn("payload is too new", "timestamp", uint64(payload.Timestamp))
			return pubsub.ValidationReject
		}

		// [REJECT] if the `block_hash` in the `payload` is not valid
		if actual, ok := payload.CheckBlockHash(); !ok {
			log.Warn("payload has bad block hash", "bad_hash", payload.BlockHash.String(), "actual", actual.String())
			return pubsub.ValidationReject
		}

		// [REJECT] if a V1 Block has withdrawals
		if blockVersion == eth.BlockV1 && payload.Withdrawals != nil {
			log.Warn("payload is on v1 topic, but has withdrawals", "bad_hash", payload.BlockHash.String())
			return pubsub.ValidationReject
		}

		// [REJECT] if a V2 Block does not have withdrawals
		if blockVersion == eth.BlockV2 && payload.Withdrawals == nil {
			log.Warn("payload is on v2 topic, but does not have withdrawals", "bad_hash", payload.BlockHash.String())
			return pubsub.ValidationReject
		}

		seen, ok := blockHeightLRU.Get(uint64(payload.BlockNumber))
		if !ok {
			seen = new(seenBlocks)
			blockHeightLRU.Add(uint64(payload.BlockNumber), seen)
		}

		if count, hasSeen := seen.hasSeen(payload.BlockHash); count > 5 {
			// [REJECT] if more than 5 blocks have been seen with the same block height
			log.Warn("seen too many different blocks at same height", "height", payload.BlockNumber)
			return pubsub.ValidationReject
		} else if hasSeen {
			// [IGNORE] if the block has already been seen
			log.Warn("validated already seen message again")
			return pubsub.ValidationIgnore
		}

		// mark it as seen. (note: with concurrent validation more than 5 blocks may be marked as seen still,
		// but validator concurrency is limited anyway)
		seen.markSeen(payload.BlockHash)

		// remember the decoded payload for later usage in topic subscriber.
		message.ValidatorData = &payload
		return pubsub.ValidationAccept
	}
}

func verifyBlockSignature(log log.Logger, cfg *rollup.Config, runCfg GossipRuntimeConfig, id peer.ID, signatureBytes []byte, payloadBytes []byte) pubsub.ValidationResult {
	signingHash, err := BlockSigningHash(cfg, payloadBytes)
	if err != nil {
		log.Warn("failed to compute block signing hash", "err", err, "peer", id)
		return pubsub.ValidationReject
	}

	pub, err := crypto.SigToPub(signingHash[:], signatureBytes)
	if err != nil {
		log.Warn("invalid block signature", "err", err, "peer", id)
		return pubsub.ValidationReject
	}
	addr := crypto.PubkeyToAddress(*pub)

	// In the future we may load & validate block metadata before checking the signature.
	// And then check the signer based on the metadata, to support e.g. multiple p2p signers at the same time.
	// For now we only have one signer at a time and thus check the address directly.
	// This means we may drop old payloads upon key rotation,
	// but this can be recovered from like any other missed unsafe payload.
	if expected := runCfg.P2PSequencerAddress(); expected == (common.Address{}) {
		log.Warn("no configured p2p sequencer address, ignoring gossiped block", "peer", id, "addr", addr)
		return pubsub.ValidationIgnore
	} else if addr != expected {
		log.Warn("unexpected block author", "err", err, "peer", id, "addr", addr, "expected", expected)
		return pubsub.ValidationReject
	}
	return pubsub.ValidationAccept
}

type GossipIn interface {
	OnUnsafeL2Payload(ctx context.Context, from peer.ID, msg *eth.ExecutionPayload) error
}

type GossipTopicInfo interface {
	AllBlockTopicsPeers() []peer.ID
	BlocksTopicV1Peers() []peer.ID
	BlocksTopicV2Peers() []peer.ID
}

type GossipOut interface {
	GossipTopicInfo
	PublishL2Payload(ctx context.Context, msg *eth.ExecutionPayload, signer Signer) error
	Close() error
}

type blockTopic struct {
	// blocks topic, main handle on block gossip
	topic *pubsub.Topic
	// block events handler, to be cancelled before closing the blocks topic.
	events *pubsub.TopicEventHandler
	// block subscriptions, to be cancelled before closing blocks topic.
	sub *pubsub.Subscription
}

func (bt *blockTopic) Close() error {
	bt.events.Cancel()
	bt.sub.Cancel()
	return bt.topic.Close()
}

type publisher struct {
	log log.Logger
	cfg *rollup.Config

	// p2pCancel cancels the downstream gossip event-handling functions, independent of the sources.
	// A closed gossip event source (event handler or subscription) does not stop any open event iteration,
	// thus we have to stop it ourselves this way.
	p2pCancel context.CancelFunc

	blocksV1 *blockTopic
	blocksV2 *blockTopic

	runCfg GossipRuntimeConfig
}

var _ GossipOut = (*publisher)(nil)

func combinePeers(allPeers ...[]peer.ID) []peer.ID {
	var seen = make(map[peer.ID]bool)
	var res []peer.ID
	for _, peers := range allPeers {
		for _, p := range peers {
			if _, ok := seen[p]; ok {
				continue
			}
			res = append(res, p)
			seen[p] = true
		}
	}
	return res
}

func (p *publisher) AllBlockTopicsPeers() []peer.ID {
	return combinePeers(p.BlocksTopicV1Peers(), p.BlocksTopicV2Peers())
}

func (p *publisher) BlocksTopicV1Peers() []peer.ID {
	return p.blocksV1.topic.ListPeers()
}

func (p *publisher) BlocksTopicV2Peers() []peer.ID {
	return p.blocksV2.topic.ListPeers()
}

func (p *publisher) PublishL2Payload(ctx context.Context, payload *eth.ExecutionPayload, signer Signer) error {
	res := msgBufPool.Get().(*[]byte)
	buf := bytes.NewBuffer((*res)[:0])
	defer func() {
		*res = buf.Bytes()
		defer msgBufPool.Put(res)
	}()

	buf.Write(make([]byte, 65))
	if _, err := payload.MarshalSSZ(buf); err != nil {
		return fmt.Errorf("failed to encoded execution payload to publish: %w", err)
	}
	data := buf.Bytes()
	payloadData := data[65:]
	sig, err := signer.Sign(ctx, SigningDomainBlocksV1, p.cfg.L2ChainID, payloadData)
	if err != nil {
		return fmt.Errorf("failed to sign execution payload with signer: %w", err)
	}
	copy(data[:65], sig[:])

	// compress the full message
	// This also copies the data, freeing up the original buffer to go back into the pool
	out := snappy.Encode(nil, data)

	if p.cfg.IsCanyon(uint64(payload.Timestamp)) {
		return p.blocksV2.topic.Publish(ctx, out)
	} else {
		return p.blocksV1.topic.Publish(ctx, out)
	}
}

func (p *publisher) Close() error {
	p.p2pCancel()
	e1 := p.blocksV1.Close()
	e2 := p.blocksV2.Close()
	return errors.Join(e1, e2)
}

func JoinGossip(self peer.ID, ps *pubsub.PubSub, log log.Logger, cfg *rollup.Config, runCfg GossipRuntimeConfig, gossipIn GossipIn) (GossipOut, error) {
	p2pCtx, p2pCancel := context.WithCancel(context.Background())

	v1Logger := log.New("topic", "blocksV1")
	blocksV1Validator := guardGossipValidator(log, logValidationResult(self, "validated blockv1", v1Logger, BuildBlocksValidator(v1Logger, cfg, runCfg, eth.BlockV1)))
	blocksV1, err := newBlockTopic(p2pCtx, blocksTopicV1(cfg), ps, v1Logger, gossipIn, blocksV1Validator)
	if err != nil {
		p2pCancel()
		return nil, fmt.Errorf("failed to setup blocks v1 p2p: %w", err)
	}

	v2Logger := log.New("topic", "blocksV2")
	blocksV2Validator := guardGossipValidator(log, logValidationResult(self, "validated blockv2", v2Logger, BuildBlocksValidator(v2Logger, cfg, runCfg, eth.BlockV2)))
	blocksV2, err := newBlockTopic(p2pCtx, blocksTopicV2(cfg), ps, v2Logger, gossipIn, blocksV2Validator)
	if err != nil {
		p2pCancel()
		return nil, fmt.Errorf("failed to setup blocks v2 p2p: %w", err)
	}

	return &publisher{
		log:       log,
		cfg:       cfg,
		p2pCancel: p2pCancel,
		blocksV1:  blocksV1,
		blocksV2:  blocksV2,
		runCfg:    runCfg,
	}, nil
}

func newBlockTopic(ctx context.Context, topicId string, ps *pubsub.PubSub, log log.Logger, gossipIn GossipIn, validator pubsub.ValidatorEx) (*blockTopic, error) {
	err := ps.RegisterTopicValidator(topicId,
		validator,
		pubsub.WithValidatorTimeout(3*time.Second),
		pubsub.WithValidatorConcurrency(4))

	if err != nil {
		return nil, fmt.Errorf("failed to register gossip topic: %w", err)
	}

	blocksTopic, err := ps.Join(topicId)
	if err != nil {
		return nil, fmt.Errorf("failed to join gossip topic: %w", err)
	}

	blocksTopicEvents, err := blocksTopic.EventHandler()
	if err != nil {
		return nil, fmt.Errorf("failed to create blocks gossip topic handler: %w", err)
	}

	go LogTopicEvents(ctx, log, blocksTopicEvents)

	subscription, err := blocksTopic.Subscribe()
	if err != nil {
		err = errors.Join(err, blocksTopic.Close())
		return nil, fmt.Errorf("failed to subscribe to blocks gossip topic: %w", err)
	}

	subscriber := MakeSubscriber(log, BlocksHandler(gossipIn.OnUnsafeL2Payload))
	go subscriber(ctx, subscription)

	return &blockTopic{
		topic:  blocksTopic,
		events: blocksTopicEvents,
		sub:    subscription,
	}, nil
}

type (
	TopicSubscriber func(ctx context.Context, sub *pubsub.Subscription)
	MessageHandler  func(ctx context.Context, from peer.ID, msg any) error
)

func BlocksHandler(onBlock func(ctx context.Context, from peer.ID, msg *eth.ExecutionPayload) error) MessageHandler {
	return func(ctx context.Context, from peer.ID, msg any) error {
		payload, ok := msg.(*eth.ExecutionPayload)
		if !ok {
			return fmt.Errorf("expected topic validator to parse and validate data into execution payload, but got %T", msg)
		}
		return onBlock(ctx, from, payload)
	}
}

func MakeSubscriber(log log.Logger, msgHandler MessageHandler) TopicSubscriber {
	return func(ctx context.Context, sub *pubsub.Subscription) {
		topicLog := log.New("topic", sub.Topic())
		for {
			msg, err := sub.Next(ctx)
			if err != nil { // ctx was closed, or subscription was closed
				topicLog.Debug("stopped subscriber")
				return
			}
			if msg.ValidatorData == nil {
				topicLog.Error("gossip message with no data", "from", msg.ReceivedFrom)
				continue
			}
			if err := msgHandler(ctx, msg.ReceivedFrom, msg.ValidatorData); err != nil {
				topicLog.Error("failed to process gossip message", "err", err)
			}
		}
	}
}

func LogTopicEvents(ctx context.Context, log log.Logger, evHandler *pubsub.TopicEventHandler) {
	defer evHandler.Cancel()
	for {
		ev, err := evHandler.NextPeerEvent(ctx)
		if err != nil {
			return // ctx closed
		}
		switch ev.Type {
		case pubsub.PeerJoin:
			log.Debug("peer joined topic", "peer", ev.Peer)
		case pubsub.PeerLeave:
			log.Debug("peer left topic", "peer", ev.Peer)
		default:
			log.Warn("unrecognized topic event", "ev", ev)
		}
	}
}

type gossipTracer struct {
	m GossipMetricer
}

func (g *gossipTracer) Trace(evt *pb.TraceEvent) {
	if g.m != nil {
		g.m.RecordGossipEvent(int32(*evt.Type))
	}
}<|MERGE_RESOLUTION|>--- conflicted
+++ resolved
@@ -48,10 +48,8 @@
 // Message domains, the msg id function uncompresses to keep data monomorphic,
 // but invalid compressed data will need a unique different id.
 
-var (
-	MessageDomainInvalidSnappy = [4]byte{0, 0, 0, 0}
-	MessageDomainValidSnappy   = [4]byte{1, 0, 0, 0}
-)
+var MessageDomainInvalidSnappy = [4]byte{0, 0, 0, 0}
+var MessageDomainValidSnappy = [4]byte{1, 0, 0, 0}
 
 type GossipSetupConfigurables interface {
 	PeerScoringParams() *ScoringParams
@@ -73,7 +71,7 @@
 }
 
 func blocksTopicV2(cfg *rollup.Config) string {
-	return fmt.Sprintf("/optimism/%s/1/blocks", cfg.L2ChainID.String())
+	return fmt.Sprintf("/kroma/%s/1/blocks", cfg.L2ChainID.String())
 }
 
 // BuildSubscriptionFilter builds a simple subscription filter,
@@ -245,12 +243,8 @@
 	sb.blockHashes = append(sb.blockHashes, h)
 }
 
-<<<<<<< HEAD
-func BuildBlocksValidator(log log.Logger, cfg *rollup.Config, runCfg GossipRuntimeConfig) pubsub.ValidatorEx {
-=======
 func BuildBlocksValidator(log log.Logger, cfg *rollup.Config, runCfg GossipRuntimeConfig, blockVersion eth.BlockVersion) pubsub.ValidatorEx {
 
->>>>>>> 96a24cc3
 	// Seen block hashes per block height
 	// uint64 -> *seenBlocks
 	blockHeightLRU, err := lru.New[uint64, *seenBlocks](1000)
@@ -567,10 +561,8 @@
 	}, nil
 }
 
-type (
-	TopicSubscriber func(ctx context.Context, sub *pubsub.Subscription)
-	MessageHandler  func(ctx context.Context, from peer.ID, msg any) error
-)
+type TopicSubscriber func(ctx context.Context, sub *pubsub.Subscription)
+type MessageHandler func(ctx context.Context, from peer.ID, msg any) error
 
 func BlocksHandler(onBlock func(ctx context.Context, from peer.ID, msg *eth.ExecutionPayload) error) MessageHandler {
 	return func(ctx context.Context, from peer.ID, msg any) error {
