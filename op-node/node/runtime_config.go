package node

import (
	"context"
	"fmt"
	"sync"

	"github.com/ethereum/go-ethereum/common"
	"github.com/ethereum/go-ethereum/log"
	"github.com/ethereum/go-ethereum/params"

	"github.com/ethereum-optimism/optimism/op-node/p2p"
	"github.com/ethereum-optimism/optimism/op-node/rollup"
	"github.com/ethereum-optimism/optimism/op-service/eth"
)

<<<<<<< HEAD
// UnsafeBlockSignerAddressSystemConfigStorageSlot is the storage slot identifier of the unsafeBlockSigner
// `address` storage value in the SystemConfig L1 contract. Computed as `keccak256("systemconfig.unsafeblocksigner")`
var UnsafeBlockSignerAddressSystemConfigStorageSlot = common.HexToHash("0x65a7ed542fb37fe237fdfbdd70b31598523fe5b32879e307bae27a0bd9581c08")
=======
var (
	// UnsafeBlockSignerAddressSystemConfigStorageSlot is the storage slot identifier of the unsafeBlockSigner
	// `address` storage value in the SystemConfig L1 contract. Computed as `keccak256("systemconfig.unsafeblocksigner")`
	UnsafeBlockSignerAddressSystemConfigStorageSlot = common.HexToHash("0x65a7ed542fb37fe237fdfbdd70b31598523fe5b32879e307bae27a0bd9581c08")

	// RequiredProtocolVersionStorageSlot is the storage slot that the required protocol version is stored at.
	// Computed as: `bytes32(uint256(keccak256("protocolversion.required")) - 1)`
	RequiredProtocolVersionStorageSlot = common.HexToHash("0x4aaefe95bd84fd3f32700cf3b7566bc944b73138e41958b5785826df2aecace0")

	// RecommendedProtocolVersionStorageSlot is the storage slot that the recommended protocol version is stored at.
	// Computed as: `bytes32(uint256(keccak256("protocolversion.recommended")) - 1)`
	RecommendedProtocolVersionStorageSlot = common.HexToHash("0xe314dfc40f0025322aacc0ba8ef420b62fb3b702cf01e0cdf3d829117ac2ff1a")
)
>>>>>>> c7385080

type RuntimeCfgL1Source interface {
	ReadStorageAt(ctx context.Context, address common.Address, storageSlot common.Hash, blockHash common.Hash) (common.Hash, error)
}

type ReadonlyRuntimeConfig interface {
	P2PSequencerAddress() common.Address
	RequiredProtocolVersion() params.ProtocolVersion
	RecommendedProtocolVersion() params.ProtocolVersion
}

// RuntimeConfig maintains runtime-configurable options.
// These options are loaded based on initial loading + updates for every subsequent L1 block.
// Only the *latest* values are maintained however, the runtime config has no concept of chain history,
// does not require any archive data, and may be out of sync with the rollup derivation process.
type RuntimeConfig struct {
	mu sync.RWMutex

	log log.Logger

	l1Client  RuntimeCfgL1Source
	rollupCfg *rollup.Config

	// l1Ref is the current source of the data,
	// if this is invalidated with a reorg the data will have to be reloaded.
	l1Ref eth.L1BlockRef

	runtimeConfigData
}

// runtimeConfigData is a flat bundle of configurable data, easy and light to copy around.
type runtimeConfigData struct {
	p2pBlockSignerAddr common.Address

	// superchain protocol version signals
	recommended params.ProtocolVersion
	required    params.ProtocolVersion
}

var _ p2p.GossipRuntimeConfig = (*RuntimeConfig)(nil)

func NewRuntimeConfig(log log.Logger, l1Client RuntimeCfgL1Source, rollupCfg *rollup.Config) *RuntimeConfig {
	return &RuntimeConfig{
		log:       log,
		l1Client:  l1Client,
		rollupCfg: rollupCfg,
	}
}

func (r *RuntimeConfig) P2PSequencerAddress() common.Address {
	r.mu.RLock()
	defer r.mu.RUnlock()
	return r.p2pBlockSignerAddr
}

func (r *RuntimeConfig) RequiredProtocolVersion() params.ProtocolVersion {
	r.mu.RLock()
	defer r.mu.RUnlock()
	return r.required
}

func (r *RuntimeConfig) RecommendedProtocolVersion() params.ProtocolVersion {
	r.mu.RLock()
	defer r.mu.RUnlock()
	return r.recommended
}

// Load resets the runtime configuration by fetching the latest config data from L1 at the given L1 block.
// Load is safe to call concurrently, but will lock the runtime configuration modifications only,
// and will thus not block other Load calls with possibly alternative L1 block views.
func (r *RuntimeConfig) Load(ctx context.Context, l1Ref eth.L1BlockRef) error {
	p2pSignerVal, err := r.l1Client.ReadStorageAt(ctx, r.rollupCfg.L1SystemConfigAddress, UnsafeBlockSignerAddressSystemConfigStorageSlot, l1Ref.Hash)
	if err != nil {
		return fmt.Errorf("failed to fetch unsafe block signing address from system config: %w", err)
	}
	// The superchain protocol version data is optional; only applicable to rollup configs that specify a ProtocolVersions address.
	var requiredProtVersion, recommendedProtoVersion params.ProtocolVersion
	if r.rollupCfg.ProtocolVersionsAddress != (common.Address{}) {
		requiredVal, err := r.l1Client.ReadStorageAt(ctx, r.rollupCfg.ProtocolVersionsAddress, RequiredProtocolVersionStorageSlot, l1Ref.Hash)
		if err != nil {
			return fmt.Errorf("required-protocol-version value failed to load from L1 contract: %w", err)
		}
		requiredProtVersion = params.ProtocolVersion(requiredVal)
		recommendedVal, err := r.l1Client.ReadStorageAt(ctx, r.rollupCfg.ProtocolVersionsAddress, RecommendedProtocolVersionStorageSlot, l1Ref.Hash)
		if err != nil {
			return fmt.Errorf("recommended-protocol-version value failed to load from L1 contract: %w", err)
		}
		recommendedProtoVersion = params.ProtocolVersion(recommendedVal)
	}
	r.mu.Lock()
	defer r.mu.Unlock()
	r.l1Ref = l1Ref
	r.p2pBlockSignerAddr = common.BytesToAddress(p2pSignerVal[:])
	r.required = requiredProtVersion
	r.recommended = recommendedProtoVersion
	r.log.Info("loaded new runtime config values!", "p2p_seq_address", r.p2pBlockSignerAddr)
	return nil
}<|MERGE_RESOLUTION|>--- conflicted
+++ resolved
@@ -5,34 +5,18 @@
 	"fmt"
 	"sync"
 
-	"github.com/ethereum/go-ethereum/common"
-	"github.com/ethereum/go-ethereum/log"
-	"github.com/ethereum/go-ethereum/params"
-
 	"github.com/ethereum-optimism/optimism/op-node/p2p"
 	"github.com/ethereum-optimism/optimism/op-node/rollup"
 	"github.com/ethereum-optimism/optimism/op-service/eth"
+	"github.com/ethereum/go-ethereum/common"
+	"github.com/ethereum/go-ethereum/log"
 )
 
-<<<<<<< HEAD
-// UnsafeBlockSignerAddressSystemConfigStorageSlot is the storage slot identifier of the unsafeBlockSigner
-// `address` storage value in the SystemConfig L1 contract. Computed as `keccak256("systemconfig.unsafeblocksigner")`
-var UnsafeBlockSignerAddressSystemConfigStorageSlot = common.HexToHash("0x65a7ed542fb37fe237fdfbdd70b31598523fe5b32879e307bae27a0bd9581c08")
-=======
 var (
 	// UnsafeBlockSignerAddressSystemConfigStorageSlot is the storage slot identifier of the unsafeBlockSigner
 	// `address` storage value in the SystemConfig L1 contract. Computed as `keccak256("systemconfig.unsafeblocksigner")`
 	UnsafeBlockSignerAddressSystemConfigStorageSlot = common.HexToHash("0x65a7ed542fb37fe237fdfbdd70b31598523fe5b32879e307bae27a0bd9581c08")
-
-	// RequiredProtocolVersionStorageSlot is the storage slot that the required protocol version is stored at.
-	// Computed as: `bytes32(uint256(keccak256("protocolversion.required")) - 1)`
-	RequiredProtocolVersionStorageSlot = common.HexToHash("0x4aaefe95bd84fd3f32700cf3b7566bc944b73138e41958b5785826df2aecace0")
-
-	// RecommendedProtocolVersionStorageSlot is the storage slot that the recommended protocol version is stored at.
-	// Computed as: `bytes32(uint256(keccak256("protocolversion.recommended")) - 1)`
-	RecommendedProtocolVersionStorageSlot = common.HexToHash("0xe314dfc40f0025322aacc0ba8ef420b62fb3b702cf01e0cdf3d829117ac2ff1a")
 )
->>>>>>> c7385080
 
 type RuntimeCfgL1Source interface {
 	ReadStorageAt(ctx context.Context, address common.Address, storageSlot common.Hash, blockHash common.Hash) (common.Hash, error)
@@ -40,8 +24,9 @@
 
 type ReadonlyRuntimeConfig interface {
 	P2PSequencerAddress() common.Address
-	RequiredProtocolVersion() params.ProtocolVersion
-	RecommendedProtocolVersion() params.ProtocolVersion
+	// NOTE: deleted by kroma
+	//RequiredProtocolVersion() params.ProtocolVersion
+	//RecommendedProtocolVersion() params.ProtocolVersion
 }
 
 // RuntimeConfig maintains runtime-configurable options.
@@ -67,9 +52,10 @@
 type runtimeConfigData struct {
 	p2pBlockSignerAddr common.Address
 
+	// NOTE: deleted by kroma
 	// superchain protocol version signals
-	recommended params.ProtocolVersion
-	required    params.ProtocolVersion
+	//recommended params.ProtocolVersion
+	//required    params.ProtocolVersion
 }
 
 var _ p2p.GossipRuntimeConfig = (*RuntimeConfig)(nil)
@@ -88,18 +74,6 @@
 	return r.p2pBlockSignerAddr
 }
 
-func (r *RuntimeConfig) RequiredProtocolVersion() params.ProtocolVersion {
-	r.mu.RLock()
-	defer r.mu.RUnlock()
-	return r.required
-}
-
-func (r *RuntimeConfig) RecommendedProtocolVersion() params.ProtocolVersion {
-	r.mu.RLock()
-	defer r.mu.RUnlock()
-	return r.recommended
-}
-
 // Load resets the runtime configuration by fetching the latest config data from L1 at the given L1 block.
 // Load is safe to call concurrently, but will lock the runtime configuration modifications only,
 // and will thus not block other Load calls with possibly alternative L1 block views.
@@ -108,26 +82,10 @@
 	if err != nil {
 		return fmt.Errorf("failed to fetch unsafe block signing address from system config: %w", err)
 	}
-	// The superchain protocol version data is optional; only applicable to rollup configs that specify a ProtocolVersions address.
-	var requiredProtVersion, recommendedProtoVersion params.ProtocolVersion
-	if r.rollupCfg.ProtocolVersionsAddress != (common.Address{}) {
-		requiredVal, err := r.l1Client.ReadStorageAt(ctx, r.rollupCfg.ProtocolVersionsAddress, RequiredProtocolVersionStorageSlot, l1Ref.Hash)
-		if err != nil {
-			return fmt.Errorf("required-protocol-version value failed to load from L1 contract: %w", err)
-		}
-		requiredProtVersion = params.ProtocolVersion(requiredVal)
-		recommendedVal, err := r.l1Client.ReadStorageAt(ctx, r.rollupCfg.ProtocolVersionsAddress, RecommendedProtocolVersionStorageSlot, l1Ref.Hash)
-		if err != nil {
-			return fmt.Errorf("recommended-protocol-version value failed to load from L1 contract: %w", err)
-		}
-		recommendedProtoVersion = params.ProtocolVersion(recommendedVal)
-	}
 	r.mu.Lock()
 	defer r.mu.Unlock()
 	r.l1Ref = l1Ref
 	r.p2pBlockSignerAddr = common.BytesToAddress(p2pSignerVal[:])
-	r.required = requiredProtVersion
-	r.recommended = recommendedProtoVersion
 	r.log.Info("loaded new runtime config values!", "p2p_seq_address", r.p2pBlockSignerAddr)
 	return nil
 }