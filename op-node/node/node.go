--- conflicted
+++ resolved
@@ -9,19 +9,14 @@
 	"sync/atomic"
 	"time"
 
-<<<<<<< HEAD
-=======
 	"github.com/ethereum-optimism/optimism/op-service/httputil"
 
 	"github.com/hashicorp/go-multierror"
 	"github.com/libp2p/go-libp2p/core/peer"
 
->>>>>>> 96a24cc3
 	"github.com/ethereum/go-ethereum"
 	"github.com/ethereum/go-ethereum/event"
 	"github.com/ethereum/go-ethereum/log"
-	"github.com/hashicorp/go-multierror"
-	"github.com/libp2p/go-libp2p/core/peer"
 
 	"github.com/ethereum-optimism/optimism/op-node/heartbeat"
 	"github.com/ethereum-optimism/optimism/op-node/metrics"
@@ -50,7 +45,7 @@
 	rpcSync   *sources.SyncClient   // Alt-sync RPC client, optional (may be nil)
 	server    *rpcServer            // RPC server hosting the rollup-node API
 	p2pNode   *p2p.NodeP2P          // P2P node functionality
-	p2pSigner p2p.Signer            // p2p gossip application messages will be signed with this signer
+	p2pSigner p2p.Signer            // p2p gogssip application messages will be signed with this signer
 	tracer    Tracer                // tracer to get events for testing/debugging
 	runCfg    *RuntimeConfig        // runtime configurables
 
@@ -93,6 +88,10 @@
 		log:        log,
 		appVersion: appVersion,
 		metrics:    m,
+		// [Kroma: START]
+		// rollupHalt: cfg.RollupHalt,
+		// cancel:     cfg.Cancel,
+		// [Kroma: END]
 	}
 	// not a context leak, gossipsub is closed with a context.
 	n.resourcesCtx, n.resourcesClose = context.WithCancel(context.Background())
@@ -235,12 +234,20 @@
 			return l1Head, err
 		}
 
-		return l1Head, nil
+		// [Kroma: START]
+		// err = n.handleProtocolVersionsUpdate(ctx)
+		// [Kroma: END]
+		return l1Head, err
 	}
 
 	// initialize the runtime config before unblocking
 	if _, err := retry.Do(ctx, 5, retry.Fixed(time.Second*10), func() (eth.L1BlockRef, error) {
 		ref, err := reload(ctx)
+		// [Kroma: START]
+		// if errors.Is(err, errNodeHalt) { // don't retry on halt error
+		// 	err = nil
+		// }
+		// [Kroma: END]
 		return ref, err
 	}); err != nil {
 		return fmt.Errorf("failed to load runtime configuration repeatedly, last error: %w", err)
@@ -261,6 +268,19 @@
 				// Missing a runtime-config update is not critical, and we do not want to overwhelm the L1 RPC.
 				l1Head, err := reload(ctx)
 				if err != nil {
+					// [Kroma: START]
+					// if errors.Is(err, errNodeHalt) {
+					// 	n.halted.Store(true)
+					// 	if n.cancel != nil { // node cancellation is always available when started as CLI app
+					// 		n.cancel(errNodeHalt)
+					// 		return
+					// 	} else {
+					// 		n.log.Debug("opted to halt, but cannot halt node", "l1_head", l1Head)
+					// 	}
+					// } else {
+					// 	n.log.Warn("failed to reload runtime config", "err", err)
+					// }
+					// [Kroma: END]
 					n.log.Warn("failed to reload runtime config", "err", err)
 				} else {
 					n.log.Debug("reloaded runtime config", "l1_head", l1Head)
@@ -609,21 +629,19 @@
 		n.closed.Store(true)
 	}
 
-<<<<<<< HEAD
-	// Close metrics only after we are done idling
-	// TODO(7534): This should be refactored to a series of Close() calls to the respective resources.
-	n.postResourcesClose()
-=======
-	if n.halted.Load() {
-		// if we had a halt upon initialization, idle for a while, with open metrics, to prevent a rapid restart-loop
-		tim := time.NewTimer(time.Minute * 5)
-		n.log.Warn("halted, idling to avoid immediate shutdown repeats")
-		defer tim.Stop()
-		select {
-		case <-tim.C:
-		case <-ctx.Done():
-		}
-	}
+
+	// [Kroma: START]
+	// if n.halted.Load() {
+	// 	// if we had a halt upon initialization, idle for a while, with open metrics, to prevent a rapid restart-loop
+	// 	tim := time.NewTimer(time.Minute * 5)
+	// 	n.log.Warn("halted, idling to avoid immediate shutdown repeats")
+	// 	defer tim.Stop()
+	// 	select {
+	// 	case <-tim.C:
+	// 	case <-ctx.Done():
+	// 	}
+	// }
+	// [Kroma: END]
 
 	// Close metrics and pprof only after we are done idling
 	if n.pprofSrv != nil {
@@ -636,7 +654,6 @@
 			result = multierror.Append(result, fmt.Errorf("failed to close metrics server: %w", err))
 		}
 	}
->>>>>>> 96a24cc3
 
 	return result.ErrorOrNil()
 }
