package node

import (
	"context"
	"errors"
	"fmt"
	"io"
	"sync/atomic"
	"time"

	"github.com/ethereum-optimism/optimism/op-node/node/safedb"
	"github.com/ethereum-optimism/optimism/op-node/rollup/derive"
	plasma "github.com/ethereum-optimism/optimism/op-plasma"
	"github.com/ethereum-optimism/optimism/op-service/httputil"

	"github.com/hashicorp/go-multierror"
	"github.com/libp2p/go-libp2p/core/peer"

	"github.com/ethereum/go-ethereum"
	"github.com/ethereum/go-ethereum/event"
	"github.com/ethereum/go-ethereum/log"

	"github.com/ethereum-optimism/optimism/op-node/heartbeat"
	"github.com/ethereum-optimism/optimism/op-node/metrics"
	"github.com/ethereum-optimism/optimism/op-node/p2p"
	"github.com/ethereum-optimism/optimism/op-node/rollup/conductor"
	"github.com/ethereum-optimism/optimism/op-node/rollup/driver"
	"github.com/ethereum-optimism/optimism/op-node/rollup/sync"
	"github.com/ethereum-optimism/optimism/op-node/version"
	"github.com/ethereum-optimism/optimism/op-service/client"
	"github.com/ethereum-optimism/optimism/op-service/eth"
	"github.com/ethereum-optimism/optimism/op-service/oppprof"
	"github.com/ethereum-optimism/optimism/op-service/retry"
	"github.com/ethereum-optimism/optimism/op-service/sources"
)

var ErrAlreadyClosed = errors.New("node is already closed")

type closableSafeDB interface {
	derive.SafeHeadListener
	SafeDBReader
	io.Closer
}

type OpNode struct {
	log        log.Logger
	appVersion string
	metrics    *metrics.Metrics

	l1HeadsSub     ethereum.Subscription // Subscription to get L1 heads (automatically re-subscribes on error)
	l1SafeSub      ethereum.Subscription // Subscription to get L1 safe blocks, a.k.a. justified data (polling)
	l1FinalizedSub ethereum.Subscription // Subscription to get L1 safe blocks, a.k.a. justified data (polling)

	l1Source  *sources.L1Client     // L1 Client to fetch data from
	l2Driver  *driver.Driver        // L2 Engine to Sync
	l2Source  *sources.EngineClient // L2 Execution Engine RPC bindings
	server    *rpcServer            // RPC server hosting the rollup-node API
	p2pNode   *p2p.NodeP2P          // P2P node functionality
	p2pSigner p2p.Signer            // p2p gogssip application messages will be signed with this signer
	tracer    Tracer                // tracer to get events for testing/debugging
	runCfg    *RuntimeConfig        // runtime configurables

<<<<<<< HEAD
	// [Kroma: START]
	//rollupHalt string // when to halt the rollup, disabled if empty
	// [Kroma: END]
=======
	safeDB closableSafeDB

	rollupHalt string // when to halt the rollup, disabled if empty
>>>>>>> 99a53381

	pprofService *oppprof.Service
	metricsSrv   *httputil.HTTPServer

	beacon *sources.L1BeaconClient

	// some resources cannot be stopped directly, like the p2p gossipsub router (not our design),
	// and depend on this ctx to be closed.
	resourcesCtx   context.Context
	resourcesClose context.CancelFunc

	// Indicates when it's safe to close data sources used by the runtimeConfig bg loader
	runtimeConfigReloaderDone chan struct{}

	closed atomic.Bool

	// [Kroma: START]
	// cancels execution prematurely, e.g. to halt. This may be nil.
	//cancel context.CancelCauseFunc
	//halted atomic.Bool
	// [Kroma: END]
}

// The OpNode handles incoming gossip
var _ p2p.GossipIn = (*OpNode)(nil)

// New creates a new OpNode instance.
// The provided ctx argument is for the span of initialization only;
// the node will immediately Stop(ctx) before finishing initialization if the context is canceled during initialization.
func New(ctx context.Context, cfg *Config, log log.Logger, snapshotLog log.Logger, appVersion string, m *metrics.Metrics) (*OpNode, error) {
	if err := cfg.Check(); err != nil {
		return nil, err
	}

	n := &OpNode{
		log:        log,
		appVersion: appVersion,
		metrics:    m,
		// [Kroma: START]
		// rollupHalt: cfg.RollupHalt,
		// cancel:     cfg.Cancel,
		// [Kroma: END]
	}
	// not a context leak, gossipsub is closed with a context.
	n.resourcesCtx, n.resourcesClose = context.WithCancel(context.Background())

	err := n.init(ctx, cfg, snapshotLog)
	if err != nil {
		log.Error("Error initializing the rollup node", "err", err)
		// ensure we always close the node resources if we fail to initialize the node.
		if closeErr := n.Stop(ctx); closeErr != nil {
			return nil, multierror.Append(err, closeErr)
		}
		return nil, err
	}
	return n, nil
}

func (n *OpNode) init(ctx context.Context, cfg *Config, snapshotLog log.Logger) error {
	n.log.Info("Initializing rollup node", "version", n.appVersion)
	if err := n.initTracer(ctx, cfg); err != nil {
		return fmt.Errorf("failed to init the trace: %w", err)
	}
	if err := n.initL1(ctx, cfg); err != nil {
		return fmt.Errorf("failed to init L1: %w", err)
	}
	if err := n.initL1BeaconAPI(ctx, cfg); err != nil {
		return err
	}
	if err := n.initL2(ctx, cfg, snapshotLog); err != nil {
		return fmt.Errorf("failed to init L2: %w", err)
	}
	if err := n.initRuntimeConfig(ctx, cfg); err != nil { // depends on L2, to signal initial runtime values to
		return fmt.Errorf("failed to init the runtime config: %w", err)
	}
	if err := n.initP2PSigner(ctx, cfg); err != nil {
		return fmt.Errorf("failed to init the P2P signer: %w", err)
	}
	if err := n.initP2P(ctx, cfg); err != nil {
		return fmt.Errorf("failed to init the P2P stack: %w", err)
	}
	// Only expose the server at the end, ensuring all RPC backend components are initialized.
	if err := n.initRPCServer(cfg); err != nil {
		return fmt.Errorf("failed to init the RPC server: %w", err)
	}
	if err := n.initMetricsServer(cfg); err != nil {
		return fmt.Errorf("failed to init the metrics server: %w", err)
	}
	n.metrics.RecordInfo(n.appVersion)
	n.metrics.RecordUp()
	n.initHeartbeat(cfg)
	if err := n.initPProf(cfg); err != nil {
		return fmt.Errorf("failed to init profiling: %w", err)
	}
	return nil
}

func (n *OpNode) initTracer(ctx context.Context, cfg *Config) error {
	if cfg.Tracer != nil {
		n.tracer = cfg.Tracer
	} else {
		n.tracer = new(noOpTracer)
	}
	return nil
}

func (n *OpNode) initL1(ctx context.Context, cfg *Config) error {
	l1Node, rpcCfg, err := cfg.L1.Setup(ctx, n.log, &cfg.Rollup)
	if err != nil {
		return fmt.Errorf("failed to get L1 RPC client: %w", err)
	}

	// Set the RethDB path in the EthClientConfig, if there is one configured.
	rpcCfg.EthClientConfig.RethDBPath = cfg.RethDBPath

	n.l1Source, err = sources.NewL1Client(
		client.NewInstrumentedRPC(l1Node, n.metrics), n.log, n.metrics.L1SourceCache, rpcCfg)
	if err != nil {
		return fmt.Errorf("failed to create L1 source: %w", err)
	}

	if err := cfg.Rollup.ValidateL1Config(ctx, n.l1Source); err != nil {
		return fmt.Errorf("failed to validate the L1 config: %w", err)
	}

	// Keep subscribed to the L1 heads, which keeps the L1 maintainer pointing to the best headers to sync
	n.l1HeadsSub = event.ResubscribeErr(time.Second*10, func(ctx context.Context, err error) (event.Subscription, error) {
		if err != nil {
			n.log.Warn("resubscribing after failed L1 subscription", "err", err)
		}
		return eth.WatchHeadChanges(ctx, n.l1Source, n.OnNewL1Head)
	})
	go func() {
		err, ok := <-n.l1HeadsSub.Err()
		if !ok {
			return
		}
		n.log.Error("l1 heads subscription error", "err", err)
	}()

	// Poll for the safe L1 block and finalized block,
	// which only change once per epoch at most and may be delayed.
	n.l1SafeSub = eth.PollBlockChanges(n.log, n.l1Source, n.OnNewL1Safe, eth.Safe,
		cfg.L1EpochPollInterval, time.Second*10)
	n.l1FinalizedSub = eth.PollBlockChanges(n.log, n.l1Source, n.OnNewL1Finalized, eth.Finalized,
		cfg.L1EpochPollInterval, time.Second*10)
	return nil
}

func (n *OpNode) initRuntimeConfig(ctx context.Context, cfg *Config) error {
	// attempt to load runtime config, repeat N times
	n.runCfg = NewRuntimeConfig(n.log, n.l1Source, &cfg.Rollup)

	confDepth := cfg.Driver.VerifierConfDepth
	reload := func(ctx context.Context) (eth.L1BlockRef, error) {
		fetchCtx, fetchCancel := context.WithTimeout(ctx, time.Second*10)
		l1Head, err := n.l1Source.L1BlockRefByLabel(fetchCtx, eth.Unsafe)
		fetchCancel()
		if err != nil {
			n.log.Error("failed to fetch L1 head for runtime config initialization", "err", err)
			return eth.L1BlockRef{}, err
		}

		// Apply confirmation-distance
		blNum := l1Head.Number
		if blNum >= confDepth {
			blNum -= confDepth
		}
		fetchCtx, fetchCancel = context.WithTimeout(ctx, time.Second*10)
		confirmed, err := n.l1Source.L1BlockRefByNumber(fetchCtx, blNum)
		fetchCancel()
		if err != nil {
			n.log.Error("failed to fetch confirmed L1 block for runtime config loading", "err", err, "number", blNum)
			return eth.L1BlockRef{}, err
		}

		fetchCtx, fetchCancel = context.WithTimeout(ctx, time.Second*10)
		err = n.runCfg.Load(fetchCtx, confirmed)
		fetchCancel()
		if err != nil {
			n.log.Error("failed to fetch runtime config data", "err", err)
			return l1Head, err
		}

		// [Kroma: START]
		// err = n.handleProtocolVersionsUpdate(ctx)
		// [Kroma: END]
		return l1Head, err
	}

	// initialize the runtime config before unblocking
	if _, err := retry.Do(ctx, 5, retry.Fixed(time.Second*10), func() (eth.L1BlockRef, error) {
		ref, err := reload(ctx)
		// [Kroma: START]
		// if errors.Is(err, errNodeHalt) { // don't retry on halt error
		// 	err = nil
		// }
		// [Kroma: END]
		return ref, err
	}); err != nil {
		return fmt.Errorf("failed to load runtime configuration repeatedly, last error: %w", err)
	}

	// start a background loop, to keep reloading it at the configured reload interval
	reloader := func(ctx context.Context, reloadInterval time.Duration) {
		if reloadInterval <= 0 {
			n.log.Debug("not running runtime-config reloading background loop")
			return
		}
		ticker := time.NewTicker(reloadInterval)
		defer ticker.Stop()
		for {
			select {
			case <-ticker.C:
				// If the reload fails, we will try again the next interval.
				// Missing a runtime-config update is not critical, and we do not want to overwhelm the L1 RPC.
				l1Head, err := reload(ctx)
				if err != nil {
					// [Kroma: START]
					// if errors.Is(err, errNodeHalt) {
					// 	n.halted.Store(true)
					// 	if n.cancel != nil { // node cancellation is always available when started as CLI app
					// 		n.cancel(errNodeHalt)
					// 		return
					// 	} else {
					// 		n.log.Debug("opted to halt, but cannot halt node", "l1_head", l1Head)
					// 	}
					// } else {
					// 	n.log.Warn("failed to reload runtime config", "err", err)
					// }
					// [Kroma: END]
					n.log.Warn("failed to reload runtime config", "err", err)
				} else {
					n.log.Debug("reloaded runtime config", "l1_head", l1Head)
				}
			case <-ctx.Done():
				return
			}
		}
	}

	n.runtimeConfigReloaderDone = make(chan struct{})
	// Manages the lifetime of reloader. In order to safely Close the OpNode
	go func(ctx context.Context, reloadInterval time.Duration) {
		reloader(ctx, reloadInterval)
		close(n.runtimeConfigReloaderDone)
	}(n.resourcesCtx, cfg.RuntimeConfigReloadInterval) // this keeps running after initialization
	return nil
}

func (n *OpNode) initL1BeaconAPI(ctx context.Context, cfg *Config) error {
	// If Ecotone upgrade is not scheduled yet, then there is no need for a Beacon API.
	if cfg.Rollup.EcotoneTime == nil {
		return nil
	}
	// Once the Ecotone upgrade is scheduled, we must have initialized the Beacon API settings.
	if cfg.Beacon == nil {
		return fmt.Errorf("missing L1 Beacon Endpoint configuration: this API is mandatory for Ecotone upgrade at t=%d", *cfg.Rollup.EcotoneTime)
	}

	// We always initialize a client. We will get an error on requests if the client does not work.
	// This way the op-node can continue non-L1 functionality when the user chooses to ignore the Beacon API requirement.
	beaconClient, fallbacks, err := cfg.Beacon.Setup(ctx, n.log)
	if err != nil {
		return fmt.Errorf("failed to setup L1 Beacon API client: %w", err)
	}
	beaconCfg := sources.L1BeaconClientConfig{
		FetchAllSidecars: cfg.Beacon.ShouldFetchAllSidecars(),
	}
	n.beacon = sources.NewL1BeaconClient(beaconClient, beaconCfg, fallbacks...)

	// Retry retrieval of the Beacon API version, to be more robust on startup against Beacon API connection issues.
	beaconVersion, missingEndpoint, err := retry.Do2[string, bool](ctx, 5, retry.Exponential(), func() (string, bool, error) {
		ctx, cancel := context.WithTimeout(ctx, time.Second*10)
		defer cancel()
		beaconVersion, err := n.beacon.GetVersion(ctx)
		if err != nil {
			if errors.Is(err, client.ErrNoEndpoint) {
				return "", true, nil // don't return an error, we do not have to retry when there is a config issue.
			}
			return "", false, err
		}
		return beaconVersion, false, nil
	})
	if missingEndpoint {
		// Allow the user to continue if they explicitly ignore the requirement of the endpoint.
		if cfg.Beacon.ShouldIgnoreBeaconCheck() {
			n.log.Warn("This endpoint is required for the Ecotone upgrade, but is missing, and configured to be ignored. " +
				"The node may be unable to retrieve EIP-4844 blobs data.")
			return nil
		} else {
			// If the client tells us the endpoint was not configured,
			// then explain why we need it, and what the user can do to ignore this.
			n.log.Error("The Ecotone upgrade requires a L1 Beacon API endpoint, to retrieve EIP-4844 blobs data. " +
				"This can be ignored with the --l1.beacon.ignore option, " +
				"but the node may be unable to sync from L1 without this endpoint.")
			return errors.New("missing L1 Beacon API endpoint")
		}
	} else if err != nil {
		if cfg.Beacon.ShouldIgnoreBeaconCheck() {
			n.log.Warn("Failed to check L1 Beacon API version, but configuration ignores results. "+
				"The node may be unable to retrieve EIP-4844 blobs data.", "err", err)
			return nil
		} else {
			return fmt.Errorf("failed to check L1 Beacon API version: %w", err)
		}
	} else {
		n.log.Info("Connected to L1 Beacon API, ready for EIP-4844 blobs retrieval.", "version", beaconVersion)
		return nil
	}
}

func (n *OpNode) initL2(ctx context.Context, cfg *Config, snapshotLog log.Logger) error {
	rpcClient, rpcCfg, err := cfg.L2.Setup(ctx, n.log, &cfg.Rollup)
	if err != nil {
		return fmt.Errorf("failed to setup L2 execution-engine RPC client: %w", err)
	}

	n.l2Source, err = sources.NewEngineClient(
		client.NewInstrumentedRPC(rpcClient, n.metrics), n.log, n.metrics.L2SourceCache, rpcCfg,
	)
	if err != nil {
		return fmt.Errorf("failed to create Engine client: %w", err)
	}

	if err := cfg.Rollup.ValidateL2Config(ctx, n.l2Source, cfg.Sync.SyncMode == sync.ELSync); err != nil {
		return err
	}

	var sequencerConductor conductor.SequencerConductor = &conductor.NoOpConductor{}
	// [Kroma: START]
	// if cfg.ConductorEnabled {
	//	sequencerConductor = NewConductorClient(cfg, n.log, n.metrics)
	// }
	// [Kroma: END]

	// if plasma is not explicitly activated in the node CLI, the config + any error will be ignored.
	rpCfg, err := cfg.Rollup.PlasmaConfig()
	if cfg.Plasma.Enabled && err != nil {
		return fmt.Errorf("failed to get plasma config: %w", err)
	}
	plasmaDA := plasma.NewPlasmaDA(n.log, cfg.Plasma, rpCfg, n.metrics.PlasmaMetrics)
	if cfg.SafeDBPath != "" {
		n.log.Info("Safe head database enabled", "path", cfg.SafeDBPath)
		safeDB, err := safedb.NewSafeDB(n.log, cfg.SafeDBPath)
		if err != nil {
			return fmt.Errorf("failed to create safe head database at %v: %w", cfg.SafeDBPath, err)
		}
		n.safeDB = safeDB
	} else {
		n.safeDB = safedb.Disabled
	}
	n.l2Driver = driver.NewDriver(&cfg.Driver, &cfg.Rollup, n.l2Source, n.l1Source, n.beacon, n, n, n.log, snapshotLog, n.metrics, cfg.ConfigPersistence, n.safeDB, &cfg.Sync, sequencerConductor, plasmaDA)
	return nil
}

func (n *OpNode) initRPCServer(cfg *Config) error {
	server, err := newRPCServer(&cfg.RPC, &cfg.Rollup, n.l2Source.L2Client, n.l2Driver, n.safeDB, n.log, n.appVersion, n.metrics)
	if err != nil {
		return err
	}
	if n.p2pNode != nil {
		server.EnableP2P(p2p.NewP2PAPIBackend(n.p2pNode, n.log, n.metrics))
	}
	if cfg.RPC.EnableAdmin {
		server.EnableAdminAPI(NewAdminAPI(n.l2Driver, n.metrics, n.log))
		n.log.Info("Admin RPC enabled")
	}
	n.log.Info("Starting JSON-RPC server")
	if err := server.Start(); err != nil {
		return fmt.Errorf("unable to start RPC server: %w", err)
	}
	n.server = server
	return nil
}

func (n *OpNode) initMetricsServer(cfg *Config) error {
	if !cfg.Metrics.Enabled {
		n.log.Info("metrics disabled")
		return nil
	}
	n.log.Debug("starting metrics server", "addr", cfg.Metrics.ListenAddr, "port", cfg.Metrics.ListenPort)
	metricsSrv, err := n.metrics.StartServer(cfg.Metrics.ListenAddr, cfg.Metrics.ListenPort)
	if err != nil {
		return fmt.Errorf("failed to start metrics server: %w", err)
	}
	n.log.Info("started metrics server", "addr", metricsSrv.Addr())
	n.metricsSrv = metricsSrv
	return nil
}

func (n *OpNode) initHeartbeat(cfg *Config) {
	if !cfg.Heartbeat.Enabled {
		return
	}
	var peerID string
	if cfg.P2P.Disabled() {
		peerID = "disabled"
	} else {
		peerID = n.P2P().Host().ID().String()
	}

	payload := &heartbeat.Payload{
		Version: version.Version,
		Meta:    version.Meta,
		Moniker: cfg.Heartbeat.Moniker,
		PeerID:  peerID,
		ChainID: cfg.Rollup.L2ChainID.Uint64(),
	}

	go func(url string) {
		if err := heartbeat.Beat(n.resourcesCtx, n.log, url, payload); err != nil {
			log.Error("heartbeat goroutine crashed", "err", err)
		}
	}(cfg.Heartbeat.URL)
}

func (n *OpNode) initPProf(cfg *Config) error {
	n.pprofService = oppprof.New(
		cfg.Pprof.ListenEnabled,
		cfg.Pprof.ListenAddr,
		cfg.Pprof.ListenPort,
		cfg.Pprof.ProfileType,
		cfg.Pprof.ProfileDir,
		cfg.Pprof.ProfileFilename,
	)

	if err := n.pprofService.Start(); err != nil {
		return fmt.Errorf("failed to start pprof service: %w", err)
	}

	return nil
}

func (n *OpNode) initP2P(ctx context.Context, cfg *Config) error {
	if cfg.P2P != nil {
		// TODO(protocol-quest/97): Use EL Sync instead of CL Alt sync for fetching missing blocks in the payload queue.
		p2pNode, err := p2p.NewNodeP2P(n.resourcesCtx, &cfg.Rollup, n.log, cfg.P2P, n, n.l2Source, n.runCfg, n.metrics, false)
		if err != nil || p2pNode == nil {
			return err
		}
		n.p2pNode = p2pNode
		if n.p2pNode.Dv5Udp() != nil {
			go n.p2pNode.DiscoveryProcess(n.resourcesCtx, n.log, &cfg.Rollup, cfg.P2P.TargetPeers())
		}
	}
	return nil
}

func (n *OpNode) initP2PSigner(ctx context.Context, cfg *Config) error {
	// the p2p signer setup is optional
	if cfg.P2PSigner == nil {
		return nil
	}
	// p2pSigner may still be nil, the signer setup may not create any signer, the signer is optional
	var err error
	n.p2pSigner, err = cfg.P2PSigner.SetupSigner(ctx)
	return err
}

func (n *OpNode) Start(ctx context.Context) error {
	n.log.Info("Starting execution engine driver")
	// start driving engine: sync blocks by deriving them from L1 and driving them into the engine
	if err := n.l2Driver.Start(); err != nil {
		n.log.Error("Could not start a rollup node", "err", err)
		return err
	}
	log.Info("Rollup node started")
	return nil
}

func (n *OpNode) OnNewL1Head(ctx context.Context, sig eth.L1BlockRef) {
	n.tracer.OnNewL1Head(ctx, sig)

	if n.l2Driver == nil {
		return
	}
	// Pass on the event to the L2 Engine
	ctx, cancel := context.WithTimeout(ctx, time.Second*10)
	defer cancel()
	if err := n.l2Driver.OnL1Head(ctx, sig); err != nil {
		n.log.Warn("failed to notify engine driver of L1 head change", "err", err)
	}
}

func (n *OpNode) OnNewL1Safe(ctx context.Context, sig eth.L1BlockRef) {
	if n.l2Driver == nil {
		return
	}
	// Pass on the event to the L2 Engine
	ctx, cancel := context.WithTimeout(ctx, time.Second*10)
	defer cancel()
	if err := n.l2Driver.OnL1Safe(ctx, sig); err != nil {
		n.log.Warn("failed to notify engine driver of L1 safe block change", "err", err)
	}
}

func (n *OpNode) OnNewL1Finalized(ctx context.Context, sig eth.L1BlockRef) {
	if n.l2Driver == nil {
		return
	}
	// Pass on the event to the L2 Engine
	ctx, cancel := context.WithTimeout(ctx, time.Second*10)
	defer cancel()
	if err := n.l2Driver.OnL1Finalized(ctx, sig); err != nil {
		n.log.Warn("failed to notify engine driver of L1 finalized block change", "err", err)
	}
}

func (n *OpNode) PublishL2Payload(ctx context.Context, envelope *eth.ExecutionPayloadEnvelope) error {
	n.tracer.OnPublishL2Payload(ctx, envelope)

	// publish to p2p, if we are running p2p at all
	if n.p2pNode != nil {
		payload := envelope.ExecutionPayload
		if n.p2pSigner == nil {
			return fmt.Errorf("node has no p2p signer, payload %s cannot be published", payload.ID())
		}
		n.log.Info("Publishing signed execution payload on p2p", "id", payload.ID())
		return n.p2pNode.GossipOut().PublishL2Payload(ctx, envelope, n.p2pSigner)
	}
	// if p2p is not enabled then we just don't publish the payload
	return nil
}

func (n *OpNode) OnUnsafeL2Payload(ctx context.Context, from peer.ID, envelope *eth.ExecutionPayloadEnvelope) error {
	// ignore if it's from ourselves
	if n.p2pNode != nil && from == n.p2pNode.Host().ID() {
		return nil
	}

	n.tracer.OnUnsafeL2Payload(ctx, from, envelope)

	n.log.Info("Received signed execution payload from p2p", "id", envelope.ExecutionPayload.ID(), "peer", from)

	// Pass on the event to the L2 Engine
	ctx, cancel := context.WithTimeout(ctx, time.Second*30)
	defer cancel()

	if err := n.l2Driver.OnUnsafeL2Payload(ctx, envelope); err != nil {
		n.log.Warn("failed to notify engine driver of new L2 payload", "err", err, "id", envelope.ExecutionPayload.ID())
	}

	return nil
}

func (n *OpNode) RequestL2Range(ctx context.Context, start, end eth.L2BlockRef) error {
	if n.p2pNode != nil && n.p2pNode.AltSyncEnabled() {
		if unixTimeStale(start.Time, 12*time.Hour) {
			n.log.Debug("ignoring request to sync L2 range, timestamp is too old for p2p", "start", start, "end", end, "start_time", start.Time)
			return nil
		}
		return n.p2pNode.RequestL2Range(ctx, start, end)
	}
	n.log.Debug("ignoring request to sync L2 range, no sync method available", "start", start, "end", end)
	return nil
}

// unixTimeStale returns true if the unix timestamp is before the current time minus the supplied duration.
func unixTimeStale(timestamp uint64, duration time.Duration) bool {
	return time.Unix(int64(timestamp), 0).Before(time.Now().Add(-1 * duration))
}

func (n *OpNode) P2P() p2p.Node {
	return n.p2pNode
}

func (n *OpNode) RuntimeConfig() ReadonlyRuntimeConfig {
	return n.runCfg
}

// Stop stops the node and closes all resources.
// If the provided ctx is expired, the node will accelerate the stop where possible, but still fully close.
func (n *OpNode) Stop(ctx context.Context) error {
	if n.closed.Load() {
		return ErrAlreadyClosed
	}

	var result *multierror.Error

	if n.server != nil {
		if err := n.server.Stop(ctx); err != nil {
			result = multierror.Append(result, fmt.Errorf("failed to close RPC server: %w", err))
		}
	}
	if n.p2pNode != nil {
		if err := n.p2pNode.Close(); err != nil {
			result = multierror.Append(result, fmt.Errorf("failed to close p2p node: %w", err))
		}
	}
	if n.p2pSigner != nil {
		if err := n.p2pSigner.Close(); err != nil {
			result = multierror.Append(result, fmt.Errorf("failed to close p2p signer: %w", err))
		}
	}

	if n.resourcesClose != nil {
		n.resourcesClose()
	}

	// stop L1 heads feed
	if n.l1HeadsSub != nil {
		n.l1HeadsSub.Unsubscribe()
	}
	// stop polling for L1 safe-head changes
	if n.l1SafeSub != nil {
		n.l1SafeSub.Unsubscribe()
	}
	// stop polling for L1 finalized-head changes
	if n.l1FinalizedSub != nil {
		n.l1FinalizedSub.Unsubscribe()
	}

	// close L2 driver
	if n.l2Driver != nil {
		if err := n.l2Driver.Close(); err != nil {
			result = multierror.Append(result, fmt.Errorf("failed to close L2 engine driver cleanly: %w", err))
		}
	}

	if n.safeDB != nil {
		if err := n.safeDB.Close(); err != nil {
			result = multierror.Append(result, fmt.Errorf("failed to close safe head db: %w", err))
		}
	}

	// Wait for the runtime config loader to be done using the data sources before closing them
	if n.runtimeConfigReloaderDone != nil {
		<-n.runtimeConfigReloaderDone
	}

	// close L2 engine RPC client
	if n.l2Source != nil {
		n.l2Source.Close()
	}

	// close L1 data source
	if n.l1Source != nil {
		n.l1Source.Close()
	}

	if result == nil { // mark as closed if we successfully fully closed
		n.closed.Store(true)
	}

	// [Kroma: START]
	// if n.halted.Load() {
	// 	// if we had a halt upon initialization, idle for a while, with open metrics, to prevent a rapid restart-loop
	// 	tim := time.NewTimer(time.Minute * 5)
	// 	n.log.Warn("halted, idling to avoid immediate shutdown repeats")
	// 	defer tim.Stop()
	// 	select {
	// 	case <-tim.C:
	// 	case <-ctx.Done():
	// 	}
	// }
	// [Kroma: END]

	// Close metrics and pprof only after we are done idling
	if n.pprofService != nil {
		if err := n.pprofService.Stop(ctx); err != nil {
			result = multierror.Append(result, fmt.Errorf("failed to close pprof server: %w", err))
		}
	}
	if n.metricsSrv != nil {
		if err := n.metricsSrv.Stop(ctx); err != nil {
			result = multierror.Append(result, fmt.Errorf("failed to close metrics server: %w", err))
		}
	}

	return result.ErrorOrNil()
}

func (n *OpNode) Stopped() bool {
	return n.closed.Load()
}

func (n *OpNode) HTTPEndpoint() string {
	if n.server == nil {
		return ""
	}
	return fmt.Sprintf("http://%s", n.server.Addr().String())
}<|MERGE_RESOLUTION|>--- conflicted
+++ resolved
@@ -60,15 +60,11 @@
 	tracer    Tracer                // tracer to get events for testing/debugging
 	runCfg    *RuntimeConfig        // runtime configurables
 
-<<<<<<< HEAD
+	safeDB closableSafeDB
+
 	// [Kroma: START]
-	//rollupHalt string // when to halt the rollup, disabled if empty
+	// rollupHalt string // when to halt the rollup, disabled if empty
 	// [Kroma: END]
-=======
-	safeDB closableSafeDB
-
-	rollupHalt string // when to halt the rollup, disabled if empty
->>>>>>> 99a53381
 
 	pprofService *oppprof.Service
 	metricsSrv   *httputil.HTTPServer
@@ -87,8 +83,8 @@
 
 	// [Kroma: START]
 	// cancels execution prematurely, e.g. to halt. This may be nil.
-	//cancel context.CancelCauseFunc
-	//halted atomic.Bool
+	// cancel context.CancelCauseFunc
+	// halted atomic.Bool
 	// [Kroma: END]
 }
 
