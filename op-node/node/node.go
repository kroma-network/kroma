--- conflicted
+++ resolved
@@ -5,13 +5,6 @@
 	"errors"
 	"fmt"
 	"time"
-
-	"github.com/hashicorp/go-multierror"
-	"github.com/libp2p/go-libp2p/core/peer"
-
-	"github.com/ethereum/go-ethereum"
-	"github.com/ethereum/go-ethereum/event"
-	"github.com/ethereum/go-ethereum/log"
 
 	"github.com/ethereum-optimism/optimism/op-node/client"
 	"github.com/ethereum-optimism/optimism/op-node/eth"
@@ -19,6 +12,11 @@
 	"github.com/ethereum-optimism/optimism/op-node/p2p"
 	"github.com/ethereum-optimism/optimism/op-node/rollup/driver"
 	"github.com/ethereum-optimism/optimism/op-node/sources"
+	"github.com/ethereum/go-ethereum"
+	"github.com/ethereum/go-ethereum/event"
+	"github.com/ethereum/go-ethereum/log"
+	"github.com/hashicorp/go-multierror"
+	"github.com/libp2p/go-libp2p/core/peer"
 )
 
 type KromaNode struct {
@@ -110,7 +108,7 @@
 	if cfg.Tracer != nil {
 		n.tracer = cfg.Tracer
 	} else {
-		n.tracer = new(noOpTracer)
+		n.tracer = new(noKromaTracer)
 	}
 	return nil
 }
@@ -388,16 +386,12 @@
 	return nil
 }
 
-<<<<<<< HEAD
-func (n *KromaNode) P2P() p2p.Node {
-=======
 // unixTimeStale returns true if the unix timestamp is before the current time minus the supplied duration.
 func unixTimeStale(timestamp uint64, duration time.Duration) bool {
 	return time.Unix(int64(timestamp), 0).Before(time.Now().Add(-1 * duration))
 }
 
-func (n *OpNode) P2P() p2p.Node {
->>>>>>> 06933ea7
+func (n *KromaNode) P2P() p2p.Node {
 	return n.p2pNode
 }
 
