--- conflicted
+++ resolved
@@ -4,16 +4,16 @@
 	"context"
 	"fmt"
 
+	"github.com/ethereum-optimism/optimism/op-bindings/bindings"
+	"github.com/ethereum-optimism/optimism/op-bindings/predeploys"
+	"github.com/ethereum-optimism/optimism/op-node/eth"
+	"github.com/ethereum-optimism/optimism/op-node/rollup"
+	"github.com/ethereum-optimism/optimism/op-node/version"
 	"github.com/ethereum/go-ethereum"
 	"github.com/ethereum/go-ethereum/common"
 	"github.com/ethereum/go-ethereum/common/hexutil"
 	"github.com/ethereum/go-ethereum/core/types"
 	"github.com/ethereum/go-ethereum/log"
-
-	"github.com/ethereum-optimism/optimism/op-bindings/predeploys"
-	"github.com/ethereum-optimism/optimism/op-node/eth"
-	"github.com/ethereum-optimism/optimism/op-node/rollup"
-	"github.com/ethereum-optimism/optimism/op-node/version"
 )
 
 type l2EthClient interface {
@@ -162,7 +162,6 @@
 		return nil, fmt.Errorf("invalid withdrawal root hash, state root was %s: %w", head.Root(), err)
 	}
 
-<<<<<<< HEAD
 	l2OutputRootVersion := rollup.V0 // current version is 0
 	l2OutputRoot, err := rollup.ComputeL2OutputRoot(&bindings.TypesOutputRootProof{
 		Version:                  l2OutputRootVersion,
@@ -171,10 +170,6 @@
 		BlockHash:                head.Hash(),
 		NextBlockHash:            nextRef.Hash,
 	})
-=======
-	var l2OutputRootVersion eth.Bytes32 // it's zero for now
-	l2OutputRoot, err := rollup.ComputeL2OutputRootV0(head, proof.StorageHash)
->>>>>>> e6f1f61c
 	if err != nil {
 		n.log.Error("Error computing L2 output root, nil ptr passed to hashing function")
 		return nil, err
