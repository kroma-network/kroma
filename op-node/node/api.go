package node

import (
	"context"
	"fmt"

<<<<<<< HEAD
	"github.com/ethereum-optimism/optimism/op-bindings/bindings"
	"github.com/ethereum-optimism/optimism/op-bindings/predeploys"
	"github.com/ethereum-optimism/optimism/op-node/eth"
	"github.com/ethereum-optimism/optimism/op-node/rollup"
	"github.com/ethereum-optimism/optimism/op-node/version"
	"github.com/ethereum/go-ethereum"
	"github.com/ethereum/go-ethereum/common"
	"github.com/ethereum/go-ethereum/common/hexutil"
	"github.com/ethereum/go-ethereum/core/types"
	"github.com/ethereum/go-ethereum/log"
=======
	"github.com/ethereum/go-ethereum/common"
	"github.com/ethereum/go-ethereum/common/hexutil"
	"github.com/ethereum/go-ethereum/log"

	"github.com/ethereum-optimism/optimism/op-node/rollup"
	"github.com/ethereum-optimism/optimism/op-node/version"
	"github.com/ethereum-optimism/optimism/op-service/eth"
	"github.com/ethereum-optimism/optimism/op-service/metrics"
	"github.com/ethereum-optimism/optimism/op-service/rpc"
>>>>>>> c7385080
)

type l2EthClient interface {
	InfoByHash(ctx context.Context, hash common.Hash) (eth.BlockInfo, error)
	// NOTE: kroma add
	InfoAndTxsByHash(ctx context.Context, hash common.Hash) (eth.BlockInfo, types.Transactions, error)
	// GetProof returns a proof of the account, it may return a nil result without error if the address was not found.
	// Optionally keys of the account storage trie can be specified to include with corresponding values in the proof.
	GetProof(ctx context.Context, address common.Address, storage []common.Hash, blockTag string) (*eth.AccountResult, error)
	OutputV0AtBlock(ctx context.Context, blockHash common.Hash) (*eth.OutputV0, error)
}

type driverClient interface {
	SyncStatus(ctx context.Context) (*eth.SyncStatus, error)
	// NOTE: kroma mod
	// BlockRefWithStatus(ctx context.Context, num uint64) (eth.L2BlockRef, *eth.SyncStatus, error)
	BlockRefsWithStatus(ctx context.Context, num uint64) (eth.L2BlockRef, eth.L2BlockRef, *eth.SyncStatus, error)
	ResetDerivationPipeline(context.Context) error
	StartSequencer(ctx context.Context, blockHash common.Hash) error
	StopSequencer(context.Context) (common.Hash, error)
	SequencerActive(context.Context) (bool, error)
}

type adminAPI struct {
	*rpc.CommonAdminAPI
	dr driverClient
}

func NewAdminAPI(dr driverClient, m metrics.RPCMetricer, log log.Logger) *adminAPI {
	return &adminAPI{
		CommonAdminAPI: rpc.NewCommonAdminAPI(m, log),
		dr:             dr,
	}
}

func (n *adminAPI) ResetDerivationPipeline(ctx context.Context) error {
	recordDur := n.M.RecordRPCServerRequest("admin_resetDerivationPipeline")
	defer recordDur()
	return n.dr.ResetDerivationPipeline(ctx)
}

func (n *adminAPI) StartSequencer(ctx context.Context, blockHash common.Hash) error {
	recordDur := n.M.RecordRPCServerRequest("admin_startSequencer")
	defer recordDur()
	return n.dr.StartSequencer(ctx, blockHash)
}

func (n *adminAPI) StopSequencer(ctx context.Context) (common.Hash, error) {
	recordDur := n.M.RecordRPCServerRequest("admin_stopSequencer")
	defer recordDur()
	return n.dr.StopSequencer(ctx)
}

func (n *adminAPI) SequencerActive(ctx context.Context) (bool, error) {
	recordDur := n.M.RecordRPCServerRequest("admin_sequencerActive")
	defer recordDur()
	return n.dr.SequencerActive(ctx)
}

type nodeAPI struct {
	config *rollup.Config
	client l2EthClient
	dr     driverClient
	log    log.Logger
	m      metrics.RPCMetricer
}

func NewNodeAPI(config *rollup.Config, l2Client l2EthClient, dr driverClient, log log.Logger, m metrics.RPCMetricer) *nodeAPI {
	return &nodeAPI{
		config: config,
		client: l2Client,
		dr:     dr,
		log:    log,
		m:      m,
	}
}

func (n *nodeAPI) OutputAtBlock(ctx context.Context, number hexutil.Uint64) (*eth.OutputResponse, error) {
	recordDur := n.m.RecordRPCServerRequest("kroma_outputAtBlock")
	defer recordDur()

	output, err := n.fetchOutputAtBlock(ctx, number)
	if err != nil {
		return nil, err
	}

	return output, nil
}

func (n *nodeAPI) OutputWithProofAtBlock(ctx context.Context, number hexutil.Uint64) (*eth.OutputResponse, error) {
	recordDur := n.m.RecordRPCServerRequest("kroma_outputWithProofAtBlock")
	defer recordDur()

	output, err := n.fetchOutputAtBlock(ctx, number)
	if err != nil {
		return nil, err
	}

	nextHead, nextTxs, err := n.client.InfoAndTxsByHash(ctx, output.NextBlockRef.Hash)
	if err != nil {
		return nil, fmt.Errorf("failed to get L2 block by hash %s: %w", output.NextBlockRef, err)
	}
	nextBlock := nextHead.Header()

	// TODO(seolaoh): reuse the proof fetched in `fetchOutputAtBlock` function
	accountResult, err := n.client.GetProof(ctx, predeploys.L2ToL1MessagePasserAddr, []common.Hash{}, output.BlockRef.Hash.String())
	if err != nil {
		return nil, fmt.Errorf("failed to get proof of L2ToL1MessagePasser by hash %s: %w", output.BlockRef.Hash.String(), err)
	}
	l2ToL1MessagePasserBalance := accountResult.Balance.ToInt()
	l2ToL1MessagePasserCodeHash := accountResult.CodeHash
	merkleProof := accountResult.AccountProof

	output.PublicInputProof = &eth.PublicInputProof{
		NextBlock:                   nextBlock,
		NextTransactions:            nextTxs,
		L2ToL1MessagePasserBalance:  l2ToL1MessagePasserBalance,
		L2ToL1MessagePasserCodeHash: l2ToL1MessagePasserCodeHash,
		MerkleProof:                 merkleProof,
	}

	return output, nil
}

func (n *nodeAPI) fetchOutputAtBlock(ctx context.Context, number hexutil.Uint64) (*eth.OutputResponse, error) {
	ref, nextRef, status, err := n.dr.BlockRefsWithStatus(ctx, uint64(number))
	if err != nil {
		return nil, fmt.Errorf("failed to get L2 block ref with sync status: %w", err)
	}

	output, err := n.client.OutputV0AtBlock(ctx, ref.Hash)
	if err != nil {
		return nil, fmt.Errorf("failed to get L2 output at block %s: %w", ref, err)
	}
<<<<<<< HEAD

	proof, err := n.client.GetProof(ctx, predeploys.L2ToL1MessagePasserAddr, []common.Hash{}, ref.Hash.String())
	if err != nil {
		return nil, fmt.Errorf("failed to get contract proof at block %s: %w", ref, err)
	}
	if proof == nil {
		return nil, fmt.Errorf("proof %w", ethereum.NotFound)
	}
	// make sure that the proof (including storage hash) that we retrieved is correct by verifying it against the state-root
	if err := proof.Verify(head.Root()); err != nil {
		n.log.Error("invalid withdrawal root detected in block", "stateRoot", head.Root(), "blocknum", number, "msg", err)
		return nil, fmt.Errorf("invalid withdrawal root hash, state root was %s: %w", head.Root(), err)
	}

	l2OutputRootVersion := rollup.V0 // current version is 0
	l2OutputRoot, err := rollup.ComputeL2OutputRoot(&bindings.TypesOutputRootProof{
		Version:                  l2OutputRootVersion,
		StateRoot:                head.Root(),
		MessagePasserStorageRoot: proof.StorageHash,
		BlockHash:                head.Hash(),
		NextBlockHash:            nextRef.Hash,
	})
	if err != nil {
		n.log.Error("Error computing L2 output root, nil ptr passed to hashing function")
		return nil, err
	}

=======
>>>>>>> c7385080
	return &eth.OutputResponse{
		Version:               output.Version(),
		OutputRoot:            eth.OutputRoot(output),
		BlockRef:              ref,
<<<<<<< HEAD
		NextBlockRef:          nextRef,
		WithdrawalStorageRoot: proof.StorageHash,
		StateRoot:             head.Root(),
=======
		WithdrawalStorageRoot: common.Hash(output.MessagePasserStorageRoot),
		StateRoot:             common.Hash(output.StateRoot),
>>>>>>> c7385080
		Status:                status,
	}, nil
}

func (n *nodeAPI) SyncStatus(ctx context.Context) (*eth.SyncStatus, error) {
	recordDur := n.m.RecordRPCServerRequest("kroma_syncStatus")
	defer recordDur()
	return n.dr.SyncStatus(ctx)
}

func (n *nodeAPI) RollupConfig(_ context.Context) (*rollup.Config, error) {
	recordDur := n.m.RecordRPCServerRequest("kroma_rollupConfig")
	defer recordDur()
	return n.config, nil
}

func (n *nodeAPI) Version(ctx context.Context) (string, error) {
	recordDur := n.m.RecordRPCServerRequest("kroma_version")
	defer recordDur()
	return version.Version + "-" + version.Meta, nil
}<|MERGE_RESOLUTION|>--- conflicted
+++ resolved
@@ -4,43 +4,35 @@
 	"context"
 	"fmt"
 
-<<<<<<< HEAD
-	"github.com/ethereum-optimism/optimism/op-bindings/bindings"
-	"github.com/ethereum-optimism/optimism/op-bindings/predeploys"
-	"github.com/ethereum-optimism/optimism/op-node/eth"
-	"github.com/ethereum-optimism/optimism/op-node/rollup"
-	"github.com/ethereum-optimism/optimism/op-node/version"
-	"github.com/ethereum/go-ethereum"
 	"github.com/ethereum/go-ethereum/common"
 	"github.com/ethereum/go-ethereum/common/hexutil"
 	"github.com/ethereum/go-ethereum/core/types"
 	"github.com/ethereum/go-ethereum/log"
-=======
-	"github.com/ethereum/go-ethereum/common"
-	"github.com/ethereum/go-ethereum/common/hexutil"
-	"github.com/ethereum/go-ethereum/log"
-
+
+	"github.com/ethereum-optimism/optimism/op-bindings/bindings"
+	"github.com/ethereum-optimism/optimism/op-bindings/predeploys"
 	"github.com/ethereum-optimism/optimism/op-node/rollup"
 	"github.com/ethereum-optimism/optimism/op-node/version"
 	"github.com/ethereum-optimism/optimism/op-service/eth"
 	"github.com/ethereum-optimism/optimism/op-service/metrics"
 	"github.com/ethereum-optimism/optimism/op-service/rpc"
->>>>>>> c7385080
+	"github.com/ethereum/go-ethereum"
 )
 
 type l2EthClient interface {
 	InfoByHash(ctx context.Context, hash common.Hash) (eth.BlockInfo, error)
-	// NOTE: kroma add
+	// NOTE: added by kroma
 	InfoAndTxsByHash(ctx context.Context, hash common.Hash) (eth.BlockInfo, types.Transactions, error)
 	// GetProof returns a proof of the account, it may return a nil result without error if the address was not found.
 	// Optionally keys of the account storage trie can be specified to include with corresponding values in the proof.
 	GetProof(ctx context.Context, address common.Address, storage []common.Hash, blockTag string) (*eth.AccountResult, error)
-	OutputV0AtBlock(ctx context.Context, blockHash common.Hash) (*eth.OutputV0, error)
+	// NOTE: kroam deleted
+	//OutputV0AtBlock(ctx context.Context, blockHash common.Hash) (*eth.OutputV0, error)
 }
 
 type driverClient interface {
 	SyncStatus(ctx context.Context) (*eth.SyncStatus, error)
-	// NOTE: kroma mod
+	// NOTE: updated by Kroma
 	// BlockRefWithStatus(ctx context.Context, num uint64) (eth.L2BlockRef, *eth.SyncStatus, error)
 	BlockRefsWithStatus(ctx context.Context, num uint64) (eth.L2BlockRef, eth.L2BlockRef, *eth.SyncStatus, error)
 	ResetDerivationPipeline(context.Context) error
@@ -156,11 +148,13 @@
 		return nil, fmt.Errorf("failed to get L2 block ref with sync status: %w", err)
 	}
 
-	output, err := n.client.OutputV0AtBlock(ctx, ref.Hash)
-	if err != nil {
-		return nil, fmt.Errorf("failed to get L2 output at block %s: %w", ref, err)
-	}
-<<<<<<< HEAD
+	head, err := n.client.InfoByHash(ctx, ref.Hash)
+	if err != nil {
+		return nil, fmt.Errorf("failed to get L2 block by hash %s: %w", ref, err)
+	}
+	if head == nil {
+		return nil, ethereum.NotFound
+	}
 
 	proof, err := n.client.GetProof(ctx, predeploys.L2ToL1MessagePasserAddr, []common.Hash{}, ref.Hash.String())
 	if err != nil {
@@ -188,20 +182,13 @@
 		return nil, err
 	}
 
-=======
->>>>>>> c7385080
 	return &eth.OutputResponse{
-		Version:               output.Version(),
-		OutputRoot:            eth.OutputRoot(output),
+		Version:               l2OutputRootVersion,
+		OutputRoot:            l2OutputRoot,
 		BlockRef:              ref,
-<<<<<<< HEAD
 		NextBlockRef:          nextRef,
 		WithdrawalStorageRoot: proof.StorageHash,
 		StateRoot:             head.Root(),
-=======
-		WithdrawalStorageRoot: common.Hash(output.MessagePasserStorageRoot),
-		StateRoot:             common.Hash(output.StateRoot),
->>>>>>> c7385080
 		Status:                status,
 	}, nil
 }
