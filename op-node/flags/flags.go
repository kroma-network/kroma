--- conflicted
+++ resolved
@@ -14,11 +14,7 @@
 
 // Flags
 
-<<<<<<< HEAD
-const envVarPrefix = "NODE"
-=======
-const EnvVarPrefix = "OP_NODE"
->>>>>>> 06933ea7
+const EnvVarPrefix = "NODE"
 
 func prefixEnvVar(name string) string {
 	return EnvVarPrefix + "_" + name
