package flags

import (
	"fmt"
	"strings"
	"time"

	"github.com/ethereum-optimism/optimism/op-node/chaincfg"
	openum "github.com/ethereum-optimism/optimism/op-service/enum"
	oplog "github.com/ethereum-optimism/optimism/op-service/log"
	"github.com/ethereum-optimism/optimism/op-service/sources"

	"github.com/urfave/cli/v2"
)

// Flags

const EnvVarPrefix = "NODE"

func prefixEnvVars(name string) []string {
	return []string{EnvVarPrefix + "_" + name}
}

var (
	/* Required Flags */
	L1NodeAddr = &cli.StringFlag{
		Name:    "l1",
		Usage:   "Address of L1 User JSON-RPC endpoint to use (eth namespace required)",
		Value:   "http://127.0.0.1:8545",
		EnvVars: prefixEnvVars("L1_ETH_RPC"),
	}
	L2EngineAddr = &cli.StringFlag{
		Name:    "l2",
		Usage:   "Address of L2 Engine JSON-RPC endpoints to use (engine and eth namespace required)",
		EnvVars: prefixEnvVars("L2_ENGINE_RPC"),
	}
	RollupConfig = &cli.StringFlag{
		Name:    "rollup.config",
		Usage:   "Rollup chain parameters",
		EnvVars: prefixEnvVars("ROLLUP_CONFIG"),
	}
	Network = &cli.StringFlag{
		Name:    "network",
		Usage:   fmt.Sprintf("Predefined network selection. Available networks: %s", strings.Join(chaincfg.AvailableNetworks(), ", ")),
		EnvVars: prefixEnvVars("NETWORK"),
	}
	/* Optional Flags */
	RPCListenAddr = &cli.StringFlag{
		Name:    "rpc.addr",
		Usage:   "RPC listening address",
		EnvVars: prefixEnvVars("RPC_ADDR"),
		Value:   "127.0.0.1",
	}
	RPCListenPort = &cli.IntFlag{
		Name:    "rpc.port",
		Usage:   "RPC listening port",
		EnvVars: prefixEnvVars("RPC_PORT"),
		Value:   9545, // Note: op-service/rpc/cli.go uses 8545 as the default.
	}
	RPCEnableAdmin = &cli.BoolFlag{
		Name:    "rpc.enable-admin",
		Usage:   "Enable the admin API (experimental)",
		EnvVars: prefixEnvVars("RPC_ENABLE_ADMIN"),
	}
	RPCAdminPersistence = &cli.StringFlag{
		Name:    "rpc.admin-state",
		Usage:   "File path used to persist state changes made via the admin API so they persist across restarts. Disabled if not set.",
		EnvVars: prefixEnvVars("RPC_ADMIN_STATE"),
	}
	L1TrustRPC = &cli.BoolFlag{
		Name:    "l1.trustrpc",
		Usage:   "Trust the L1 RPC, sync faster at risk of malicious/buggy RPC providing bad or inconsistent L1 data",
		EnvVars: prefixEnvVars("L1_TRUST_RPC"),
	}
	L1RPCProviderKind = &cli.GenericFlag{
		Name: "l1.rpckind",
		Usage: "The kind of RPC provider, used to inform optimal transactions receipts fetching, and thus reduce costs. Valid options: " +
			openum.EnumString(sources.RPCProviderKinds),
		EnvVars: prefixEnvVars("L1_RPC_KIND"),
		Value: func() *sources.RPCProviderKind {
			out := sources.RPCKindStandard
			return &out
		}(),
	}
	L1RethDBPath = &cli.StringFlag{
		Name:     "l1.rethdb",
		Usage:    "The L1 RethDB path, used to fetch receipts for L1 blocks. Only applicable when using the `reth_db` RPC kind with `l1.rpckind`.",
		EnvVars:  prefixEnvVars("L1_RETHDB"),
		Required: false,
		Hidden:   true,
	}
	L1RPCRateLimit = &cli.Float64Flag{
		Name:    "l1.rpc-rate-limit",
		Usage:   "Optional self-imposed global rate-limit on L1 RPC requests, specified in requests / second. Disabled if set to 0.",
		EnvVars: prefixEnvVars("L1_RPC_RATE_LIMIT"),
		Value:   0,
	}
	L1RPCMaxBatchSize = &cli.IntFlag{
		Name:    "l1.rpc-max-batch-size",
		Usage:   "Maximum number of RPC requests to bundle, e.g. during L1 blocks receipt fetching. The L1 RPC rate limit counts this as N items, but allows it to burst at once.",
		EnvVars: prefixEnvVars("L1_RPC_MAX_BATCH_SIZE"),
		Value:   20,
	}
	L1HTTPPollInterval = &cli.DurationFlag{
		Name:    "l1.http-poll-interval",
		Usage:   "Polling interval for latest-block subscription when using an HTTP RPC provider. Ignored for other types of RPC endpoints.",
		EnvVars: prefixEnvVars("L1_HTTP_POLL_INTERVAL"),
		Value:   time.Second * 12,
	}
	L2EngineJWTSecret = &cli.StringFlag{
		Name:        "l2.jwt-secret",
		Usage:       "Path to JWT secret key. Keys are 32 bytes, hex encoded in a file. A new key will be generated if left empty.",
		EnvVars:     prefixEnvVars("L2_ENGINE_AUTH"),
		Required:    false,
		Value:       "",
		Destination: new(string),
	}
	VerifierL1Confs = &cli.Uint64Flag{
		Name:     "verifier.l1-confs",
		Usage:    "Number of L1 blocks to keep distance from the L1 head before deriving L2 data from. Reorgs are supported, but may be slow to perform.",
		EnvVars:  prefixEnvVars("VERIFIER_L1_CONFS"),
		Required: false,
		Value:    0,
	}
	SequencerEnabledFlag = &cli.BoolFlag{
		Name:    "sequencer.enabled",
		Usage:   "Enable sequencing of new L2 blocks. A separate batch submitter has to be deployed to publish the data for verifiers.",
		EnvVars: prefixEnvVars("SEQUENCER_ENABLED"),
	}
	SequencerStoppedFlag = &cli.BoolFlag{
		Name:    "sequencer.stopped",
		Usage:   "Initialize the sequencer in a stopped state. The sequencer can be started using the admin_startSequencer RPC",
		EnvVars: prefixEnvVars("SEQUENCER_STOPPED"),
	}
	SequencerMaxSafeLagFlag = &cli.Uint64Flag{
		Name:     "sequencer.max-safe-lag",
		Usage:    "Maximum number of L2 blocks for restricting the distance between L2 safe and unsafe. Disabled if 0.",
		EnvVars:  prefixEnvVars("SEQUENCER_MAX_SAFE_LAG"),
		Required: false,
		Value:    0,
	}
	SequencerL1Confs = &cli.Uint64Flag{
		Name:     "sequencer.l1-confs",
		Usage:    "Number of L1 blocks to keep distance from the L1 head as a sequencer for picking an L1 origin.",
		EnvVars:  prefixEnvVars("SEQUENCER_L1_CONFS"),
		Required: false,
		Value:    4,
	}
	L1EpochPollIntervalFlag = &cli.DurationFlag{
		Name:     "l1.epoch-poll-interval",
		Usage:    "Poll interval for retrieving new L1 epoch updates such as safe and finalized block changes. Disabled if 0 or negative.",
		EnvVars:  prefixEnvVars("L1_EPOCH_POLL_INTERVAL"),
		Required: false,
		Value:    time.Second * 12 * 32,
	}
	RuntimeConfigReloadIntervalFlag = &cli.DurationFlag{
		Name:     "l1.runtime-config-reload-interval",
		Usage:    "Poll interval for reloading the runtime config, useful when config events are not being picked up. Disabled if 0 or negative.",
		EnvVars:  prefixEnvVars("L1_RUNTIME_CONFIG_RELOAD_INTERVAL"),
		Required: false,
		Value:    time.Minute * 10,
	}
	MetricsEnabledFlag = &cli.BoolFlag{
		Name:    "metrics.enabled",
		Usage:   "Enable the metrics server",
		EnvVars: prefixEnvVars("METRICS_ENABLED"),
	}
	MetricsAddrFlag = &cli.StringFlag{
		Name:    "metrics.addr",
		Usage:   "Metrics listening address",
		Value:   "0.0.0.0", // TODO(CLI-4159): Switch to 127.0.0.1
		EnvVars: prefixEnvVars("METRICS_ADDR"),
	}
	MetricsPortFlag = &cli.IntFlag{
		Name:    "metrics.port",
		Usage:   "Metrics listening port",
		Value:   7300,
		EnvVars: prefixEnvVars("METRICS_PORT"),
	}
	PprofEnabledFlag = &cli.BoolFlag{
		Name:    "pprof.enabled",
		Usage:   "Enable the pprof server",
		EnvVars: prefixEnvVars("PPROF_ENABLED"),
	}
	PprofAddrFlag = &cli.StringFlag{
		Name:    "pprof.addr",
		Usage:   "pprof listening address",
		Value:   "0.0.0.0", // TODO(CLI-4159): Switch to 127.0.0.1
		EnvVars: prefixEnvVars("PPROF_ADDR"),
	}
	PprofPortFlag = &cli.IntFlag{
		Name:    "pprof.port",
		Usage:   "pprof listening port",
		Value:   6060,
		EnvVars: prefixEnvVars("PPROF_PORT"),
	}
	SnapshotLog = &cli.StringFlag{
		Name:    "snapshotlog.file",
		Usage:   "Path to the snapshot log file",
		EnvVars: prefixEnvVars("SNAPSHOT_LOG"),
	}
	HeartbeatEnabledFlag = &cli.BoolFlag{
		Name:    "heartbeat.enabled",
		Usage:   "Enables or disables heartbeating",
		EnvVars: prefixEnvVars("HEARTBEAT_ENABLED"),
	}
	HeartbeatMonikerFlag = &cli.StringFlag{
		Name:    "heartbeat.moniker",
		Usage:   "Sets a moniker for this node",
		EnvVars: prefixEnvVars("HEARTBEAT_MONIKER"),
	}
	HeartbeatURLFlag = &cli.StringFlag{
		Name:    "heartbeat.url",
		Usage:   "Sets the URL to heartbeat to",
		EnvVars: prefixEnvVars("HEARTBEAT_URL"),
		Value:   "https://heartbeat.optimism.io",
	}
	BackupL2UnsafeSyncRPC = &cli.StringFlag{
		Name:     "l2.backup-unsafe-sync-rpc",
		Usage:    "Set the backup L2 unsafe sync RPC endpoint.",
		EnvVars:  prefixEnvVars("L2_BACKUP_UNSAFE_SYNC_RPC"),
		Required: false,
	}
	BackupL2UnsafeSyncRPCTrustRPC = &cli.StringFlag{
		Name: "l2.backup-unsafe-sync-rpc.trustrpc",
		Usage: "Like l1.trustrpc, configure if response data from the RPC needs to be verified, e.g. blockhash computation." +
			"This does not include checks if the blockhash is part of the canonical chain.",
		EnvVars:  prefixEnvVars("L2_BACKUP_UNSAFE_SYNC_RPC_TRUST_RPC"),
		Required: false,
	}
	L2EngineSyncEnabled = &cli.BoolFlag{
		Name:     "l2.engine-sync",
		Usage:    "Enables or disables execution engine P2P sync",
		EnvVars:  prefixEnvVars("L2_ENGINE_SYNC_ENABLED"),
		Required: false,
		Value:    false,
	}
	SkipSyncStartCheck = &cli.BoolFlag{
		Name: "l2.skip-sync-start-check",
		Usage: "Skip sanity check of consistency of L1 origins of the unsafe L2 blocks when determining the sync-starting point. " +
			"This defers the L1-origin verification, and is recommended to use in when utilizing l2.engine-sync",
		EnvVars:  prefixEnvVars("L2_SKIP_SYNC_START_CHECK"),
		Required: false,
		Value:    false,
	}
<<<<<<< HEAD
	// [Kroma: START]
	// BetaExtraNetworks = &cli.BoolFlag{
	//	Name: "beta.extra-networks",
	//	Usage: fmt.Sprintf("Beta feature: enable selection of a predefined-network from the superchain-registry. "+
	//		"The superchain-registry is experimental, and the availability of configurations may change."+
	//		"Available networks: %s", strings.Join(chaincfg.BetaAvailableNetworks(), ", ")),
	//	EnvVars: prefixEnvVars("BETA_EXTRA_NETWORKS"),
	// }
	// RollupHalt = &cli.StringFlag{
	//	Name:    "rollup.halt",
	//	Usage:   "Opt-in option to halt on incompatible protocol version requirements of the given level (major/minor/patch/none), as signaled onchain in L1",
	//	EnvVars: prefixEnvVars("ROLLUP_HALT"),
	// }
	// RollupLoadProtocolVersions = &cli.BoolFlag{
	//	Name:    "rollup.load-protocol-versions",
	//	Usage:   "Load protocol versions from the superchain L1 ProtocolVersions contract (if available), and report in logs and metrics",
	//	EnvVars: prefixEnvVars("ROLLUP_LOAD_PROTOCOL_VERSIONS"),
	// }
	// CanyonOverrideFlag = &cli.Uint64Flag{
	//	Name:   "override.canyon",
	//	Usage:  "Manually specify the Canyon fork timestamp, overriding the bundled setting",
	//	Hidden: true,
	// }
	// [Kroma: END]
=======
	BetaExtraNetworks = &cli.BoolFlag{
		Name:    "beta.extra-networks",
		Usage:   "Legacy flag, ignored, all superchain-registry networks are enabled by default.",
		EnvVars: prefixEnvVars("BETA_EXTRA_NETWORKS"),
		Hidden:  true, // hidden, this is deprecated, the flag is not used anymore.
	}
	RollupHalt = &cli.StringFlag{
		Name:    "rollup.halt",
		Usage:   "Opt-in option to halt on incompatible protocol version requirements of the given level (major/minor/patch/none), as signaled onchain in L1",
		EnvVars: prefixEnvVars("ROLLUP_HALT"),
	}
	RollupLoadProtocolVersions = &cli.BoolFlag{
		Name:    "rollup.load-protocol-versions",
		Usage:   "Load protocol versions from the superchain L1 ProtocolVersions contract (if available), and report in logs and metrics",
		EnvVars: prefixEnvVars("ROLLUP_LOAD_PROTOCOL_VERSIONS"),
	}
	CanyonOverrideFlag = &cli.Uint64Flag{
		Name:    "override.canyon",
		Usage:   "Manually specify the Canyon fork timestamp, overriding the bundled setting",
		EnvVars: prefixEnvVars("OVERRIDE_CANYON"),
		Hidden:  false,
	}
>>>>>>> 96a24cc3
)

var requiredFlags = []cli.Flag{
	L1NodeAddr,
	L2EngineAddr,
}

var optionalFlags = []cli.Flag{
	RPCListenAddr,
	RPCListenPort,
	RollupConfig,
	Network,
	L1TrustRPC,
	L1RPCProviderKind,
	L1RPCRateLimit,
	L1RPCMaxBatchSize,
	L1HTTPPollInterval,
	L2EngineJWTSecret,
	VerifierL1Confs,
	SequencerEnabledFlag,
	SequencerStoppedFlag,
	SequencerMaxSafeLagFlag,
	SequencerL1Confs,
	L1EpochPollIntervalFlag,
	RuntimeConfigReloadIntervalFlag,
	RPCEnableAdmin,
	RPCAdminPersistence,
	MetricsEnabledFlag,
	MetricsAddrFlag,
	MetricsPortFlag,
	PprofEnabledFlag,
	PprofAddrFlag,
	PprofPortFlag,
	SnapshotLog,
	HeartbeatEnabledFlag,
	HeartbeatMonikerFlag,
	HeartbeatURLFlag,
	BackupL2UnsafeSyncRPC,
	BackupL2UnsafeSyncRPCTrustRPC,
	L2EngineSyncEnabled,
	SkipSyncStartCheck,
<<<<<<< HEAD
=======
	BetaExtraNetworks,
	RollupHalt,
	RollupLoadProtocolVersions,
	CanyonOverrideFlag,
	L1RethDBPath,
>>>>>>> 96a24cc3
}

// Flags contains the list of configuration options available to the binary.
var Flags []cli.Flag

func init() {
	optionalFlags = append(optionalFlags, P2PFlags(EnvVarPrefix)...)
	optionalFlags = append(optionalFlags, oplog.CLIFlags(EnvVarPrefix)...)
	Flags = append(requiredFlags, optionalFlags...)
}

func CheckRequired(ctx *cli.Context) error {
	for _, f := range requiredFlags {
		if !ctx.IsSet(f.Names()[0]) {
			return fmt.Errorf("flag %s is required", f.Names()[0])
		}
	}
	return nil
}<|MERGE_RESOLUTION|>--- conflicted
+++ resolved
@@ -243,32 +243,7 @@
 		Required: false,
 		Value:    false,
 	}
-<<<<<<< HEAD
 	// [Kroma: START]
-	// BetaExtraNetworks = &cli.BoolFlag{
-	//	Name: "beta.extra-networks",
-	//	Usage: fmt.Sprintf("Beta feature: enable selection of a predefined-network from the superchain-registry. "+
-	//		"The superchain-registry is experimental, and the availability of configurations may change."+
-	//		"Available networks: %s", strings.Join(chaincfg.BetaAvailableNetworks(), ", ")),
-	//	EnvVars: prefixEnvVars("BETA_EXTRA_NETWORKS"),
-	// }
-	// RollupHalt = &cli.StringFlag{
-	//	Name:    "rollup.halt",
-	//	Usage:   "Opt-in option to halt on incompatible protocol version requirements of the given level (major/minor/patch/none), as signaled onchain in L1",
-	//	EnvVars: prefixEnvVars("ROLLUP_HALT"),
-	// }
-	// RollupLoadProtocolVersions = &cli.BoolFlag{
-	//	Name:    "rollup.load-protocol-versions",
-	//	Usage:   "Load protocol versions from the superchain L1 ProtocolVersions contract (if available), and report in logs and metrics",
-	//	EnvVars: prefixEnvVars("ROLLUP_LOAD_PROTOCOL_VERSIONS"),
-	// }
-	// CanyonOverrideFlag = &cli.Uint64Flag{
-	//	Name:   "override.canyon",
-	//	Usage:  "Manually specify the Canyon fork timestamp, overriding the bundled setting",
-	//	Hidden: true,
-	// }
-	// [Kroma: END]
-=======
 	BetaExtraNetworks = &cli.BoolFlag{
 		Name:    "beta.extra-networks",
 		Usage:   "Legacy flag, ignored, all superchain-registry networks are enabled by default.",
@@ -291,7 +266,7 @@
 		EnvVars: prefixEnvVars("OVERRIDE_CANYON"),
 		Hidden:  false,
 	}
->>>>>>> 96a24cc3
+	// [Kroma: END]
 )
 
 var requiredFlags = []cli.Flag{
@@ -333,14 +308,13 @@
 	BackupL2UnsafeSyncRPCTrustRPC,
 	L2EngineSyncEnabled,
 	SkipSyncStartCheck,
-<<<<<<< HEAD
-=======
-	BetaExtraNetworks,
-	RollupHalt,
-	RollupLoadProtocolVersions,
+	// [Kroma: START]
+	// BetaExtraNetworks,
+	// RollupHalt,
+	// RollupLoadProtocolVersions,
+	// [Kroma: END]
 	CanyonOverrideFlag,
 	L1RethDBPath,
->>>>>>> 96a24cc3
 }
 
 // Flags contains the list of configuration options available to the binary.
