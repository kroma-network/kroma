--- conflicted
+++ resolved
@@ -6,8 +6,6 @@
 	"net"
 	"strconv"
 	"time"
-
-	"github.com/ethereum/go-ethereum/params"
 
 	"github.com/ethereum-optimism/optimism/op-node/p2p/store"
 	ophttp "github.com/ethereum-optimism/optimism/op-service/httputil"
@@ -72,7 +70,6 @@
 	RecordIPUnban()
 	RecordDial(allow bool)
 	RecordAccept(allow bool)
-	ReportProtocolVersions(local, engine, recommended, required params.ProtocolVersion)
 }
 
 // Metrics tracks all the metrics for the kroma-node.
@@ -137,11 +134,13 @@
 
 	ChannelInputBytes prometheus.Counter
 
+	// NOTE: deleted by kroma - start
 	// Protocol version reporting
 	// Delta = params.ProtocolVersionComparison
-	ProtocolVersionDelta *prometheus.GaugeVec
+	//ProtocolVersionDelta *prometheus.GaugeVec
 	// ProtocolVersions is pseudo-metric to report the exact protocol version info
-	ProtocolVersions *prometheus.GaugeVec
+	//ProtocolVersions *prometheus.GaugeVec
+	// NOTE: deleted by kroma - end
 
 	registry *prometheus.Registry
 	factory  metrics.Factory
@@ -172,56 +171,10 @@
 		Up: factory.NewGauge(prometheus.GaugeOpts{
 			Namespace: ns,
 			Name:      "up",
-			Help:      "1 if the kroma-node has finished starting up",
-		}),
-
-<<<<<<< HEAD
-		RPCServerRequestsTotal: factory.NewCounterVec(prometheus.CounterOpts{
-			Namespace: ns,
-			Subsystem: RPCServerSubsystem,
-			Name:      "requests_total",
-			Help:      "Total requests to the RPC server",
-		}, []string{
-			"method",
-		}),
-		RPCServerRequestDurationSeconds: factory.NewHistogramVec(prometheus.HistogramOpts{
-			Namespace: ns,
-			Subsystem: RPCServerSubsystem,
-			Name:      "request_duration_seconds",
-			Buckets:   []float64{.005, .01, .025, .05, .1, .25, .5, 1, 2.5, 5, 10},
-			Help:      "Histogram of RPC server request durations",
-		}, []string{
-			"method",
-		}),
-		RPCClientRequestsTotal: factory.NewCounterVec(prometheus.CounterOpts{
-			Namespace: ns,
-			Subsystem: RPCClientSubsystem,
-			Name:      "requests_total",
-			Help:      "Total RPC requests initiated by the kroma-node's RPC client",
-		}, []string{
-			"method",
-		}),
-		RPCClientRequestDurationSeconds: factory.NewHistogramVec(prometheus.HistogramOpts{
-			Namespace: ns,
-			Subsystem: RPCClientSubsystem,
-			Name:      "request_duration_seconds",
-			Buckets:   []float64{.005, .01, .025, .05, .1, .25, .5, 1, 2.5, 5, 10},
-			Help:      "Histogram of RPC client request durations",
-		}, []string{
-			"method",
-		}),
-		RPCClientResponsesTotal: factory.NewCounterVec(prometheus.CounterOpts{
-			Namespace: ns,
-			Subsystem: RPCClientSubsystem,
-			Name:      "responses_total",
-			Help:      "Total RPC request responses received by the kroma-node's RPC client",
-		}, []string{
-			"method",
-			"error",
-		}),
-=======
+			Help:      "1 if the kroma node has finished starting up",
+		}),
+
 		RPCMetrics: metrics.MakeRPCMetrics(ns, factory),
->>>>>>> c7385080
 
 		L1SourceCache: NewCacheMetrics(factory, ns, "l1_source_cache", "L1 Source cache"),
 		L2SourceCache: NewCacheMetrics(factory, ns, "l2_source_cache", "L2 Source cache"),
@@ -387,8 +340,7 @@
 			Name:      "sequencer_building_diff_seconds",
 			Buckets: []float64{
 				-10, -5, -2.5, -1, -.5, -.25, -.1, -0.05, -0.025, -0.01, -0.005,
-				.005, .01, .025, .05, .1, .25, .5, 1, 2.5, 5, 10,
-			},
+				.005, .01, .025, .05, .1, .25, .5, 1, 2.5, 5, 10},
 			Help: "Histogram of Sequencer building time, minus block time",
 		}),
 		SequencerBuildingDiffTotal: factory.NewCounter(prometheus.CounterOpts{
@@ -406,24 +358,6 @@
 			Namespace: ns,
 			Name:      "sequencer_sealing_total",
 			Help:      "Number of sequencer block sealing jobs",
-		}),
-
-		ProtocolVersionDelta: factory.NewGaugeVec(prometheus.GaugeOpts{
-			Namespace: ns,
-			Name:      "protocol_version_delta",
-			Help:      "Difference between local and global protocol version, and execution-engine, per type of version",
-		}, []string{
-			"type",
-		}),
-		ProtocolVersions: factory.NewGaugeVec(prometheus.GaugeOpts{
-			Namespace: ns,
-			Name:      "protocol_versions",
-			Help:      "Pseudo-metric tracking recommended and required protocol version info",
-		}, []string{
-			"local",
-			"engine",
-			"recommended",
-			"required",
 		}),
 
 		registry: registry,
@@ -461,56 +395,6 @@
 	m.Up.Set(1)
 }
 
-<<<<<<< HEAD
-// RecordRPCServerRequest is a helper method to record an incoming RPC
-// call to the kroma-node's RPC server. It bumps the requests metric,
-// and tracks how long it takes to serve a response.
-func (m *Metrics) RecordRPCServerRequest(method string) func() {
-	m.RPCServerRequestsTotal.WithLabelValues(method).Inc()
-	timer := prometheus.NewTimer(m.RPCServerRequestDurationSeconds.WithLabelValues(method))
-	return func() {
-		timer.ObserveDuration()
-	}
-}
-
-// RecordRPCClientRequest is a helper method to record an RPC client
-// request. It bumps the requests metric, tracks the response
-// duration, and records the response's error code.
-func (m *Metrics) RecordRPCClientRequest(method string) func(err error) {
-	m.RPCClientRequestsTotal.WithLabelValues(method).Inc()
-	timer := prometheus.NewTimer(m.RPCClientRequestDurationSeconds.WithLabelValues(method))
-	return func(err error) {
-		m.RecordRPCClientResponse(method, err)
-		timer.ObserveDuration()
-	}
-}
-
-// RecordRPCClientResponse records an RPC response. It will
-// convert the passed-in error into something metrics friendly.
-// Nil errors get converted into <nil>, RPC errors are converted
-// into rpc_<error code>, HTTP errors are converted into
-// http_<status code>, and everything else is converted into
-// <unknown>.
-func (m *Metrics) RecordRPCClientResponse(method string, err error) {
-	var errStr string
-	var rpcErr rpc.Error
-	var httpErr rpc.HTTPError
-	if err == nil {
-		errStr = "<nil>"
-	} else if errors.As(err, &rpcErr) {
-		errStr = fmt.Sprintf("rpc_%d", rpcErr.ErrorCode())
-	} else if errors.As(err, &httpErr) {
-		errStr = fmt.Sprintf("http_%d", httpErr.StatusCode)
-	} else if errors.Is(err, ethereum.NotFound) {
-		errStr = "<not found>"
-	} else {
-		errStr = "<unknown>"
-	}
-	m.RPCClientResponsesTotal.WithLabelValues(method, errStr).Inc()
-}
-
-=======
->>>>>>> c7385080
 func (m *Metrics) SetDerivationIdle(status bool) {
 	var val float64
 	if status {
@@ -699,13 +583,6 @@
 		m.Accepts.WithLabelValues("false").Inc()
 	}
 }
-func (m *Metrics) ReportProtocolVersions(local, engine, recommended, required params.ProtocolVersion) {
-	m.ProtocolVersionDelta.WithLabelValues("local_recommended").Set(float64(local.Compare(recommended)))
-	m.ProtocolVersionDelta.WithLabelValues("local_required").Set(float64(local.Compare(required)))
-	m.ProtocolVersionDelta.WithLabelValues("engine_recommended").Set(float64(engine.Compare(recommended)))
-	m.ProtocolVersionDelta.WithLabelValues("engine_required").Set(float64(engine.Compare(required)))
-	m.ProtocolVersions.WithLabelValues(local.String(), engine.String(), recommended.String(), required.String()).Set(1)
-}
 
 type noopMetricer struct{}
 
@@ -832,6 +709,4 @@
 }
 
 func (n *noopMetricer) RecordAccept(allow bool) {
-}
-func (n *noopMetricer) ReportProtocolVersions(local, engine, recommended, required params.ProtocolVersion) {
 }