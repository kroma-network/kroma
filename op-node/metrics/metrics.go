// Package metrics provides a set of metrics for the op-node.
package metrics

import (
	"context"
	"net"
	"strconv"
	"time"

	"github.com/ethereum-optimism/optimism/op-node/p2p/store"
	plasma "github.com/ethereum-optimism/optimism/op-plasma"

	ophttp "github.com/ethereum-optimism/optimism/op-service/httputil"
	"github.com/ethereum-optimism/optimism/op-service/metrics"

	pb "github.com/libp2p/go-libp2p-pubsub/pb"
	libp2pmetrics "github.com/libp2p/go-libp2p/core/metrics"
	"github.com/prometheus/client_golang/prometheus"
	"github.com/prometheus/client_golang/prometheus/collectors"
	"github.com/prometheus/client_golang/prometheus/promhttp"

	"github.com/ethereum/go-ethereum/common"

	"github.com/ethereum-optimism/optimism/op-service/eth"
)

const (
	Namespace = "op_node"

	BatchMethod = "<batch>"
)

type Metricer interface {
	RecordInfo(version string)
	RecordUp()
	RecordRPCServerRequest(method string) func()
	RecordRPCClientRequest(method string) func(err error)
	RecordRPCClientResponse(method string, err error)
	SetDerivationIdle(status bool)
	RecordPipelineReset()
	RecordSequencingError()
	RecordPublishingError()
	RecordDerivationError()
	RecordReceivedUnsafePayload(payload *eth.ExecutionPayloadEnvelope)
	RecordRef(layer string, name string, num uint64, timestamp uint64, h common.Hash)
	RecordL1Ref(name string, ref eth.L1BlockRef)
	RecordL2Ref(name string, ref eth.L2BlockRef)
	RecordUnsafePayloadsBuffer(length uint64, memSize uint64, next eth.BlockID)
	RecordDerivedBatches(batchType string)
	CountSequencedTxs(count int)
	RecordL1ReorgDepth(d uint64)
	RecordSequencerInconsistentL1Origin(from eth.BlockID, to eth.BlockID)
	RecordSequencerReset()
	RecordGossipEvent(evType int32)
	IncPeerCount()
	DecPeerCount()
	IncStreamCount()
	DecStreamCount()
	RecordBandwidth(ctx context.Context, bwc *libp2pmetrics.BandwidthCounter)
	RecordSequencerBuildingDiffTime(duration time.Duration)
	RecordSequencerSealingTime(duration time.Duration)
	Document() []metrics.DocumentedMetric
	RecordChannelInputBytes(num int)
	RecordHeadChannelOpened()
	RecordChannelTimedOut()
	RecordFrame()
	// P2P Metrics
	SetPeerScores(allScores []store.PeerScores)
	ClientPayloadByNumberEvent(num uint64, resultCode byte, duration time.Duration)
	ServerPayloadByNumberEvent(num uint64, resultCode byte, duration time.Duration)
	PayloadsQuarantineSize(n int)
	RecordPeerUnban()
	RecordIPUnban()
	RecordDial(allow bool)
	RecordAccept(allow bool)
}

// Metrics tracks all the metrics for the op-node.
type Metrics struct {
	Info *prometheus.GaugeVec
	Up   prometheus.Gauge

	metrics.RPCMetrics

	L1SourceCache *metrics.CacheMetrics
	L2SourceCache *metrics.CacheMetrics

	DerivationIdle prometheus.Gauge

	PipelineResets   *metrics.Event
	UnsafePayloads   *metrics.Event
	DerivationErrors *metrics.Event
	SequencingErrors *metrics.Event
	PublishingErrors *metrics.Event

	DerivedBatches metrics.EventVec

	P2PReqDurationSeconds *prometheus.HistogramVec
	P2PReqTotal           *prometheus.CounterVec
	P2PPayloadByNumber    *prometheus.GaugeVec

	PayloadsQuarantineTotal prometheus.Gauge

	SequencerInconsistentL1Origin *metrics.Event
	SequencerResets               *metrics.Event

	L1RequestDurationSeconds *prometheus.HistogramVec

	SequencerBuildingDiffDurationSeconds prometheus.Histogram
	SequencerBuildingDiffTotal           prometheus.Counter

	SequencerSealingDurationSeconds prometheus.Histogram
	SequencerSealingTotal           prometheus.Counter

	UnsafePayloadsBufferLen     prometheus.Gauge
	UnsafePayloadsBufferMemSize prometheus.Gauge

	metrics.RefMetrics

	L1ReorgDepth prometheus.Histogram

	TransactionsSequencedTotal prometheus.Counter

	PlasmaMetrics plasma.Metricer

	// Channel Bank Metrics
	headChannelOpenedEvent *metrics.Event
	channelTimedOutEvent   *metrics.Event
	frameAddedEvent        *metrics.Event

	// P2P Metrics
	PeerCount         prometheus.Gauge
	StreamCount       prometheus.Gauge
	GossipEventsTotal *prometheus.CounterVec
	BandwidthTotal    *prometheus.GaugeVec
	PeerUnbans        prometheus.Counter
	IPUnbans          prometheus.Counter
	Dials             *prometheus.CounterVec
	Accepts           *prometheus.CounterVec
	PeerScores        *prometheus.HistogramVec

	ChannelInputBytes prometheus.Counter

	// [Kroma: START]
	// Protocol version reporting
	// Delta = params.ProtocolVersionComparison
	//ProtocolVersionDelta *prometheus.GaugeVec
	// ProtocolVersions is pseudo-metric to report the exact protocol version info
	//ProtocolVersions *prometheus.GaugeVec
	// [Kroma: END]

	registry *prometheus.Registry
	factory  metrics.Factory
}

var _ Metricer = (*Metrics)(nil)

// NewMetrics creates a new [Metrics] instance with the given process name.
func NewMetrics(procName string) *Metrics {
	if procName == "" {
		procName = "default"
	}
	ns := Namespace + "_" + procName

	registry := prometheus.NewRegistry()
	registry.MustRegister(collectors.NewProcessCollector(collectors.ProcessCollectorOpts{}))
	registry.MustRegister(collectors.NewGoCollector())
	factory := metrics.With(registry)

	return &Metrics{
		Info: factory.NewGaugeVec(prometheus.GaugeOpts{
			Namespace: ns,
			Name:      "info",
			Help:      "Pseudo-metric tracking version and config info",
		}, []string{
			"version",
		}),
		Up: factory.NewGauge(prometheus.GaugeOpts{
			Namespace: ns,
			Name:      "up",
			Help:      "1 if the op node has finished starting up",
		}),

		RPCMetrics: metrics.MakeRPCMetrics(ns, factory),

		L1SourceCache: metrics.NewCacheMetrics(factory, ns, "l1_source_cache", "L1 Source cache"),
		L2SourceCache: metrics.NewCacheMetrics(factory, ns, "l2_source_cache", "L2 Source cache"),

		DerivationIdle: factory.NewGauge(prometheus.GaugeOpts{
			Namespace: ns,
			Name:      "derivation_idle",
			Help:      "1 if the derivation pipeline is idle",
		}),

		PipelineResets:   metrics.NewEvent(factory, ns, "", "pipeline_resets", "derivation pipeline resets"),
		UnsafePayloads:   metrics.NewEvent(factory, ns, "", "unsafe_payloads", "unsafe payloads"),
		DerivationErrors: metrics.NewEvent(factory, ns, "", "derivation_errors", "derivation errors"),
		SequencingErrors: metrics.NewEvent(factory, ns, "", "sequencing_errors", "sequencing errors"),
		PublishingErrors: metrics.NewEvent(factory, ns, "", "publishing_errors", "p2p publishing errors"),

		DerivedBatches: metrics.NewEventVec(factory, ns, "", "derived_batches", "derived batches", []string{"type"}),

		SequencerInconsistentL1Origin: metrics.NewEvent(factory, ns, "", "sequencer_inconsistent_l1_origin", "events when the sequencer selects an inconsistent L1 origin"),
		SequencerResets:               metrics.NewEvent(factory, ns, "", "sequencer_resets", "sequencer resets"),

		UnsafePayloadsBufferLen: factory.NewGauge(prometheus.GaugeOpts{
			Namespace: ns,
			Name:      "unsafe_payloads_buffer_len",
			Help:      "Number of buffered L2 unsafe payloads",
		}),
		UnsafePayloadsBufferMemSize: factory.NewGauge(prometheus.GaugeOpts{
			Namespace: ns,
			Name:      "unsafe_payloads_buffer_mem_size",
			Help:      "Total estimated memory size of buffered L2 unsafe payloads",
		}),

		RefMetrics: metrics.MakeRefMetrics(ns, factory),

		L1ReorgDepth: factory.NewHistogram(prometheus.HistogramOpts{
			Namespace: ns,
			Name:      "l1_reorg_depth",
			Buckets:   []float64{0.5, 1.5, 2.5, 3.5, 4.5, 5.5, 6.5, 7.5, 8.5, 9.5, 10.5, 20.5, 50.5, 100.5},
			Help:      "Histogram of L1 Reorg Depths",
		}),

		TransactionsSequencedTotal: factory.NewGauge(prometheus.GaugeOpts{
			Namespace: ns,
			Name:      "transactions_sequenced_total",
			Help:      "Count of total transactions sequenced",
		}),

		PeerCount: factory.NewGauge(prometheus.GaugeOpts{
			Namespace: ns,
			Subsystem: "p2p",
			Name:      "peer_count",
			Help:      "Count of currently connected p2p peers",
		}),
		PeerScores: factory.NewHistogramVec(prometheus.HistogramOpts{
			Namespace: ns,
			Name:      "peer_scores",
			Help:      "Histogram of currently connected peer scores",
			Buckets:   []float64{-100, -40, -20, -10, -5, -2, -1, -0.5, -0.05, 0, 0.05, 0.5, 1, 2, 5, 10, 20, 40},
		}, []string{"type"}),
		StreamCount: factory.NewGauge(prometheus.GaugeOpts{
			Namespace: ns,
			Subsystem: "p2p",
			Name:      "stream_count",
			Help:      "Count of currently connected p2p streams",
		}),
		GossipEventsTotal: factory.NewCounterVec(prometheus.CounterOpts{
			Namespace: ns,
			Subsystem: "p2p",
			Name:      "gossip_events_total",
			Help:      "Count of gossip events by type",
		}, []string{
			"type",
		}),
		BandwidthTotal: factory.NewGaugeVec(prometheus.GaugeOpts{
			Namespace: ns,
			Subsystem: "p2p",
			Name:      "bandwidth_bytes_total",
			Help:      "P2P bandwidth by direction",
		}, []string{
			"direction",
		}),
		PeerUnbans: factory.NewCounter(prometheus.CounterOpts{
			Namespace: ns,
			Subsystem: "p2p",
			Name:      "peer_unbans",
			Help:      "Count of peer unbans",
		}),
		IPUnbans: factory.NewCounter(prometheus.CounterOpts{
			Namespace: ns,
			Subsystem: "p2p",
			Name:      "ip_unbans",
			Help:      "Count of IP unbans",
		}),
		Dials: factory.NewCounterVec(prometheus.CounterOpts{
			Namespace: ns,
			Subsystem: "p2p",
			Name:      "dials",
			Help:      "Count of outgoing dial attempts, with label to filter to allowed attempts",
		}, []string{"allow"}),
		Accepts: factory.NewCounterVec(prometheus.CounterOpts{
			Namespace: ns,
			Subsystem: "p2p",
			Name:      "accepts",
			Help:      "Count of incoming dial attempts to accept, with label to filter to allowed attempts",
		}, []string{"allow"}),

		headChannelOpenedEvent: metrics.NewEvent(factory, ns, "", "head_channel", "New channel at the front of the channel bank"),
		channelTimedOutEvent:   metrics.NewEvent(factory, ns, "", "channel_timeout", "Channel has timed out"),
		frameAddedEvent:        metrics.NewEvent(factory, ns, "", "frame_added", "New frame ingested in the channel bank"),

		ChannelInputBytes: factory.NewCounter(prometheus.CounterOpts{
			Namespace: ns,
			Name:      "channel_input_bytes",
			Help:      "Number of compressed bytes added to the channel",
		}),

		P2PReqDurationSeconds: factory.NewHistogramVec(prometheus.HistogramOpts{
			Namespace: ns,
			Subsystem: "p2p",
			Name:      "req_duration_seconds",
			Buckets:   []float64{},
			Help:      "Duration of P2P requests",
		}, []string{
			"p2p_role", // "client" or "server"
			"p2p_method",
			"result_code",
		}),

		P2PReqTotal: factory.NewCounterVec(prometheus.CounterOpts{
			Namespace: ns,
			Subsystem: "p2p",
			Name:      "req_total",
			Help:      "Number of P2P requests",
		}, []string{
			"p2p_role", // "client" or "server"
			"p2p_method",
			"result_code",
		}),

		P2PPayloadByNumber: factory.NewGaugeVec(prometheus.GaugeOpts{
			Namespace: ns,
			Subsystem: "p2p",
			Name:      "payload_by_number",
			Help:      "Payload by number requests",
		}, []string{
			"p2p_role", // "client" or "server"
		}),
		PayloadsQuarantineTotal: factory.NewGauge(prometheus.GaugeOpts{
			Namespace: ns,
			Subsystem: "p2p",
			Name:      "payloads_quarantine_total",
			Help:      "number of unverified execution payloads buffered in quarantine",
		}),

		L1RequestDurationSeconds: factory.NewHistogramVec(prometheus.HistogramOpts{
			Namespace: ns,
			Name:      "l1_request_seconds",
			Buckets: []float64{
				.005, .01, .025, .05, .1, .25, .5, 1, 2.5, 5, 10},
			Help: "Histogram of L1 request time",
		}, []string{"request"}),

		SequencerBuildingDiffDurationSeconds: factory.NewHistogram(prometheus.HistogramOpts{
			Namespace: ns,
			Name:      "sequencer_building_diff_seconds",
			Buckets: []float64{
				-10, -5, -2.5, -1, -.5, -.25, -.1, -0.05, -0.025, -0.01, -0.005,
				.005, .01, .025, .05, .1, .25, .5, 1, 2.5, 5, 10},
			Help: "Histogram of Sequencer building time, minus block time",
		}),
		SequencerBuildingDiffTotal: factory.NewCounter(prometheus.CounterOpts{
			Namespace: ns,
			Name:      "sequencer_building_diff_total",
			Help:      "Number of sequencer block building jobs",
		}),
		SequencerSealingDurationSeconds: factory.NewHistogram(prometheus.HistogramOpts{
			Namespace: ns,
			Name:      "sequencer_sealing_seconds",
			Buckets:   []float64{.005, .01, .025, .05, .1, .25, .5, 1, 2.5, 5, 10},
			Help:      "Histogram of Sequencer block sealing time",
		}),
		SequencerSealingTotal: factory.NewCounter(prometheus.CounterOpts{
			Namespace: ns,
			Name:      "sequencer_sealing_total",
			Help:      "Number of sequencer block sealing jobs",
		}),

<<<<<<< HEAD
=======
		ProtocolVersionDelta: factory.NewGaugeVec(prometheus.GaugeOpts{
			Namespace: ns,
			Name:      "protocol_version_delta",
			Help:      "Difference between local and global protocol version, and execution-engine, per type of version",
		}, []string{
			"type",
		}),
		ProtocolVersions: factory.NewGaugeVec(prometheus.GaugeOpts{
			Namespace: ns,
			Name:      "protocol_versions",
			Help:      "Pseudo-metric tracking recommended and required protocol version info",
		}, []string{
			"local",
			"engine",
			"recommended",
			"required",
		}),

		PlasmaMetrics: plasma.MakeMetrics(ns, factory),

>>>>>>> 99a53381
		registry: registry,
		factory:  factory,
	}
}

// SetPeerScores updates the peer score metrics.
// Accepts a slice of peer scores in any order.
func (m *Metrics) SetPeerScores(allScores []store.PeerScores) {
	for _, scores := range allScores {
		m.PeerScores.WithLabelValues("total").Observe(scores.Gossip.Total)
		m.PeerScores.WithLabelValues("ipColocation").Observe(scores.Gossip.IPColocationFactor)
		m.PeerScores.WithLabelValues("behavioralPenalty").Observe(scores.Gossip.BehavioralPenalty)
		m.PeerScores.WithLabelValues("blocksFirstMessage").Observe(scores.Gossip.Blocks.FirstMessageDeliveries)
		m.PeerScores.WithLabelValues("blocksTimeInMesh").Observe(scores.Gossip.Blocks.TimeInMesh)
		m.PeerScores.WithLabelValues("blocksMessageDeliveries").Observe(scores.Gossip.Blocks.MeshMessageDeliveries)
		m.PeerScores.WithLabelValues("blocksInvalidMessageDeliveries").Observe(scores.Gossip.Blocks.InvalidMessageDeliveries)

		m.PeerScores.WithLabelValues("reqRespValidResponses").Observe(scores.ReqResp.ValidResponses)
		m.PeerScores.WithLabelValues("reqRespErrorResponses").Observe(scores.ReqResp.ErrorResponses)
		m.PeerScores.WithLabelValues("reqRespRejectedPayloads").Observe(scores.ReqResp.RejectedPayloads)
	}
}

// RecordInfo sets a pseudo-metric that contains versioning and
// config info for the opnode.
func (m *Metrics) RecordInfo(version string) {
	m.Info.WithLabelValues(version).Set(1)
}

// RecordUp sets the up metric to 1.
func (m *Metrics) RecordUp() {
	prometheus.MustRegister()
	m.Up.Set(1)
}

func (m *Metrics) SetDerivationIdle(status bool) {
	var val float64
	if status {
		val = 1
	}
	m.DerivationIdle.Set(val)
}

func (m *Metrics) RecordPipelineReset() {
	m.PipelineResets.Record()
}

func (m *Metrics) RecordSequencingError() {
	m.SequencingErrors.Record()
}

func (m *Metrics) RecordPublishingError() {
	m.PublishingErrors.Record()
}

func (m *Metrics) RecordDerivationError() {
	m.DerivationErrors.Record()
}

func (m *Metrics) RecordReceivedUnsafePayload(payload *eth.ExecutionPayloadEnvelope) {
	m.UnsafePayloads.Record()
	m.RecordRef("l2", "received_payload", uint64(payload.ExecutionPayload.BlockNumber), uint64(payload.ExecutionPayload.Timestamp), payload.ExecutionPayload.BlockHash)
}

func (m *Metrics) RecordUnsafePayloadsBuffer(length uint64, memSize uint64, next eth.BlockID) {
	m.RecordRef("l2", "l2_buffer_unsafe", next.Number, 0, next.Hash)
	m.UnsafePayloadsBufferLen.Set(float64(length))
	m.UnsafePayloadsBufferMemSize.Set(float64(memSize))
}

func (m *Metrics) RecordDerivedBatches(batchType string) {
	m.DerivedBatches.Record(batchType)
}

func (m *Metrics) CountSequencedTxs(count int) {
	m.TransactionsSequencedTotal.Add(float64(count))
}

func (m *Metrics) RecordL1ReorgDepth(d uint64) {
	m.L1ReorgDepth.Observe(float64(d))
}

func (m *Metrics) RecordSequencerInconsistentL1Origin(from eth.BlockID, to eth.BlockID) {
	m.SequencerInconsistentL1Origin.Record()
	m.RecordRef("l1_origin", "inconsistent_from", from.Number, 0, from.Hash)
	m.RecordRef("l1_origin", "inconsistent_to", to.Number, 0, to.Hash)
}

func (m *Metrics) RecordSequencerReset() {
	m.SequencerResets.Record()
}

func (m *Metrics) RecordGossipEvent(evType int32) {
	m.GossipEventsTotal.WithLabelValues(pb.TraceEvent_Type_name[evType]).Inc()
}

func (m *Metrics) IncPeerCount() {
	m.PeerCount.Inc()
}

func (m *Metrics) DecPeerCount() {
	m.PeerCount.Dec()
}

func (m *Metrics) IncStreamCount() {
	m.StreamCount.Inc()
}

func (m *Metrics) DecStreamCount() {
	m.StreamCount.Dec()
}

func (m *Metrics) RecordBandwidth(ctx context.Context, bwc *libp2pmetrics.BandwidthCounter) {
	tick := time.NewTicker(10 * time.Second)
	defer tick.Stop()

	for {
		select {
		case <-tick.C:
			bwTotals := bwc.GetBandwidthTotals()
			m.BandwidthTotal.WithLabelValues("in").Set(float64(bwTotals.TotalIn))
			m.BandwidthTotal.WithLabelValues("out").Set(float64(bwTotals.TotalOut))
		case <-ctx.Done():
			return
		}
	}
}

// RecordL1RequestTime tracks the amount of time the derivation pipeline spent waiting for L1 data requests.
func (m *Metrics) RecordL1RequestTime(method string, duration time.Duration) {
	m.L1RequestDurationSeconds.WithLabelValues(method).Observe(float64(duration) / float64(time.Second))
}

// RecordSequencerBuildingDiffTime tracks the amount of time the sequencer was allowed between
// start to finish, incl. sealing, minus the block time.
// Ideally this is 0, realistically the sequencer scheduler may be busy with other jobs like syncing sometimes.
func (m *Metrics) RecordSequencerBuildingDiffTime(duration time.Duration) {
	m.SequencerBuildingDiffTotal.Inc()
	m.SequencerBuildingDiffDurationSeconds.Observe(float64(duration) / float64(time.Second))
}

// RecordSequencerSealingTime tracks the amount of time the sequencer took to finish sealing the block.
// Ideally this is 0, realistically it may take some time.
func (m *Metrics) RecordSequencerSealingTime(duration time.Duration) {
	m.SequencerSealingTotal.Inc()
	m.SequencerSealingDurationSeconds.Observe(float64(duration) / float64(time.Second))
}

// StartServer starts the metrics server on the given hostname and port.
func (m *Metrics) StartServer(hostname string, port int) (*ophttp.HTTPServer, error) {
	addr := net.JoinHostPort(hostname, strconv.Itoa(port))
	h := promhttp.InstrumentMetricHandler(
		m.registry, promhttp.HandlerFor(m.registry, promhttp.HandlerOpts{}),
	)
	return ophttp.StartHTTPServer(addr, h)
}

func (m *Metrics) Document() []metrics.DocumentedMetric {
	return m.factory.Document()
}

func (m *Metrics) ClientPayloadByNumberEvent(num uint64, resultCode byte, duration time.Duration) {
	if resultCode > 4 { // summarize all high codes to reduce metrics overhead
		resultCode = 5
	}
	code := strconv.FormatUint(uint64(resultCode), 10)
	m.P2PReqTotal.WithLabelValues("client", "payload_by_number", code).Inc()
	m.P2PReqDurationSeconds.WithLabelValues("client", "payload_by_number", code).Observe(float64(duration) / float64(time.Second))
	m.P2PPayloadByNumber.WithLabelValues("client").Set(float64(num))
}

func (m *Metrics) ServerPayloadByNumberEvent(num uint64, resultCode byte, duration time.Duration) {
	code := strconv.FormatUint(uint64(resultCode), 10)
	m.P2PReqTotal.WithLabelValues("server", "payload_by_number", code).Inc()
	m.P2PReqDurationSeconds.WithLabelValues("server", "payload_by_number", code).Observe(float64(duration) / float64(time.Second))
	m.P2PPayloadByNumber.WithLabelValues("server").Set(float64(num))
}

func (m *Metrics) PayloadsQuarantineSize(n int) {
	m.PayloadsQuarantineTotal.Set(float64(n))
}

func (m *Metrics) RecordChannelInputBytes(inputCompressedBytes int) {
	m.ChannelInputBytes.Add(float64(inputCompressedBytes))
}

func (m *Metrics) RecordHeadChannelOpened() {
	m.headChannelOpenedEvent.Record()
}

func (m *Metrics) RecordChannelTimedOut() {
	m.channelTimedOutEvent.Record()
}

func (m *Metrics) RecordFrame() {
	m.frameAddedEvent.Record()
}

func (m *Metrics) RecordPeerUnban() {
	m.PeerUnbans.Inc()
}

func (m *Metrics) RecordIPUnban() {
	m.IPUnbans.Inc()
}

func (m *Metrics) RecordDial(allow bool) {
	if allow {
		m.Dials.WithLabelValues("true").Inc()
	} else {
		m.Dials.WithLabelValues("false").Inc()
	}
}

func (m *Metrics) RecordAccept(allow bool) {
	if allow {
		m.Accepts.WithLabelValues("true").Inc()
	} else {
		m.Accepts.WithLabelValues("false").Inc()
	}
}

type noopMetricer struct {
	metrics.NoopRPCMetrics
}

var NoopMetrics Metricer = new(noopMetricer)

func (n *noopMetricer) RecordInfo(version string) {
}

func (n *noopMetricer) RecordUp() {
}

func (n *noopMetricer) SetDerivationIdle(status bool) {
}

func (n *noopMetricer) RecordPipelineReset() {
}

func (n *noopMetricer) RecordSequencingError() {
}

func (n *noopMetricer) RecordPublishingError() {
}

func (n *noopMetricer) RecordDerivationError() {
}

func (n *noopMetricer) RecordReceivedUnsafePayload(payload *eth.ExecutionPayloadEnvelope) {
}

func (n *noopMetricer) RecordRef(layer string, name string, num uint64, timestamp uint64, h common.Hash) {
}

func (n *noopMetricer) RecordL1Ref(name string, ref eth.L1BlockRef) {
}

func (n *noopMetricer) RecordL2Ref(name string, ref eth.L2BlockRef) {
}

func (n *noopMetricer) RecordUnsafePayloadsBuffer(length uint64, memSize uint64, next eth.BlockID) {
}

func (n *noopMetricer) RecordDerivedBatches(batchType string) {
}

func (n *noopMetricer) CountSequencedTxs(count int) {
}

func (n *noopMetricer) RecordL1ReorgDepth(d uint64) {
}

func (n *noopMetricer) RecordSequencerInconsistentL1Origin(from eth.BlockID, to eth.BlockID) {
}

func (n *noopMetricer) RecordSequencerReset() {
}

func (n *noopMetricer) RecordGossipEvent(evType int32) {
}

func (n *noopMetricer) SetPeerScores(allScores []store.PeerScores) {
}

func (n *noopMetricer) IncPeerCount() {
}

func (n *noopMetricer) DecPeerCount() {
}

func (n *noopMetricer) IncStreamCount() {
}

func (n *noopMetricer) DecStreamCount() {
}

func (n *noopMetricer) RecordBandwidth(ctx context.Context, bwc *libp2pmetrics.BandwidthCounter) {
}

func (n *noopMetricer) RecordSequencerBuildingDiffTime(duration time.Duration) {
}

func (n *noopMetricer) RecordSequencerSealingTime(duration time.Duration) {
}

func (n *noopMetricer) Document() []metrics.DocumentedMetric {
	return nil
}

func (n *noopMetricer) ClientPayloadByNumberEvent(num uint64, resultCode byte, duration time.Duration) {
}

func (n *noopMetricer) ServerPayloadByNumberEvent(num uint64, resultCode byte, duration time.Duration) {
}

func (n *noopMetricer) PayloadsQuarantineSize(int) {
}

func (n *noopMetricer) RecordChannelInputBytes(int) {
}

func (n *noopMetricer) RecordHeadChannelOpened() {
}

func (n *noopMetricer) RecordChannelTimedOut() {
}

func (n *noopMetricer) RecordFrame() {
}

func (n *noopMetricer) RecordPeerUnban() {
}

func (n *noopMetricer) RecordIPUnban() {
}

func (n *noopMetricer) RecordDial(allow bool) {
}

func (n *noopMetricer) RecordAccept(allow bool) {
}<|MERGE_RESOLUTION|>--- conflicted
+++ resolved
@@ -144,9 +144,9 @@
 	// [Kroma: START]
 	// Protocol version reporting
 	// Delta = params.ProtocolVersionComparison
-	//ProtocolVersionDelta *prometheus.GaugeVec
+	// ProtocolVersionDelta *prometheus.GaugeVec
 	// ProtocolVersions is pseudo-metric to report the exact protocol version info
-	//ProtocolVersions *prometheus.GaugeVec
+	// ProtocolVersions *prometheus.GaugeVec
 	// [Kroma: END]
 
 	registry *prometheus.Registry
@@ -369,29 +369,6 @@
 			Help:      "Number of sequencer block sealing jobs",
 		}),
 
-<<<<<<< HEAD
-=======
-		ProtocolVersionDelta: factory.NewGaugeVec(prometheus.GaugeOpts{
-			Namespace: ns,
-			Name:      "protocol_version_delta",
-			Help:      "Difference between local and global protocol version, and execution-engine, per type of version",
-		}, []string{
-			"type",
-		}),
-		ProtocolVersions: factory.NewGaugeVec(prometheus.GaugeOpts{
-			Namespace: ns,
-			Name:      "protocol_versions",
-			Help:      "Pseudo-metric tracking recommended and required protocol version info",
-		}, []string{
-			"local",
-			"engine",
-			"recommended",
-			"required",
-		}),
-
-		PlasmaMetrics: plasma.MakeMetrics(ns, factory),
-
->>>>>>> 99a53381
 		registry: registry,
 		factory:  factory,
 	}
