package sources

import (
	"context"
	"fmt"
	"io"
	"sync"
	"sync/atomic"

	"github.com/hashicorp/go-multierror"

	"github.com/ethereum/go-ethereum/rpc"
)

// IterativeBatchCall batches many RPC requests with safe and easy parallelization.
// Request errors are handled and re-tried, and the batch size is configurable.
// Executing IterativeBatchCall is as simple as calling Fetch repeatedly until it returns io.EOF.
type IterativeBatchCall[K any, V any] struct {
	completed uint32       // tracks how far to completing all requests we are
	resetLock sync.RWMutex // ensures we do not concurrently read (incl. fetch) / reset

	requestsKeys []K
	batchSize    int

	makeRequest func(K) (V, rpc.BatchElem)
	getBatch    BatchCallContextFn
	getSingle   CallContextFn

	requestsValues []V
	scheduled      chan rpc.BatchElem
}

// NewIterativeBatchCall constructs a batch call, fetching the values with the given keys,
// and transforms them into a verified final result.
func NewIterativeBatchCall[K any, V any](
	requestsKeys []K,
	makeRequest func(K) (V, rpc.BatchElem),
	getBatch BatchCallContextFn,
<<<<<<< HEAD
	batchSize int,
) *IterativeBatchCall[K, V] {
=======
	getSingle CallContextFn,
	batchSize int) *IterativeBatchCall[K, V] {

>>>>>>> e6f1f61c
	if len(requestsKeys) < batchSize {
		batchSize = len(requestsKeys)
	}
	if batchSize < 1 {
		batchSize = 1
	}

	out := &IterativeBatchCall[K, V]{
		completed:    0,
		getBatch:     getBatch,
		getSingle:    getSingle,
		requestsKeys: requestsKeys,
		batchSize:    batchSize,
		makeRequest:  makeRequest,
	}
	out.Reset()
	return out
}

// Reset will clear the batch call, to start fetching all contents from scratch.
func (ibc *IterativeBatchCall[K, V]) Reset() {
	ibc.resetLock.Lock()
	defer ibc.resetLock.Unlock()

	scheduled := make(chan rpc.BatchElem, len(ibc.requestsKeys))
	requestsValues := make([]V, len(ibc.requestsKeys))
	for i, k := range ibc.requestsKeys {
		v, r := ibc.makeRequest(k)
		requestsValues[i] = v
		scheduled <- r
	}

	atomic.StoreUint32(&ibc.completed, 0)
	ibc.requestsValues = requestsValues
	ibc.scheduled = scheduled
	if len(ibc.requestsKeys) == 0 {
		close(ibc.scheduled)
	}
}

// Fetch fetches more of the data, and returns io.EOF when all data has been fetched.
// This method is safe to call concurrently; it will parallelize the fetching work.
// If no work is available, but the fetching is not done yet,
// then Fetch will block until the next thing can be fetched, or until the context expires.
func (ibc *IterativeBatchCall[K, V]) Fetch(ctx context.Context) error {
	ibc.resetLock.RLock()
	defer ibc.resetLock.RUnlock()

	// return early if context is Done
	if ctx.Err() != nil {
		return ctx.Err()
	}

	// collect a batch from the requests channel
	batch := make([]rpc.BatchElem, 0, ibc.batchSize)
	// wait for first element
	select {
	case reqElem, ok := <-ibc.scheduled:
		if !ok { // no more requests to do
			return io.EOF
		}
		batch = append(batch, reqElem)
	case <-ctx.Done():
		return ctx.Err()
	}

	// collect more elements, if there are any.
	for {
		if len(batch) >= ibc.batchSize {
			break
		}
		select {
		case reqElem, ok := <-ibc.scheduled:
			if !ok { // no more requests to do
				return io.EOF
			}
			batch = append(batch, reqElem)
			continue
		case <-ctx.Done():
			for _, r := range batch {
				ibc.scheduled <- r
			}
			return ctx.Err()
		default:
		}
		break
	}

	if len(batch) == 0 {
		return nil
	}

	if ibc.batchSize == 1 {
		first := batch[0]
		if err := ibc.getSingle(ctx, &first.Result, first.Method, first.Args...); err != nil {
			ibc.scheduled <- first
			return err
		}
	} else {
		if err := ibc.getBatch(ctx, batch); err != nil {
			for _, r := range batch {
				ibc.scheduled <- r
			}
			return fmt.Errorf("failed batch-retrieval: %w", err)
		}
	}
	var result error
	for _, elem := range batch {
		if elem.Error != nil {
			result = multierror.Append(result, elem.Error)
			elem.Error = nil // reset, we'll try this element again
			ibc.scheduled <- elem
			continue
		} else {
			atomic.AddUint32(&ibc.completed, 1)
			if atomic.LoadUint32(&ibc.completed) >= uint32(len(ibc.requestsKeys)) {
				close(ibc.scheduled)
				return io.EOF
			}
		}
	}
	return result
}

// Complete indicates if the batch call is done.
func (ibc *IterativeBatchCall[K, V]) Complete() bool {
	ibc.resetLock.RLock()
	defer ibc.resetLock.RUnlock()
	return atomic.LoadUint32(&ibc.completed) >= uint32(len(ibc.requestsKeys))
}

// Result returns the fetched values, checked and transformed to the final output type, if available.
// If the check fails, the IterativeBatchCall will Reset itself, to be ready for a re-attempt in fetching new data.
func (ibc *IterativeBatchCall[K, V]) Result() ([]V, error) {
	ibc.resetLock.RLock()
	if atomic.LoadUint32(&ibc.completed) < uint32(len(ibc.requestsKeys)) {
		ibc.resetLock.RUnlock()
		return nil, fmt.Errorf("results not available yet, Fetch more first")
	}
	ibc.resetLock.RUnlock()
	return ibc.requestsValues, nil
}<|MERGE_RESOLUTION|>--- conflicted
+++ resolved
@@ -36,14 +36,9 @@
 	requestsKeys []K,
 	makeRequest func(K) (V, rpc.BatchElem),
 	getBatch BatchCallContextFn,
-<<<<<<< HEAD
-	batchSize int,
-) *IterativeBatchCall[K, V] {
-=======
 	getSingle CallContextFn,
 	batchSize int) *IterativeBatchCall[K, V] {
 
->>>>>>> e6f1f61c
 	if len(requestsKeys) < batchSize {
 		batchSize = len(requestsKeys)
 	}
