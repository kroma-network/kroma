package opnode

import (
	"crypto/rand"
	"encoding/json"
	"fmt"
	"io"
	"os"
	"strings"

	"github.com/ethereum-optimism/optimism/op-node/chaincfg"
	oppprof "github.com/ethereum-optimism/optimism/op-service/pprof"
	"github.com/ethereum-optimism/optimism/op-service/sources"
	"github.com/urfave/cli/v2"

	"github.com/ethereum/go-ethereum/common"
	"github.com/ethereum/go-ethereum/common/hexutil"
	"github.com/ethereum/go-ethereum/log"

	"github.com/ethereum-optimism/optimism/op-node/flags"
	"github.com/ethereum-optimism/optimism/op-node/node"
	p2pcli "github.com/ethereum-optimism/optimism/op-node/p2p/cli"
	"github.com/ethereum-optimism/optimism/op-node/rollup"
	"github.com/ethereum-optimism/optimism/op-node/rollup/driver"
	"github.com/ethereum-optimism/optimism/op-node/rollup/sync"
)

// NewConfig creates a Config from the provided flags or environment variables.
func NewConfig(ctx *cli.Context, log log.Logger) (*node.Config, error) {
	if err := flags.CheckRequired(ctx); err != nil {
		return nil, err
	}

	rollupConfig, err := NewRollupConfig(log, ctx)
	if err != nil {
		return nil, err
	}

	configPersistence := NewConfigPersistence(ctx)

	driverConfig := NewDriverConfig(ctx)

	p2pSignerSetup, err := p2pcli.LoadSignerSetup(ctx)
	if err != nil {
		return nil, fmt.Errorf("failed to load p2p signer: %w", err)
	}

	p2pConfig, err := p2pcli.NewConfig(ctx, rollupConfig)
	if err != nil {
		return nil, fmt.Errorf("failed to load p2p config: %w", err)
	}

	l1Endpoint := NewL1EndpointConfig(ctx)

	l2Endpoint, err := NewL2EndpointConfig(ctx, log)
	if err != nil {
		return nil, fmt.Errorf("failed to load l2 endpoints info: %w", err)
	}

	l2SyncEndpoint := NewL2SyncEndpointConfig(ctx)

	syncConfig := NewSyncConfig(ctx)

	cfg := &node.Config{
		L1:     l1Endpoint,
		L2:     l2Endpoint,
		L2Sync: l2SyncEndpoint,
		Rollup: *rollupConfig,
		Driver: *driverConfig,
		RPC: node.RPCConfig{
			ListenAddr:  ctx.String(flags.RPCListenAddr.Name),
			ListenPort:  ctx.Int(flags.RPCListenPort.Name),
			EnableAdmin: ctx.Bool(flags.RPCEnableAdmin.Name),
		},
		Metrics: node.MetricsConfig{
			Enabled:    ctx.Bool(flags.MetricsEnabledFlag.Name),
			ListenAddr: ctx.String(flags.MetricsAddrFlag.Name),
			ListenPort: ctx.Int(flags.MetricsPortFlag.Name),
		},
		Pprof: oppprof.CLIConfig{
			Enabled:    ctx.Bool(flags.PprofEnabledFlag.Name),
			ListenAddr: ctx.String(flags.PprofAddrFlag.Name),
			ListenPort: ctx.Int(flags.PprofPortFlag.Name),
		},
		P2P:                         p2pConfig,
		P2PSigner:                   p2pSignerSetup,
		L1EpochPollInterval:         ctx.Duration(flags.L1EpochPollIntervalFlag.Name),
		RuntimeConfigReloadInterval: ctx.Duration(flags.RuntimeConfigReloadIntervalFlag.Name),
		Heartbeat: node.HeartbeatConfig{
			Enabled: ctx.Bool(flags.HeartbeatEnabledFlag.Name),
			Moniker: ctx.String(flags.HeartbeatMonikerFlag.Name),
			URL:     ctx.String(flags.HeartbeatURLFlag.Name),
		},
		ConfigPersistence: configPersistence,
		Sync:              *syncConfig,
<<<<<<< HEAD
=======
		RollupHalt:        haltOption,
		RethDBPath:        ctx.String(flags.L1RethDBPath.Name),
>>>>>>> 96a24cc3
	}

	if err := cfg.LoadPersisted(log); err != nil {
		return nil, fmt.Errorf("failed to load driver config: %w", err)
	}

	if err := cfg.Check(); err != nil {
		return nil, err
	}
	return cfg, nil
}

func NewL1EndpointConfig(ctx *cli.Context) *node.L1EndpointConfig {
	return &node.L1EndpointConfig{
		L1NodeAddr:       ctx.String(flags.L1NodeAddr.Name),
		L1TrustRPC:       ctx.Bool(flags.L1TrustRPC.Name),
		L1RPCKind:        sources.RPCProviderKind(strings.ToLower(ctx.String(flags.L1RPCProviderKind.Name))),
		RateLimit:        ctx.Float64(flags.L1RPCRateLimit.Name),
		BatchSize:        ctx.Int(flags.L1RPCMaxBatchSize.Name),
		HttpPollInterval: ctx.Duration(flags.L1HTTPPollInterval.Name),
	}
}

func NewL2EndpointConfig(ctx *cli.Context, log log.Logger) (*node.L2EndpointConfig, error) {
	l2Addr := ctx.String(flags.L2EngineAddr.Name)
	fileName := ctx.String(flags.L2EngineJWTSecret.Name)
	var secret [32]byte
	fileName = strings.TrimSpace(fileName)
	if fileName == "" {
		return nil, fmt.Errorf("file-name of jwt secret is empty")
	}
	if data, err := os.ReadFile(fileName); err == nil {
		jwtSecret := common.FromHex(strings.TrimSpace(string(data)))
		if len(jwtSecret) != 32 {
			return nil, fmt.Errorf("invalid jwt secret in path %s, not 32 hex-formatted bytes", fileName)
		}
		copy(secret[:], jwtSecret)
	} else {
		log.Warn("Failed to read JWT secret from file, generating a new one now. Configure L2 geth with --authrpc.jwt-secret=" + fmt.Sprintf("%q", fileName))
		if _, err := io.ReadFull(rand.Reader, secret[:]); err != nil {
			return nil, fmt.Errorf("failed to generate jwt secret: %w", err)
		}
		if err := os.WriteFile(fileName, []byte(hexutil.Encode(secret[:])), 0600); err != nil {
			return nil, err
		}
	}

	return &node.L2EndpointConfig{
		L2EngineAddr:      l2Addr,
		L2EngineJWTSecret: secret,
	}, nil
}

// NewL2SyncEndpointConfig returns a pointer to a L2SyncEndpointConfig if the
// flag is set, otherwise nil.
func NewL2SyncEndpointConfig(ctx *cli.Context) *node.L2SyncEndpointConfig {
	return &node.L2SyncEndpointConfig{
		L2NodeAddr: ctx.String(flags.BackupL2UnsafeSyncRPC.Name),
		TrustRPC:   ctx.Bool(flags.BackupL2UnsafeSyncRPCTrustRPC.Name),
	}
}

func NewConfigPersistence(ctx *cli.Context) node.ConfigPersistence {
	stateFile := ctx.String(flags.RPCAdminPersistence.Name)
	if stateFile == "" {
		return node.DisabledConfigPersistence{}
	}
	return node.NewConfigPersistence(stateFile)
}

func NewDriverConfig(ctx *cli.Context) *driver.Config {
	return &driver.Config{
		VerifierConfDepth:   ctx.Uint64(flags.VerifierL1Confs.Name),
		SequencerConfDepth:  ctx.Uint64(flags.SequencerL1Confs.Name),
		SequencerEnabled:    ctx.Bool(flags.SequencerEnabledFlag.Name),
		SequencerStopped:    ctx.Bool(flags.SequencerStoppedFlag.Name),
		SequencerMaxSafeLag: ctx.Uint64(flags.SequencerMaxSafeLagFlag.Name),
	}
}

func NewRollupConfig(log log.Logger, ctx *cli.Context) (*rollup.Config, error) {
	network := ctx.String(flags.Network.Name)
	rollupConfigPath := ctx.String(flags.RollupConfig.Name)
	if ctx.Bool(flags.BetaExtraNetworks.Name) {
		log.Warn("The beta.extra-networks flag is deprecated and can be omitted safely.")
	}
	if network != "" {
		if rollupConfigPath != "" {
			log.Error(`Cannot configure network and rollup-config at the same time.
Startup will proceed to use the network-parameter and ignore the rollup config.
Conflicting configuration is deprecated, and will stop the op-node from starting in the future.
`, "network", network, "rollup_config", rollupConfigPath)
		}
		config, err := chaincfg.GetRollupConfig(network)
		if err != nil {
			return nil, err
		}

		return config, nil
	}

	file, err := os.Open(rollupConfigPath)
	if err != nil {
		return nil, fmt.Errorf("failed to read rollup config: %w", err)
	}
	defer file.Close()

	var rollupConfig rollup.Config
	if err := json.NewDecoder(file).Decode(&rollupConfig); err != nil {
		return nil, fmt.Errorf("failed to decode rollup config: %w", err)
	}

	return &rollupConfig, nil
}

func NewSnapshotLogger(ctx *cli.Context) (log.Logger, error) {
	snapshotFile := ctx.String(flags.SnapshotLog.Name)
	handler := log.DiscardHandler()
	if snapshotFile != "" {
		var err error
		handler, err = log.FileHandler(snapshotFile, log.JSONFormat())
		if err != nil {
			return nil, err
		}
		handler = log.SyncHandler(handler)
	}
	logger := log.New()
	logger.SetHandler(handler)
	return logger, nil
}

func NewSyncConfig(ctx *cli.Context) *sync.Config {
	return &sync.Config{
		EngineSync:         ctx.Bool(flags.L2EngineSyncEnabled.Name),
		SkipSyncStartCheck: ctx.Bool(flags.SkipSyncStartCheck.Name),
	}
}<|MERGE_RESOLUTION|>--- conflicted
+++ resolved
@@ -60,6 +60,13 @@
 	l2SyncEndpoint := NewL2SyncEndpointConfig(ctx)
 
 	syncConfig := NewSyncConfig(ctx)
+
+	// [Kroma: START]
+	// haltOption := ctx.String(flags.RollupHalt.Name)
+	// if haltOption == "none" {
+	// 	haltOption = ""
+	// }
+	// [Kroma: END]
 
 	cfg := &node.Config{
 		L1:     l1Endpoint,
@@ -93,11 +100,10 @@
 		},
 		ConfigPersistence: configPersistence,
 		Sync:              *syncConfig,
-<<<<<<< HEAD
-=======
-		RollupHalt:        haltOption,
+		// [Kroma: START]
+		// RollupHalt:        haltOption,
+		// [Kroma: END]
 		RethDBPath:        ctx.String(flags.L1RethDBPath.Name),
->>>>>>> 96a24cc3
 	}
 
 	if err := cfg.LoadPersisted(log); err != nil {
@@ -191,10 +197,20 @@
 Conflicting configuration is deprecated, and will stop the op-node from starting in the future.
 `, "network", network, "rollup_config", rollupConfigPath)
 		}
+		// [Kroma: START]
+		// check that the network is available
+		// if !chaincfg.IsAvailableNetwork(network, ctx.Bool(flags.BetaExtraNetworks.Name)) {
+		// 	return nil, fmt.Errorf("unavailable network: %q", network)
+		// }
+		// [Kroma: END]
 		config, err := chaincfg.GetRollupConfig(network)
 		if err != nil {
 			return nil, err
 		}
+		if ctx.IsSet(flags.CanyonOverrideFlag.Name) {
+			canyon := ctx.Uint64(flags.CanyonOverrideFlag.Name)
+			config.CanyonTime = &canyon
+		}
 
 		return config, nil
 	}
@@ -209,7 +225,10 @@
 	if err := json.NewDecoder(file).Decode(&rollupConfig); err != nil {
 		return nil, fmt.Errorf("failed to decode rollup config: %w", err)
 	}
-
+	if ctx.IsSet(flags.CanyonOverrideFlag.Name) {
+		canyon := ctx.Uint64(flags.CanyonOverrideFlag.Name)
+		rollupConfig.CanyonTime = &canyon
+	}
 	return &rollupConfig, nil
 }
 
