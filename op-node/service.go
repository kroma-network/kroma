--- conflicted
+++ resolved
@@ -36,6 +36,13 @@
 	if err != nil {
 		return nil, err
 	}
+
+	// [Kroma: START]
+	// if !ctx.Bool(flags.RollupLoadProtocolVersions.Name) {
+	// 	log.Info("Not opted in to ProtocolVersions signal loading, disabling ProtocolVersions contract now.")
+	// 	rollupConfig.ProtocolVersionsAddress = common.Address{}
+	// }
+	// [Kroma: END]
 
 	configPersistence := NewConfigPersistence(ctx)
 
@@ -204,17 +211,7 @@
 Conflicting configuration is deprecated, and will stop the op-node from starting in the future.
 `, "network", network, "rollup_config", rollupConfigPath)
 		}
-<<<<<<< HEAD
-		// [Kroma: START]
-		// check that the network is available
-		// if !chaincfg.IsAvailableNetwork(network, ctx.Bool(flags.BetaExtraNetworks.Name)) {
-		// 	return nil, fmt.Errorf("unavailable network: %q", network)
-		// }
-		// [Kroma: END]
-		config, err := chaincfg.GetRollupConfig(network)
-=======
 		rollupConfig, err := chaincfg.GetRollupConfig(network)
->>>>>>> eb0d89dd
 		if err != nil {
 			return nil, err
 		}
