--- conflicted
+++ resolved
@@ -21,15 +21,10 @@
 // This test ensures no op-node config-loading behavior changes before
 // the superchain-registry is no longer deemed experimental.
 func TestGetRollupConfig(t *testing.T) {
-<<<<<<< HEAD
-	var configsByName = map[string]rollup.Config{
+	configsByName := map[string]rollup.Config{
 		// [Kroma: START]
 		// "goerli":  goerliCfg,
 		// [Kroma: END]
-=======
-	configsByName := map[string]rollup.Config{
-		"goerli":  goerliCfg,
->>>>>>> f7078830
 		"mainnet": mainnetCfg,
 		"sepolia": sepoliaCfg,
 	}
@@ -45,47 +40,8 @@
 var mainnetCfg = rollup.Config{
 	Genesis: rollup.Genesis{
 		L1: eth.BlockID{
-<<<<<<< HEAD
 			Hash:   common.HexToHash("0xe459c500b760ed52a1ad799bf578b257af2c76f6ebe061a4c62627e9c605bced"),
 			Number: 18067255,
-=======
-			Hash:   common.HexToHash("0x438335a20d98863a4c0c97999eb2481921ccd28553eac6f913af7c12aec04108"),
-			Number: 17422590,
-		},
-		L2: eth.BlockID{
-			Hash:   common.HexToHash("0xdbf6a80fef073de06add9b0d14026d6e5a86c85f6d102c36d3d8e9cf89c2afd3"),
-			Number: 105235063,
-		},
-		L2Time: 1686068903,
-		SystemConfig: eth.SystemConfig{
-			BatcherAddr: common.HexToAddress("0x6887246668a3b87f54deb3b94ba47a6f63f32985"),
-			Overhead:    eth.Bytes32(common.HexToHash("0x00000000000000000000000000000000000000000000000000000000000000bc")),
-			Scalar:      eth.Bytes32(common.HexToHash("0x00000000000000000000000000000000000000000000000000000000000a6fe0")),
-			GasLimit:    30_000_000,
-		},
-	},
-	BlockTime:               2,
-	MaxSequencerDrift:       600,
-	SeqWindowSize:           3600,
-	ChannelTimeout:          300,
-	L1ChainID:               big.NewInt(1),
-	L2ChainID:               big.NewInt(10),
-	BatchInboxAddress:       common.HexToAddress("0xff00000000000000000000000000000000000010"),
-	DepositContractAddress:  common.HexToAddress("0xbEb5Fc579115071764c7423A4f12eDde41f106Ed"),
-	L1SystemConfigAddress:   common.HexToAddress("0x229047fed2591dbec1eF1118d64F7aF3dB9EB290"),
-	RegolithTime:            u64Ptr(0),
-	CanyonTime:              u64Ptr(1704992401),
-	DeltaTime:               u64Ptr(1708560000),
-	EcotoneTime:             u64Ptr(1710374401),
-	ProtocolVersionsAddress: common.HexToAddress("0x8062AbC286f5e7D9428a0Ccb9AbD71e50d93b935"),
-}
-
-var goerliCfg = rollup.Config{
-	Genesis: rollup.Genesis{
-		L1: eth.BlockID{
-			Hash:   common.HexToHash("0x6ffc1bf3754c01f6bb9fe057c1578b87a8571ce2e9be5ca14bace6eccfd336c7"),
-			Number: 8300214,
->>>>>>> f7078830
 		},
 		L2: eth.BlockID{
 			Hash:   common.HexToHash("0xeab1dbcbd854942126643609f6b457e391b169c819b7e5d5042389ccf6012cbf"),
@@ -100,7 +56,6 @@
 			ValidatorRewardScalar: eth.Bytes32(common.HexToHash("0x0000000000000000000000000000000000000000000000000000000000002710")),
 		},
 	},
-<<<<<<< HEAD
 	BlockTime:              2,
 	MaxSequencerDrift:      600,
 	SeqWindowSize:          3600,
@@ -113,22 +68,10 @@
 	RegolithTime:           u64Ptr(0),
 	CanyonTime:             u64Ptr(1708502400),
 	DeltaTime:              u64Ptr(1709107200),
-=======
-	BlockTime:               2,
-	MaxSequencerDrift:       600,
-	SeqWindowSize:           3600,
-	ChannelTimeout:          300,
-	L1ChainID:               big.NewInt(5),
-	L2ChainID:               big.NewInt(420),
-	BatchInboxAddress:       common.HexToAddress("0xff00000000000000000000000000000000000420"),
-	DepositContractAddress:  common.HexToAddress("0x5b47E1A08Ea6d985D6649300584e6722Ec4B1383"),
-	L1SystemConfigAddress:   common.HexToAddress("0xAe851f927Ee40dE99aaBb7461C00f9622ab91d60"),
-	RegolithTime:            u64Ptr(1679079600),
-	CanyonTime:              u64Ptr(1699981200),
-	DeltaTime:               u64Ptr(1703116800),
-	EcotoneTime:             u64Ptr(1707238800),
-	ProtocolVersionsAddress: common.HexToAddress("0x0C24F5098774aA366827D667494e9F889f7cFc08"),
->>>>>>> f7078830
+	EcotoneTime:            u64Ptr(1709107200),
+	// [Kroma: START]
+	// ProtocolVersionsAddress: common.HexToAddress("0x8062AbC286f5e7D9428a0Ccb9AbD71e50d93b935"),
+	// [Kroma: END]
 }
 
 var sepoliaCfg = rollup.Config{
@@ -150,7 +93,6 @@
 			ValidatorRewardScalar: eth.Bytes32(common.HexToHash("0x00000000000000000000000000000000000000000000000000000000007d0")),
 		},
 	},
-<<<<<<< HEAD
 	BlockTime:              2,
 	MaxSequencerDrift:      1200,
 	SeqWindowSize:          3600,
@@ -163,24 +105,11 @@
 	RegolithTime:           u64Ptr(0),
 	CanyonTime:             u64Ptr(1707897600),
 	DeltaTime:              u64Ptr(1708416000),
-=======
-	BlockTime:               2,
-	MaxSequencerDrift:       600,
-	SeqWindowSize:           3600,
-	ChannelTimeout:          300,
-	L1ChainID:               big.NewInt(11155111),
-	L2ChainID:               big.NewInt(11155420),
-	BatchInboxAddress:       common.HexToAddress("0xff00000000000000000000000000000011155420"),
-	DepositContractAddress:  common.HexToAddress("0x16fc5058f25648194471939df75cf27a2fdc48bc"),
-	L1SystemConfigAddress:   common.HexToAddress("0x034edd2a225f7f429a63e0f1d2084b9e0a93b538"),
-	RegolithTime:            u64Ptr(0),
-	CanyonTime:              u64Ptr(1699981200),
-	DeltaTime:               u64Ptr(1703203200),
-	EcotoneTime:             u64Ptr(1708534800),
-	ProtocolVersionsAddress: common.HexToAddress("0x79ADD5713B383DAa0a138d3C4780C7A1804a8090"),
+	EcotoneTime:            u64Ptr(1708416000),
+	// [Kroma: START]
+	// ProtocolVersionsAddress: common.HexToAddress("0x79ADD5713B383DAa0a138d3C4780C7A1804a8090"),
+	// [Kroma: END]
 }
-
 func u64Ptr(v uint64) *uint64 {
 	return &v
->>>>>>> f7078830
 }