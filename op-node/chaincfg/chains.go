package chaincfg

import (
	"fmt"
	"math/big"

	"github.com/ethereum/go-ethereum/common"

	"github.com/ethereum-optimism/optimism/op-node/rollup"
	"github.com/ethereum-optimism/optimism/op-service/eth"
)

var Mainnet = &rollup.Config{
	Genesis: rollup.Genesis{
		L1: eth.BlockID{
			Hash:   common.HexToHash("0xe459c500b760ed52a1ad799bf578b257af2c76f6ebe061a4c62627e9c605bced"),
			Number: 18067255,
		},
		L2: eth.BlockID{
			Hash:   common.HexToHash("0xeab1dbcbd854942126643609f6b457e391b169c819b7e5d5042389ccf6012cbf"),
			Number: 0,
		},
		L2Time: 1693880387,
		SystemConfig: eth.SystemConfig{
			BatcherAddr:           common.HexToAddress("0x41b8cd6791de4d8f9e0eaf7861ac506822adce12"),
			Overhead:              eth.Bytes32(common.HexToHash("0x00000000000000000000000000000000000000000000000000000000000000bc")),
			Scalar:                eth.Bytes32(common.HexToHash("0x00000000000000000000000000000000000000000000000000000000000a6fe0")),
			GasLimit:              30_000_000,
			ValidatorRewardScalar: eth.Bytes32(common.HexToHash("0x0000000000000000000000000000000000000000000000000000000000002710")),
		},
	},
	BlockTime:              2,
	MaxSequencerDrift:      600,
	SeqWindowSize:          3600,
	ChannelTimeout:         300,
	L1ChainID:              big.NewInt(1),
	L2ChainID:              big.NewInt(255),
	BatchInboxAddress:      common.HexToAddress("0xff00000000000000000000000000000000000255"),
	DepositContractAddress: common.HexToAddress("0x31f648572b67e60ec6eb8e197e1848cc5f5558de"),
	L1SystemConfigAddress:  common.HexToAddress("0x3971eb866aa9b2b8afea8a7c816f3b7e8b195a35"),
	RegolithTime:           u64Ptr(0),
<<<<<<< HEAD
	CanyonTime:             nil,
	DeltaTime:              nil,
=======
	CanyonTime:             u64Ptr(1708502400),
>>>>>>> c0089efe
}

var Sepolia = &rollup.Config{
	Genesis: rollup.Genesis{
		L1: eth.BlockID{
			Hash:   common.HexToHash("0x936e490e33e6e136ecd9095090e30ed7def3903ef2bae3e05966b376e493ad76"),
			Number: 3841490,
		},
		L2: eth.BlockID{
			Hash:   common.HexToHash("0x52ef8f66bb31c16326eb2072dd9b2fa734068728b845d5428f3a256a50bf252e"),
			Number: 0,
		},
		L2Time: 1688709132,
		SystemConfig: eth.SystemConfig{
			BatcherAddr:           common.HexToAddress("0xf15dc770221b99c98d4aaed568f2ab04b9d16e42"),
			Overhead:              eth.Bytes32(common.HexToHash("0x0000000000000000000000000000000000000000000000000000000000000834")),
			Scalar:                eth.Bytes32(common.HexToHash("0x000000000000000000000000000000000000000000000000000000000016e360")),
			GasLimit:              30_000_000,
			ValidatorRewardScalar: eth.Bytes32(common.HexToHash("0x00000000000000000000000000000000000000000000000000000000007d0")),
		},
	},
	BlockTime:              2,
	MaxSequencerDrift:      1200,
	SeqWindowSize:          3600,
	ChannelTimeout:         120,
	L1ChainID:              big.NewInt(11155111),
	L2ChainID:              big.NewInt(2358),
	BatchInboxAddress:      common.HexToAddress("0xfa79000000000000000000000000000000000001"),
	DepositContractAddress: common.HexToAddress("0x31ab8ed993a3be9aa2757c7d368dc87101a868a4"),
	L1SystemConfigAddress:  common.HexToAddress("0x398c8ea789968893095d86cba168378a4f452e33"),
	RegolithTime:           u64Ptr(0),
	CanyonTime:             u64Ptr(1707897600),
	DeltaTime:              u64Ptr(1708416000),
}

var NetworksByName = map[string]*rollup.Config{
	"mainnet": Mainnet,
	"sepolia": Sepolia,
}

var L2ChainIDToNetworkDisplayName = func() map[string]string {
	out := make(map[string]string)
	for name, netCfg := range NetworksByName {
		out[netCfg.L2ChainID.String()] = name
	}
	return out
}()

func AvailableNetworks() []string {
	var networks []string
	for name := range NetworksByName {
		networks = append(networks, name)
	}
	return networks
}

func GetRollupConfig(name string) (*rollup.Config, error) {
	network, ok := NetworksByName[name]
	if !ok {
		return &rollup.Config{}, fmt.Errorf("invalid network %s", name)
	}

	return network, nil
}

func u64Ptr(v uint64) *uint64 {
	return &v
}<|MERGE_RESOLUTION|>--- conflicted
+++ resolved
@@ -39,12 +39,8 @@
 	DepositContractAddress: common.HexToAddress("0x31f648572b67e60ec6eb8e197e1848cc5f5558de"),
 	L1SystemConfigAddress:  common.HexToAddress("0x3971eb866aa9b2b8afea8a7c816f3b7e8b195a35"),
 	RegolithTime:           u64Ptr(0),
-<<<<<<< HEAD
-	CanyonTime:             nil,
+	CanyonTime:             u64Ptr(1708502400),
 	DeltaTime:              nil,
-=======
-	CanyonTime:             u64Ptr(1708502400),
->>>>>>> c0089efe
 }
 
 var Sepolia = &rollup.Config{
