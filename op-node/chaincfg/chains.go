package chaincfg

import (
	"fmt"
	"strings"

	"github.com/ethereum-optimism/superchain-registry/superchain"

	"github.com/ethereum-optimism/optimism/op-node/rollup"
)

<<<<<<< HEAD
var Mainnet = rollup.Config{
	Genesis: rollup.Genesis{
		L1: eth.BlockID{
			Hash:   common.HexToHash("0xe459c500b760ed52a1ad799bf578b257af2c76f6ebe061a4c62627e9c605bced"),
			Number: 18067255,
		},
		L2: eth.BlockID{
			Hash:   common.HexToHash("0xeab1dbcbd854942126643609f6b457e391b169c819b7e5d5042389ccf6012cbf"),
			Number: 0,
		},
		L2Time: 1693880387,
		SystemConfig: eth.SystemConfig{
			BatcherAddr:           common.HexToAddress("0x41b8cd6791de4d8f9e0eaf7861ac506822adce12"),
			Overhead:              eth.Bytes32(common.HexToHash("0x00000000000000000000000000000000000000000000000000000000000000bc")),
			Scalar:                eth.Bytes32(common.HexToHash("0x00000000000000000000000000000000000000000000000000000000000a6fe0")),
			GasLimit:              30_000_000,
			ValidatorRewardScalar: eth.Bytes32(common.HexToHash("0x0000000000000000000000000000000000000000000000000000000000002710")),
		},
	},
	BlockTime:              2,
	MaxSequencerDrift:      600,
	SeqWindowSize:          3600,
	ChannelTimeout:         300,
	L1ChainID:              big.NewInt(1),
	L2ChainID:              big.NewInt(255),
	BatchInboxAddress:      common.HexToAddress("0xff00000000000000000000000000000000000255"),
	DepositContractAddress: common.HexToAddress("0x31f648572b67e60ec6eb8e197e1848cc5f5558de"),
	L1SystemConfigAddress:  common.HexToAddress("0x3971eb866aa9b2b8afea8a7c816f3b7e8b195a35"),
}

var Sepolia = rollup.Config{
	Genesis: rollup.Genesis{
		L1: eth.BlockID{
			Hash:   common.HexToHash("0x936e490e33e6e136ecd9095090e30ed7def3903ef2bae3e05966b376e493ad76"),
			Number: 3841490,
		},
		L2: eth.BlockID{
			Hash:   common.HexToHash("0x52ef8f66bb31c16326eb2072dd9b2fa734068728b845d5428f3a256a50bf252e"),
			Number: 0,
		},
		L2Time: 1688709132,
		SystemConfig: eth.SystemConfig{
			BatcherAddr:           common.HexToAddress("0xf15dc770221b99c98d4aaed568f2ab04b9d16e42"),
			Overhead:              eth.Bytes32(common.HexToHash("0x0000000000000000000000000000000000000000000000000000000000000834")),
			Scalar:                eth.Bytes32(common.HexToHash("0x000000000000000000000000000000000000000000000000000000000016e360")),
			GasLimit:              30_000_000,
			ValidatorRewardScalar: eth.Bytes32(common.HexToHash("0x00000000000000000000000000000000000000000000000000000000007d0")),
		},
	},
	BlockTime:              2,
	MaxSequencerDrift:      1200,
	SeqWindowSize:          3600,
	ChannelTimeout:         120,
	L1ChainID:              big.NewInt(11155111),
	L2ChainID:              big.NewInt(2358),
	BatchInboxAddress:      common.HexToAddress("0xfa79000000000000000000000000000000000001"),
	DepositContractAddress: common.HexToAddress("0x31ab8ed993a3be9aa2757c7d368dc87101a868a4"),
	L1SystemConfigAddress:  common.HexToAddress("0x398c8ea789968893095d86cba168378a4f452e33"),
}

var NetworksByName = map[string]rollup.Config{
	"mainnet": Mainnet,
	"sepolia": Sepolia,
=======
var Mainnet, Goerli, Sepolia *rollup.Config

func init() {
	mustCfg := func(name string) *rollup.Config {
		cfg, err := GetRollupConfig(name)
		if err != nil {
			panic(fmt.Errorf("failed to load rollup config %q: %w", name, err))
		}
		return cfg
	}
	Mainnet = mustCfg("op-mainnet")
	Goerli = mustCfg("op-goerli")
	Sepolia = mustCfg("op-sepolia")
>>>>>>> c7385080
}

var L2ChainIDToNetworkDisplayName = func() map[string]string {
	out := make(map[string]string)
	for _, netCfg := range superchain.OPChains {
		out[fmt.Sprintf("%d", netCfg.ChainID)] = netCfg.Name
	}
	return out
}()

// AvailableNetworks returns the selection of network configurations that is available by default.
// Other configurations that are part of the superchain-registry can be used with the --beta.network flag.
func AvailableNetworks() []string {
	return []string{"op-mainnet", "op-goerli", "op-sepolia"}
}

// BetaAvailableNetworks returns all available network configurations in the superchain-registry.
// This set of configurations is experimental, and may change at any time.
func BetaAvailableNetworks() []string {
	var networks []string
	for _, cfg := range superchain.OPChains {
		networks = append(networks, cfg.Chain+"-"+cfg.Superchain)
	}
	return networks
}

func IsAvailableNetwork(name string, beta bool) bool {
	name = handleLegacyName(name)
	available := AvailableNetworks()
	if beta {
		available = BetaAvailableNetworks()
	}
	for _, v := range available {
		if v == name {
			return true
		}
	}
	return false
}

func handleLegacyName(name string) string {
	switch name {
	case "goerli":
		return "op-goerli"
	case "mainnet":
		return "op-mainnet"
	case "sepolia":
		return "op-sepolia"
	default:
		return name
	}
}

<<<<<<< HEAD
	return network, nil
=======
// ChainByName returns a chain, from known available configurations, by name.
// ChainByName returns nil when the chain name is unknown.
func ChainByName(name string) *superchain.ChainConfig {
	// Handle legacy name aliases
	name = handleLegacyName(name)
	for _, chainCfg := range superchain.OPChains {
		if strings.EqualFold(chainCfg.Chain+"-"+chainCfg.Superchain, name) {
			return chainCfg
		}
	}
	return nil
}

func GetRollupConfig(name string) (*rollup.Config, error) {
	chainCfg := ChainByName(name)
	if chainCfg == nil {
		return nil, fmt.Errorf("invalid network %s", name)
	}
	rollupCfg, err := rollup.LoadOPStackRollupConfig(chainCfg.ChainID)
	if err != nil {
		return nil, fmt.Errorf("failed to load rollup config: %w", err)
	}
	return rollupCfg, nil
>>>>>>> c7385080
}<|MERGE_RESOLUTION|>--- conflicted
+++ resolved
@@ -2,15 +2,15 @@
 
 import (
 	"fmt"
-	"strings"
+	"math/big"
 
-	"github.com/ethereum-optimism/superchain-registry/superchain"
+	"github.com/ethereum/go-ethereum/common"
 
 	"github.com/ethereum-optimism/optimism/op-node/rollup"
+	"github.com/ethereum-optimism/optimism/op-service/eth"
 )
 
-<<<<<<< HEAD
-var Mainnet = rollup.Config{
+var Mainnet = &rollup.Config{
 	Genesis: rollup.Genesis{
 		L1: eth.BlockID{
 			Hash:   common.HexToHash("0xe459c500b760ed52a1ad799bf578b257af2c76f6ebe061a4c62627e9c605bced"),
@@ -40,7 +40,7 @@
 	L1SystemConfigAddress:  common.HexToAddress("0x3971eb866aa9b2b8afea8a7c816f3b7e8b195a35"),
 }
 
-var Sepolia = rollup.Config{
+var Sepolia = &rollup.Config{
 	Genesis: rollup.Genesis{
 		L1: eth.BlockID{
 			Hash:   common.HexToHash("0x936e490e33e6e136ecd9095090e30ed7def3903ef2bae3e05966b376e493ad76"),
@@ -70,102 +70,32 @@
 	L1SystemConfigAddress:  common.HexToAddress("0x398c8ea789968893095d86cba168378a4f452e33"),
 }
 
-var NetworksByName = map[string]rollup.Config{
+var NetworksByName = map[string]*rollup.Config{
 	"mainnet": Mainnet,
 	"sepolia": Sepolia,
-=======
-var Mainnet, Goerli, Sepolia *rollup.Config
-
-func init() {
-	mustCfg := func(name string) *rollup.Config {
-		cfg, err := GetRollupConfig(name)
-		if err != nil {
-			panic(fmt.Errorf("failed to load rollup config %q: %w", name, err))
-		}
-		return cfg
-	}
-	Mainnet = mustCfg("op-mainnet")
-	Goerli = mustCfg("op-goerli")
-	Sepolia = mustCfg("op-sepolia")
->>>>>>> c7385080
 }
 
-var L2ChainIDToNetworkDisplayName = func() map[string]string {
+var L2ChainIDToNetworkName = func() map[string]string {
 	out := make(map[string]string)
-	for _, netCfg := range superchain.OPChains {
-		out[fmt.Sprintf("%d", netCfg.ChainID)] = netCfg.Name
+	for name, netCfg := range NetworksByName {
+		out[netCfg.L2ChainID.String()] = name
 	}
 	return out
 }()
 
-// AvailableNetworks returns the selection of network configurations that is available by default.
-// Other configurations that are part of the superchain-registry can be used with the --beta.network flag.
 func AvailableNetworks() []string {
-	return []string{"op-mainnet", "op-goerli", "op-sepolia"}
-}
-
-// BetaAvailableNetworks returns all available network configurations in the superchain-registry.
-// This set of configurations is experimental, and may change at any time.
-func BetaAvailableNetworks() []string {
 	var networks []string
-	for _, cfg := range superchain.OPChains {
-		networks = append(networks, cfg.Chain+"-"+cfg.Superchain)
+	for name := range NetworksByName {
+		networks = append(networks, name)
 	}
 	return networks
 }
 
-func IsAvailableNetwork(name string, beta bool) bool {
-	name = handleLegacyName(name)
-	available := AvailableNetworks()
-	if beta {
-		available = BetaAvailableNetworks()
+func GetRollupConfig(name string) (*rollup.Config, error) {
+	network, ok := NetworksByName[name]
+	if !ok {
+		return &rollup.Config{}, fmt.Errorf("invalid network %s", name)
 	}
-	for _, v := range available {
-		if v == name {
-			return true
-		}
-	}
-	return false
-}
 
-func handleLegacyName(name string) string {
-	switch name {
-	case "goerli":
-		return "op-goerli"
-	case "mainnet":
-		return "op-mainnet"
-	case "sepolia":
-		return "op-sepolia"
-	default:
-		return name
-	}
-}
-
-<<<<<<< HEAD
 	return network, nil
-=======
-// ChainByName returns a chain, from known available configurations, by name.
-// ChainByName returns nil when the chain name is unknown.
-func ChainByName(name string) *superchain.ChainConfig {
-	// Handle legacy name aliases
-	name = handleLegacyName(name)
-	for _, chainCfg := range superchain.OPChains {
-		if strings.EqualFold(chainCfg.Chain+"-"+chainCfg.Superchain, name) {
-			return chainCfg
-		}
-	}
-	return nil
-}
-
-func GetRollupConfig(name string) (*rollup.Config, error) {
-	chainCfg := ChainByName(name)
-	if chainCfg == nil {
-		return nil, fmt.Errorf("invalid network %s", name)
-	}
-	rollupCfg, err := rollup.LoadOPStackRollupConfig(chainCfg.ChainID)
-	if err != nil {
-		return nil, fmt.Errorf("failed to load rollup config: %w", err)
-	}
-	return rollupCfg, nil
->>>>>>> c7385080
 }