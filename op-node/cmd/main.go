--- conflicted
+++ resolved
@@ -4,10 +4,6 @@
 	"context"
 	"fmt"
 	"os"
-
-	"github.com/urfave/cli/v2"
-
-	"github.com/ethereum/go-ethereum/log"
 
 	opnode "github.com/ethereum-optimism/optimism/op-node"
 	"github.com/ethereum-optimism/optimism/op-node/chaincfg"
@@ -21,6 +17,8 @@
 	opservice "github.com/ethereum-optimism/optimism/op-service"
 	"github.com/ethereum-optimism/optimism/op-service/cliapp"
 	oplog "github.com/ethereum-optimism/optimism/op-service/log"
+	"github.com/ethereum/go-ethereum/log"
+	"github.com/urfave/cli/v2"
 )
 
 var (
@@ -52,17 +50,10 @@
 	app.Version = VersionWithMeta
 	app.Flags = cliapp.ProtectFlags(flags.Flags)
 	app.Name = "op-node"
-<<<<<<< HEAD
-	app.Usage = "Rollup Node Service"
-	app.Description = "Service for deriving L2 block inputs from L1 data and driving an external L2 Execution Engine to build a L2 chain."
-	app.Action = RollupNodeMain
-	app.Commands = []cli.Command{
-=======
-	app.Usage = "Optimism Rollup Node"
-	app.Description = "The Optimism Rollup Node derives L2 block inputs from L1 data and drives an external L2 Execution Engine to build a L2 chain."
+	app.Usage = "Kroma Rollup Node"
+	app.Description = "The Kroma Rollup Node derives L2 block inputs from L1 data and drives an external L2 Execution Engine to build a L2 chain."
 	app.Action = cliapp.LifecycleCmd(RollupNodeMain)
 	app.Commands = []*cli.Command{
->>>>>>> c7385080
 		{
 			Name:        "p2p",
 			Subcommands: p2p.Subcommands,
@@ -103,69 +94,15 @@
 
 	// Only pretty-print the banner if it is a terminal log. Other log it as key-value pairs.
 	if logCfg.Format == "terminal" {
-		log.Info("rollup config:\n" + cfg.Rollup.Description(chaincfg.L2ChainIDToNetworkDisplayName))
+		log.Info("rollup config:\n" + cfg.Rollup.Description(chaincfg.L2ChainIDToNetworkName))
 	} else {
-		cfg.Rollup.LogDescription(log, chaincfg.L2ChainIDToNetworkDisplayName)
+		cfg.Rollup.LogDescription(log, chaincfg.L2ChainIDToNetworkName)
 	}
 
 	n, err := node.New(ctx.Context, cfg, log, snapshotLog, VersionWithMeta, m)
 	if err != nil {
 		return nil, fmt.Errorf("unable to create the rollup node: %w", err)
 	}
-<<<<<<< HEAD
-	defer n.Close()
-
-	m.RecordInfo(VersionWithMeta)
-	m.RecordUp()
-	log.Info("Rollup node started")
-
-	if cfg.Heartbeat.Enabled {
-		var peerID string
-		if cfg.P2P.Disabled() {
-			peerID = "disabled"
-		} else {
-			peerID = n.P2P().Host().ID().String()
-		}
-
-		beatCtx, beatCtxCancel := context.WithCancel(context.Background())
-		payload := &heartbeat.Payload{
-			Version: version.Version,
-			Meta:    version.Meta,
-			Moniker: cfg.Heartbeat.Moniker,
-			PeerID:  peerID,
-			ChainID: cfg.Rollup.L2ChainID.Uint64(),
-		}
-		go func() {
-			if err := heartbeat.Beat(beatCtx, log, cfg.Heartbeat.URL, payload); err != nil {
-				log.Error("heartbeat goroutine crashed", "err", err)
-			}
-		}()
-		defer beatCtxCancel()
-	}
-
-	if cfg.Pprof.Enabled {
-		pprofCtx, pprofCancel := context.WithCancel(context.Background())
-		go func() {
-			log.Info("pprof server started", "addr", net.JoinHostPort(cfg.Pprof.ListenAddr, strconv.Itoa(cfg.Pprof.ListenPort)))
-			if err := oppprof.ListenAndServe(pprofCtx, cfg.Pprof.ListenAddr, cfg.Pprof.ListenPort); err != nil {
-				log.Error("error starting pprof", "err", err)
-			}
-		}()
-		defer pprofCancel()
-	}
-
-	interruptChannel := make(chan os.Signal, 1)
-	signal.Notify(interruptChannel, []os.Signal{
-		os.Interrupt,
-		os.Kill,
-		syscall.SIGTERM,
-		syscall.SIGQUIT,
-	}...)
-	<-interruptChannel
-
-	return nil
-=======
 
 	return n, nil
->>>>>>> c7385080
 }