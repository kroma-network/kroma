package validator

import (
	"bytes"
	"context"
	"errors"
	"fmt"
	"math/big"
	_ "net/http/pprof"
	"sync"
	"time"

	"github.com/ethereum/go-ethereum/accounts/abi"
	"github.com/ethereum/go-ethereum/common"
	"github.com/ethereum/go-ethereum/core/types"
	"github.com/ethereum/go-ethereum/log"

	"github.com/kroma-network/kroma/bindings/bindings"
	"github.com/kroma-network/kroma/components/node/eth"
	"github.com/kroma-network/kroma/components/node/rollup"
	"github.com/kroma-network/kroma/components/validator/metrics"
	"github.com/kroma-network/kroma/utils"
	"github.com/kroma-network/kroma/utils/service/txmgr"
)

const (
	roundNums      = 2
	publicRoundHex = "0xffffffffffffffffffffffffffffffffffffffff"
)

var PublicRoundAddress = common.HexToAddress(publicRoundHex)

// L2OutputSubmitter is responsible for submitting outputs.
type L2OutputSubmitter struct {
	ctx    context.Context
	cancel context.CancelFunc

	cfg  Config
	log  log.Logger
	metr metrics.Metricer

	l2ooContract    *bindings.L2OutputOracleCaller
	l2ooABI         *abi.ABI
	valpoolContract *bindings.ValidatorPoolCaller

	singleRoundInterval *big.Int
	l2BlockTime         *big.Int

	submitChan chan struct{}

	wg sync.WaitGroup
}

// NewL2OutputSubmitter creates a new L2OutputSubmitter.
func NewL2OutputSubmitter(ctx context.Context, cfg Config, l log.Logger, m metrics.Metricer) (*L2OutputSubmitter, error) {
	l2ooContract, err := bindings.NewL2OutputOracleCaller(cfg.L2OutputOracleAddr, cfg.L1Client)
	if err != nil {
		return nil, err
	}

	parsed, err := bindings.L2OutputOracleMetaData.GetAbi()
	if err != nil {
		return nil, err
	}

	valpoolContract, err := bindings.NewValidatorPoolCaller(cfg.ValidatorPoolAddr, cfg.L1Client)
	if err != nil {
		return nil, err
	}

	cCtx, cCancel := context.WithTimeout(ctx, cfg.NetworkTimeout)
	l2BlockTime, err := l2ooContract.L2BLOCKTIME(utils.NewSimpleCallOpts(cCtx))
	if err != nil {
		cCancel()
		return nil, fmt.Errorf("failed to get l2 block time: %w", err)
	}
	cCancel()

	cCtx, cCancel = context.WithTimeout(ctx, cfg.NetworkTimeout)
	defer cCancel()
	submissionInterval, err := l2ooContract.SUBMISSIONINTERVAL(utils.NewSimpleCallOpts(cCtx))
	if err != nil {
		return nil, fmt.Errorf("failed to get submission interval: %w", err)
	}
	singleRoundInterval := new(big.Int).Div(submissionInterval, new(big.Int).SetUint64(roundNums))

	return &L2OutputSubmitter{
		cfg:                 cfg,
		log:                 l,
		metr:                m,
		l2ooContract:        l2ooContract,
		l2ooABI:             parsed,
		valpoolContract:     valpoolContract,
		singleRoundInterval: singleRoundInterval,
		l2BlockTime:         l2BlockTime,
	}, nil
}

func (l *L2OutputSubmitter) Start(ctx context.Context) error {
	l.ctx, l.cancel = context.WithCancel(ctx)
	l.log.Info("starting L2 Output Submitter")

	l.submitChan = make(chan struct{}, 1)
	l.wg.Add(1)
	go l.loop()

	return nil
}

func (l *L2OutputSubmitter) Stop() error {
	l.log.Info("stopping L2 Output Submitter")
	l.cancel()
	l.wg.Wait()

	close(l.submitChan)

	return nil
}

func (l *L2OutputSubmitter) loop() {
	defer l.wg.Done()

	for ; ; <-l.submitChan {
		select {
		case <-l.ctx.Done():
			return
		default:
			l.repeatSubmitL2Output(l.ctx)
		}
	}
}

func (l *L2OutputSubmitter) retryAfter(d time.Duration) {
	l.wg.Add(1)

	time.AfterFunc(d, func() {
		l.submitChan <- struct{}{}
		l.wg.Done()
	})
}

func (l *L2OutputSubmitter) repeatSubmitL2Output(ctx context.Context) {
	waitTime, err := l.trySubmitL2Output(ctx)
	if err != nil {
		l.log.Error("failed to submit L2Output", "err", err)
	}
	l.retryAfter(waitTime)
}

// trySubmitL2Output checks if the validator can submit l2 output and tries to submit it.
// If it needs to wait, it will calculate how long the validator should wait and
// try again after the delay.
func (l *L2OutputSubmitter) trySubmitL2Output(ctx context.Context) (time.Duration, error) {
	nextBlockNumber, err := l.FetchNextBlockNumber(ctx)
	if err != nil {
		return l.cfg.OutputSubmitterRetryInterval, err
	}

	calculatedWaitTime := l.CalculateWaitTime(ctx, nextBlockNumber)
	if calculatedWaitTime > 0 {
		return calculatedWaitTime, nil
	}

	if err = l.doSubmitL2Output(ctx, nextBlockNumber); err != nil {
		return l.cfg.OutputSubmitterRetryInterval, err
	}

	// successfully submitted. start next loop immediately.
	return 0, nil
}

// doSubmitL2Output submits l2 Output submission transaction.
func (l *L2OutputSubmitter) doSubmitL2Output(ctx context.Context, nextBlockNumber *big.Int) error {
	output, err := l.FetchOutput(ctx, nextBlockNumber)
	if err != nil {
		return err
	}

	data, err := SubmitL2OutputTxData(l.l2ooABI, output, l.cfg.OutputSubmitterBondAmount)
	if err != nil {
		return fmt.Errorf("failed to create submit l2 output transaction data: %w", err)
	}

	if txResponse := l.submitL2OutputTx(data); txResponse.Err != nil {
		return txResponse.Err
	}

	// Successfully submitted
	l.log.Info("L2output successfully submitted", "blockNumber", output.BlockRef.Number)
	l.metr.RecordL2OutputSubmitted(output.BlockRef)
	// go to try next submission immediately
	return nil
}

<<<<<<< HEAD
// CalculateWaitTime checks the conditions for submitting L2Output and calculates the required latency.
// Returns time 0 if the conditions are such that submission is possible immediately.
func (l *L2OutputSubmitter) CalculateWaitTime(ctx context.Context, nextBlockNumber *big.Int) time.Duration {
	defaultWaitTime := l.cfg.OutputSubmitterRetryInterval
=======
// CanSubmit checks if submission interval has elapsed and current round conditions.
func (l *L2OutputSubmitter) CanSubmit(ctx context.Context) (*big.Int, bool, error) {
	currentBlockNumber, err := l.fetchCurrentBlockNumber(ctx)
	if err != nil {
		return nil, false, err
	}
	latestBlockNumber, err := l.fetchLatestBlockNumber(ctx)
	if err != nil {
		return nil, false, err
	}
	if latestBlockNumber.Cmp(currentBlockNumber) == 1 {
		l.log.Info("need to wait for L2 blocks sync completed", "currentBlockNumber", currentBlockNumber, "latestSubmittedBlockNumber", latestBlockNumber)
		l.retryAfter(l.cfg.OutputSubmitterRetryInterval)
		return nil, false, nil
	}

>>>>>>> 0bcac565
	hasEnoughDeposit, err := l.checkDeposit(ctx)
	if err != nil {
		return defaultWaitTime
	}
	if !hasEnoughDeposit {
		return defaultWaitTime
	}

<<<<<<< HEAD
	currentBlockNumber, err := l.fetchCurrentBlockNumber(ctx)
=======
	nextBlockNumber, err := l.fetchNextBlockNumber(ctx)
>>>>>>> 0bcac565
	if err != nil {
		return defaultWaitTime
	}
	l.log.Info("current status before submit", "currentBlockNumber", currentBlockNumber, "nextBlockNumberToSubmit", nextBlockNumber)

	// Wait for L2 blocks proceeding when validator submission interval has not elapsed
	// Need to wait next block number to submit plus 1 because of next block hash inclusion
	nextBlockNumberToWait := new(big.Int).Add(nextBlockNumber, common.Big1)
	roundBuffer := new(big.Int).SetUint64(l.cfg.OutputSubmitterRoundBuffer)
	if currentBlockNumber.Cmp(nextBlockNumberToWait) < 0 {
		nextBlockNumberToWait = new(big.Int).Sub(nextBlockNumber, roundBuffer)
		return l.getLeftTimeForL2Blocks(currentBlockNumber, nextBlockNumberToWait)
	}

	// Check if it's a public round, or selected for priority validator
	roundInfo, err := l.fetchCurrentRound(ctx)
	if err != nil {
		return defaultWaitTime
	}

	if !roundInfo.canJoinRound() {
		// wait for L2 blocks proceeding until public round when not selected for priority validator
		roundIntervalToWait := new(big.Int).Sub(l.singleRoundInterval, roundBuffer)
		nextBlockNumberToWait = new(big.Int).Add(nextBlockNumber, roundIntervalToWait)
		return l.getLeftTimeForL2Blocks(currentBlockNumber, nextBlockNumberToWait)
	}

	// no need to wait
	return 0
}

func (l *L2OutputSubmitter) fetchCurrentBlockNumber(ctx context.Context) (*big.Int, error) {
	// Fetch the current L2 heads
	cCtx, cCancel := context.WithTimeout(ctx, l.cfg.NetworkTimeout)
	defer cCancel()
	status, err := l.cfg.RollupClient.SyncStatus(cCtx)
	if err != nil {
		l.log.Error("validator unable to get sync status", "err", err)
		return nil, err
	}

	// Use either the finalized or safe head depending on the config. Finalized head is default & safer.
	var currentBlockNumber *big.Int
	if l.cfg.AllowNonFinalized {
		currentBlockNumber = new(big.Int).SetUint64(status.SafeL2.Number)
	} else {
		currentBlockNumber = new(big.Int).SetUint64(status.FinalizedL2.Number)
	}

	return currentBlockNumber, nil
}

func (l *L2OutputSubmitter) fetchLatestBlockNumber(ctx context.Context) (*big.Int, error) {
	cCtx, cCancel := context.WithTimeout(ctx, l.cfg.NetworkTimeout)
	defer cCancel()
	latestBlockNumber, err := l.l2ooContract.LatestBlockNumber(utils.NewSimpleCallOpts(cCtx))
	if err != nil {
		l.log.Error("validator unable to get latest block number", "err", err)
		return nil, err
	}

	return latestBlockNumber, nil
}

func (l *L2OutputSubmitter) checkDeposit(ctx context.Context) (bool, error) {
	cCtx, cCancel := context.WithTimeout(ctx, l.cfg.NetworkTimeout)
	defer cCancel()
	from := l.cfg.TxManager.From()
	balance, err := l.valpoolContract.BalanceOf(utils.NewSimpleCallOpts(cCtx), from)
	if err != nil {
		return false, fmt.Errorf("failed to fetch validator deposit amount: %w", err)
	}

	if balance.Cmp(new(big.Int).SetUint64(l.cfg.OutputSubmitterBondAmount)) == -1 {
		l.log.Warn("validator deposit is less than bond attempt amount", "bondAttemptAmount", l.cfg.OutputSubmitterBondAmount, "deposit", balance)
		return false, nil
	}
	l.log.Info("validator deposit amount", "deposit", balance)
	l.metr.RecordDepositAmount(balance)

	return true, nil
}

<<<<<<< HEAD
func (l *L2OutputSubmitter) FetchNextBlockNumber(ctx context.Context) (*big.Int, error) {
	cCtx, cCancel := context.WithTimeout(ctx, l.cfg.NetworkTimeout)
	defer cCancel()
	callOpts := utils.NewCallOptsWithSender(cCtx, l.cfg.TxManager.From())
	return l.l2ooContract.NextBlockNumber(callOpts)
}

func (l *L2OutputSubmitter) fetchCurrentBlockNumber(ctx context.Context) (*big.Int, error) {
	// Fetch the current L2 heads
	cCtx, cCancel := context.WithTimeout(ctx, l.cfg.NetworkTimeout)
=======
func (l *L2OutputSubmitter) fetchNextBlockNumber(ctx context.Context) (*big.Int, error) {
	cCtx, cCancel := context.WithTimeout(ctx, l.cfg.NetworkTimeout)
>>>>>>> 0bcac565
	defer cCancel()
	nextBlockNumber, err := l.l2ooContract.NextBlockNumber(utils.NewSimpleCallOpts(cCtx))
	if err != nil {
<<<<<<< HEAD
		l.log.Error("validator unable to get sync status", "err", err)
		return nil, err
	}

	// Use either the finalized or safe head depending on the config. Finalized head is default & safer.
	var currentBlockNumber *big.Int
	if l.cfg.AllowNonFinalized {
		currentBlockNumber = new(big.Int).SetUint64(status.SafeL2.Number)
	} else {
		currentBlockNumber = new(big.Int).SetUint64(status.FinalizedL2.Number)
	}

	return currentBlockNumber, nil
=======
		l.log.Error("validator unable to get next block number", "err", err)
		return nil, err
	}

	return nextBlockNumber, nil
>>>>>>> 0bcac565
}

func (l *L2OutputSubmitter) getLeftTimeForL2Blocks(currentBlockNumber *big.Int, targetBlockNumber *big.Int) time.Duration {
	l.log.Info("validator submission interval has not elapsed", "currentBlockNumber", currentBlockNumber, "targetBlockNumber", targetBlockNumber)
	waitBlockNum := new(big.Int).Sub(targetBlockNumber, currentBlockNumber)

	var waitDuration time.Duration
	if waitBlockNum.Cmp(common.Big0) == -1 {
		waitDuration = l.cfg.OutputSubmitterRetryInterval
	} else {
		waitDuration = time.Duration(new(big.Int).Mul(waitBlockNum, l.l2BlockTime).Uint64()) * time.Second
	}

	l.log.Info("wait for L2 blocks proceeding", "waitDuration", waitDuration)
	return waitDuration
}

type roundInfo struct {
	isPublicRound       bool
	isPriorityValidator bool
}

func (r *roundInfo) canJoinRound() bool {
	joinPriority := !r.isPublicRound && r.isPriorityValidator
	joinPublic := r.isPublicRound
	return joinPriority || joinPublic
}

// fetchCurrentRound fetches next validator address from ValidatorPool contract.
// It returns if current round is public round, and if selected for priority validator if it's a priority round.
func (l *L2OutputSubmitter) fetchCurrentRound(ctx context.Context) (roundInfo, error) {
	cCtx, cCancel := context.WithTimeout(ctx, l.cfg.NetworkTimeout)
	defer cCancel()
	nextValidator, err := l.valpoolContract.NextValidator(utils.NewSimpleCallOpts(cCtx))
	if err != nil {
		l.log.Error("validator unable to get next validator address", "err", err)
		return roundInfo{
			isPublicRound:       false,
			isPriorityValidator: false,
		}, err
	}

	l.metr.RecordNextValidator(nextValidator)

	if bytes.Equal(nextValidator[:], PublicRoundAddress[:]) {
		l.log.Info("current round is public round")
		return roundInfo{
			isPublicRound:       true,
			isPriorityValidator: false,
		}, nil
	}

	if nextValidator == l.cfg.TxManager.From() {
		l.log.Info("current round is priority round, and selected for priority validator")
		return roundInfo{
			isPublicRound:       false,
			isPriorityValidator: true,
		}, nil
	}

	l.log.Info("current round is priority round, and not selected for priority validator")
	return roundInfo{
		isPublicRound:       false,
		isPriorityValidator: false,
	}, nil
}

// FetchOutput gets the output information to the corresponding block number.
// It returns the output info if the output can be made, otherwise error.
func (l *L2OutputSubmitter) FetchOutput(ctx context.Context, blockNumber *big.Int) (*eth.OutputResponse, error) {
	cCtx, cCancel := context.WithTimeout(ctx, l.cfg.NetworkTimeout)
	defer cCancel()
	output, err := l.cfg.RollupClient.OutputAtBlock(cCtx, blockNumber.Uint64())
	if err != nil {
		l.log.Error("failed to fetch output at block number %d: %w", blockNumber, err)
		return nil, err
	}
	if output.Version != rollup.L2OutputRootVersion(l.cfg.RollupConfig, l.cfg.RollupConfig.ComputeTimestamp(blockNumber.Uint64())) {
		l.log.Error("l2 output version is not matched: %s", output.Version)
		return nil, errors.New("mismatched l2 output version")
	}
	if output.BlockRef.Number != blockNumber.Uint64() { // sanity check, e.g. in case of bad RPC caching
		l.log.Error("invalid block number", "next", blockNumber, "output", output.BlockRef.Number)
		return nil, errors.New("invalid block number")
	}

	return output, nil
}

// SubmitL2OutputTxData creates the transaction data for the submitL2OutputTx function.
func SubmitL2OutputTxData(abi *abi.ABI, output *eth.OutputResponse, bondAmount uint64) ([]byte, error) {
	return abi.Pack(
		"submitL2Output",
		output.OutputRoot,
		new(big.Int).SetUint64(output.BlockRef.Number),
		output.Status.CurrentL1.Hash,
		new(big.Int).SetUint64(output.Status.CurrentL1.Number),
		new(big.Int).SetUint64(bondAmount))
}

// submitL2OutputTx creates l2 output submit tx candidate and sends it to txCandidates channel to process validator's tx candidates in order.
func (l *L2OutputSubmitter) submitL2OutputTx(data []byte) *txmgr.TxResponse {
	layout, err := bindings.GetStorageLayout("ValidatorPool")
	if err != nil {
		return &txmgr.TxResponse{
			Receipt: nil,
			Err:     fmt.Errorf("failed to get storage layout: %w", err),
		}
	}

	var outputIndexSlot, priorityValidatorSlot common.Hash
	for _, entry := range layout.Storage {
		switch entry.Label {
		case "nextUnbondOutputIndex":
			outputIndexSlot = common.BigToHash(big.NewInt(int64(entry.Slot)))
		case "nextPriorityValidator":
			priorityValidatorSlot = common.BigToHash(big.NewInt(int64(entry.Slot)))
		}
	}

	storageKeys := []common.Hash{outputIndexSlot, priorityValidatorSlot}

	// If provide accessList that is not actually accessed, the transaction may not be executed due to exceeding the estimated gas limit
	accessList := types.AccessList{
		types.AccessTuple{
			Address:     l.cfg.ValidatorPoolAddr,
			StorageKeys: storageKeys,
		},
	}

	return l.cfg.TxManager.SendTxCandidate(l.ctx, &txmgr.TxCandidate{
		TxData:     data,
		To:         &l.cfg.L2OutputOracleAddr,
		GasLimit:   0,
		AccessList: accessList,
	})
}

func (l *L2OutputSubmitter) L2ooAbi() *abi.ABI {
	return l.l2ooABI
}<|MERGE_RESOLUTION|>--- conflicted
+++ resolved
@@ -192,29 +192,24 @@
 	return nil
 }
 
-<<<<<<< HEAD
 // CalculateWaitTime checks the conditions for submitting L2Output and calculates the required latency.
 // Returns time 0 if the conditions are such that submission is possible immediately.
 func (l *L2OutputSubmitter) CalculateWaitTime(ctx context.Context, nextBlockNumber *big.Int) time.Duration {
 	defaultWaitTime := l.cfg.OutputSubmitterRetryInterval
-=======
-// CanSubmit checks if submission interval has elapsed and current round conditions.
-func (l *L2OutputSubmitter) CanSubmit(ctx context.Context) (*big.Int, bool, error) {
+
 	currentBlockNumber, err := l.fetchCurrentBlockNumber(ctx)
 	if err != nil {
-		return nil, false, err
+		return defaultWaitTime
 	}
 	latestBlockNumber, err := l.fetchLatestBlockNumber(ctx)
 	if err != nil {
-		return nil, false, err
+		return defaultWaitTime
 	}
 	if latestBlockNumber.Cmp(currentBlockNumber) == 1 {
 		l.log.Info("need to wait for L2 blocks sync completed", "currentBlockNumber", currentBlockNumber, "latestSubmittedBlockNumber", latestBlockNumber)
-		l.retryAfter(l.cfg.OutputSubmitterRetryInterval)
-		return nil, false, nil
-	}
-
->>>>>>> 0bcac565
+		return defaultWaitTime
+	}
+
 	hasEnoughDeposit, err := l.checkDeposit(ctx)
 	if err != nil {
 		return defaultWaitTime
@@ -223,14 +218,6 @@
 		return defaultWaitTime
 	}
 
-<<<<<<< HEAD
-	currentBlockNumber, err := l.fetchCurrentBlockNumber(ctx)
-=======
-	nextBlockNumber, err := l.fetchNextBlockNumber(ctx)
->>>>>>> 0bcac565
-	if err != nil {
-		return defaultWaitTime
-	}
 	l.log.Info("current status before submit", "currentBlockNumber", currentBlockNumber, "nextBlockNumberToSubmit", nextBlockNumber)
 
 	// Wait for L2 blocks proceeding when validator submission interval has not elapsed
@@ -259,6 +246,49 @@
 	return 0
 }
 
+func (l *L2OutputSubmitter) checkDeposit(ctx context.Context) (bool, error) {
+	cCtx, cCancel := context.WithTimeout(ctx, l.cfg.NetworkTimeout)
+	defer cCancel()
+	from := l.cfg.TxManager.From()
+	balance, err := l.valpoolContract.BalanceOf(utils.NewSimpleCallOpts(cCtx), from)
+	if err != nil {
+		return false, fmt.Errorf("failed to fetch validator deposit amount: %w", err)
+	}
+
+	if balance.Cmp(new(big.Int).SetUint64(l.cfg.OutputSubmitterBondAmount)) == -1 {
+		l.log.Warn("validator deposit is less than bond attempt amount", "bondAttemptAmount", l.cfg.OutputSubmitterBondAmount, "deposit", balance)
+		return false, nil
+	}
+	l.log.Info("validator deposit amount", "deposit", balance)
+	l.metr.RecordDepositAmount(balance)
+
+	return true, nil
+}
+
+func (l *L2OutputSubmitter) FetchNextBlockNumber(ctx context.Context) (*big.Int, error) {
+	cCtx, cCancel := context.WithTimeout(ctx, l.cfg.NetworkTimeout)
+	defer cCancel()
+	nextBlockNumber, err := l.l2ooContract.NextBlockNumber(utils.NewSimpleCallOpts(cCtx))
+	if err != nil {
+		l.log.Error("validator unable to get next block number", "err", err)
+		return nil, err
+	}
+
+	return nextBlockNumber, nil
+}
+
+func (l *L2OutputSubmitter) fetchLatestBlockNumber(ctx context.Context) (*big.Int, error) {
+	cCtx, cCancel := context.WithTimeout(ctx, l.cfg.NetworkTimeout)
+	defer cCancel()
+	latestBlockNumber, err := l.l2ooContract.LatestBlockNumber(utils.NewSimpleCallOpts(cCtx))
+	if err != nil {
+		l.log.Error("validator unable to get latest block number", "err", err)
+		return nil, err
+	}
+
+	return latestBlockNumber, nil
+}
+
 func (l *L2OutputSubmitter) fetchCurrentBlockNumber(ctx context.Context) (*big.Int, error) {
 	// Fetch the current L2 heads
 	cCtx, cCancel := context.WithTimeout(ctx, l.cfg.NetworkTimeout)
@@ -278,78 +308,6 @@
 	}
 
 	return currentBlockNumber, nil
-}
-
-func (l *L2OutputSubmitter) fetchLatestBlockNumber(ctx context.Context) (*big.Int, error) {
-	cCtx, cCancel := context.WithTimeout(ctx, l.cfg.NetworkTimeout)
-	defer cCancel()
-	latestBlockNumber, err := l.l2ooContract.LatestBlockNumber(utils.NewSimpleCallOpts(cCtx))
-	if err != nil {
-		l.log.Error("validator unable to get latest block number", "err", err)
-		return nil, err
-	}
-
-	return latestBlockNumber, nil
-}
-
-func (l *L2OutputSubmitter) checkDeposit(ctx context.Context) (bool, error) {
-	cCtx, cCancel := context.WithTimeout(ctx, l.cfg.NetworkTimeout)
-	defer cCancel()
-	from := l.cfg.TxManager.From()
-	balance, err := l.valpoolContract.BalanceOf(utils.NewSimpleCallOpts(cCtx), from)
-	if err != nil {
-		return false, fmt.Errorf("failed to fetch validator deposit amount: %w", err)
-	}
-
-	if balance.Cmp(new(big.Int).SetUint64(l.cfg.OutputSubmitterBondAmount)) == -1 {
-		l.log.Warn("validator deposit is less than bond attempt amount", "bondAttemptAmount", l.cfg.OutputSubmitterBondAmount, "deposit", balance)
-		return false, nil
-	}
-	l.log.Info("validator deposit amount", "deposit", balance)
-	l.metr.RecordDepositAmount(balance)
-
-	return true, nil
-}
-
-<<<<<<< HEAD
-func (l *L2OutputSubmitter) FetchNextBlockNumber(ctx context.Context) (*big.Int, error) {
-	cCtx, cCancel := context.WithTimeout(ctx, l.cfg.NetworkTimeout)
-	defer cCancel()
-	callOpts := utils.NewCallOptsWithSender(cCtx, l.cfg.TxManager.From())
-	return l.l2ooContract.NextBlockNumber(callOpts)
-}
-
-func (l *L2OutputSubmitter) fetchCurrentBlockNumber(ctx context.Context) (*big.Int, error) {
-	// Fetch the current L2 heads
-	cCtx, cCancel := context.WithTimeout(ctx, l.cfg.NetworkTimeout)
-=======
-func (l *L2OutputSubmitter) fetchNextBlockNumber(ctx context.Context) (*big.Int, error) {
-	cCtx, cCancel := context.WithTimeout(ctx, l.cfg.NetworkTimeout)
->>>>>>> 0bcac565
-	defer cCancel()
-	nextBlockNumber, err := l.l2ooContract.NextBlockNumber(utils.NewSimpleCallOpts(cCtx))
-	if err != nil {
-<<<<<<< HEAD
-		l.log.Error("validator unable to get sync status", "err", err)
-		return nil, err
-	}
-
-	// Use either the finalized or safe head depending on the config. Finalized head is default & safer.
-	var currentBlockNumber *big.Int
-	if l.cfg.AllowNonFinalized {
-		currentBlockNumber = new(big.Int).SetUint64(status.SafeL2.Number)
-	} else {
-		currentBlockNumber = new(big.Int).SetUint64(status.FinalizedL2.Number)
-	}
-
-	return currentBlockNumber, nil
-=======
-		l.log.Error("validator unable to get next block number", "err", err)
-		return nil, err
-	}
-
-	return nextBlockNumber, nil
->>>>>>> 0bcac565
 }
 
 func (l *L2OutputSubmitter) getLeftTimeForL2Blocks(currentBlockNumber *big.Int, targetBlockNumber *big.Int) time.Duration {
