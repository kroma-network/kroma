package predeploys

import "github.com/ethereum/go-ethereum/common"

// TODO - we should get a single toml yaml or json file source of truth in @eth-optimism/bedrock package
// This needs to be kept in sync with @eth-optimism/contracts-ts/wagmi.config.ts which also specifies this
// To improve robustness and maintainability contracts-bedrock should export all addresses
const (
<<<<<<< HEAD
	ProxyAdmin                 = "0x4200000000000000000000000000000000000000"
	WETH9                      = "0x4200000000000000000000000000000000000001"
	L1Block                    = "0x4200000000000000000000000000000000000002"
	L2ToL1MessagePasser        = "0x4200000000000000000000000000000000000003"
	L2CrossDomainMessenger     = "0x4200000000000000000000000000000000000004"
	GasPriceOracle             = "0x4200000000000000000000000000000000000005"
	ProtocolVault              = "0x4200000000000000000000000000000000000006"
	L1FeeVault                 = "0x4200000000000000000000000000000000000007"
	ValidatorRewardVault       = "0x4200000000000000000000000000000000000008"
	L2StandardBridge           = "0x4200000000000000000000000000000000000009"
	L2ERC721Bridge             = "0x420000000000000000000000000000000000000A"
	KromaMintableERC20Factory  = "0x420000000000000000000000000000000000000B"
	KromaMintableERC721Factory = "0x420000000000000000000000000000000000000C"
)

var (
	ProxyAdminAddr                 = common.HexToAddress(ProxyAdmin)
	WETH9Addr                      = common.HexToAddress(WETH9)
	L1BlockAddr                    = common.HexToAddress(L1Block)
	L2ToL1MessagePasserAddr        = common.HexToAddress(L2ToL1MessagePasser)
	L2CrossDomainMessengerAddr     = common.HexToAddress(L2CrossDomainMessenger)
	GasPriceOracleAddr             = common.HexToAddress(GasPriceOracle)
	ProtocolVaultAddr              = common.HexToAddress(ProtocolVault)
	L1FeeVaultAddr                 = common.HexToAddress(L1FeeVault)
	ValidatorRewardVaultAddr       = common.HexToAddress(ValidatorRewardVault)
	L2StandardBridgeAddr           = common.HexToAddress(L2StandardBridge)
	L2ERC721BridgeAddr             = common.HexToAddress(L2ERC721Bridge)
	KromaMintableERC20FactoryAddr  = common.HexToAddress(KromaMintableERC20Factory)
	KromaMintableERC721FactoryAddr = common.HexToAddress(KromaMintableERC721Factory)
=======
	L2ToL1MessagePasser           = "0x4200000000000000000000000000000000000016"
	DeployerWhitelist             = "0x4200000000000000000000000000000000000002"
	WETH9                         = "0x4200000000000000000000000000000000000006"
	L2CrossDomainMessenger        = "0x4200000000000000000000000000000000000007"
	L2StandardBridge              = "0x4200000000000000000000000000000000000010"
	SequencerFeeVault             = "0x4200000000000000000000000000000000000011"
	OptimismMintableERC20Factory  = "0x4200000000000000000000000000000000000012"
	L1BlockNumber                 = "0x4200000000000000000000000000000000000013"
	GasPriceOracle                = "0x420000000000000000000000000000000000000F"
	L1Block                       = "0x4200000000000000000000000000000000000015"
	GovernanceToken               = "0x4200000000000000000000000000000000000042"
	LegacyMessagePasser           = "0x4200000000000000000000000000000000000000"
	L2ERC721Bridge                = "0x4200000000000000000000000000000000000014"
	OptimismMintableERC721Factory = "0x4200000000000000000000000000000000000017"
	ProxyAdmin                    = "0x4200000000000000000000000000000000000018"
	BaseFeeVault                  = "0x4200000000000000000000000000000000000019"
	L1FeeVault                    = "0x420000000000000000000000000000000000001a"
	SchemaRegistry                = "0x4200000000000000000000000000000000000020"
	EAS                           = "0x4200000000000000000000000000000000000021"
)

var (
	L2ToL1MessagePasserAddr           = common.HexToAddress(L2ToL1MessagePasser)
	DeployerWhitelistAddr             = common.HexToAddress(DeployerWhitelist)
	WETH9Addr                         = common.HexToAddress(WETH9)
	L2CrossDomainMessengerAddr        = common.HexToAddress(L2CrossDomainMessenger)
	L2StandardBridgeAddr              = common.HexToAddress(L2StandardBridge)
	SequencerFeeVaultAddr             = common.HexToAddress(SequencerFeeVault)
	OptimismMintableERC20FactoryAddr  = common.HexToAddress(OptimismMintableERC20Factory)
	L1BlockNumberAddr                 = common.HexToAddress(L1BlockNumber)
	GasPriceOracleAddr                = common.HexToAddress(GasPriceOracle)
	L1BlockAddr                       = common.HexToAddress(L1Block)
	GovernanceTokenAddr               = common.HexToAddress(GovernanceToken)
	LegacyMessagePasserAddr           = common.HexToAddress(LegacyMessagePasser)
	L2ERC721BridgeAddr                = common.HexToAddress(L2ERC721Bridge)
	OptimismMintableERC721FactoryAddr = common.HexToAddress(OptimismMintableERC721Factory)
	ProxyAdminAddr                    = common.HexToAddress(ProxyAdmin)
	BaseFeeVaultAddr                  = common.HexToAddress(BaseFeeVault)
	L1FeeVaultAddr                    = common.HexToAddress(L1FeeVault)
	SchemaRegistryAddr                = common.HexToAddress(SchemaRegistry)
	EASAddr                           = common.HexToAddress(EAS)
>>>>>>> c7385080

	Predeploys = make(map[string]*common.Address)
)

// IsProxied returns true for predeploys that will sit behind a proxy contract
func IsProxied(predeployAddr common.Address) bool {
	switch predeployAddr {
	case WETH9Addr:
	case GovernanceTokenAddr:
	default:
		return true
	}
	return false
}

func init() {
<<<<<<< HEAD
	Predeploys["ProxyAdmin"] = &ProxyAdminAddr
=======
	Predeploys["L2ToL1MessagePasser"] = &L2ToL1MessagePasserAddr
	Predeploys["DeployerWhitelist"] = &DeployerWhitelistAddr
>>>>>>> c7385080
	Predeploys["WETH9"] = &WETH9Addr
	Predeploys["L1Block"] = &L1BlockAddr
	Predeploys["L2ToL1MessagePasser"] = &L2ToL1MessagePasserAddr
	Predeploys["L2CrossDomainMessenger"] = &L2CrossDomainMessengerAddr
	Predeploys["GasPriceOracle"] = &GasPriceOracleAddr
	Predeploys["ProtocolVault"] = &ProtocolVaultAddr
	Predeploys["L1FeeVault"] = &L1FeeVaultAddr
<<<<<<< HEAD
	Predeploys["ValidatorRewardVault"] = &ValidatorRewardVaultAddr
	Predeploys["L2StandardBridge"] = &L2StandardBridgeAddr
	Predeploys["L2ERC721Bridge"] = &L2ERC721BridgeAddr
	Predeploys["KromaMintableERC20Factory"] = &KromaMintableERC20FactoryAddr
	Predeploys["KromaMintableERC721Factory"] = &KromaMintableERC721FactoryAddr
=======
	Predeploys["SchemaRegistry"] = &SchemaRegistryAddr
	Predeploys["EAS"] = &EASAddr
>>>>>>> c7385080
}<|MERGE_RESOLUTION|>--- conflicted
+++ resolved
@@ -2,11 +2,7 @@
 
 import "github.com/ethereum/go-ethereum/common"
 
-// TODO - we should get a single toml yaml or json file source of truth in @eth-optimism/bedrock package
-// This needs to be kept in sync with @eth-optimism/contracts-ts/wagmi.config.ts which also specifies this
-// To improve robustness and maintainability contracts-bedrock should export all addresses
 const (
-<<<<<<< HEAD
 	ProxyAdmin                 = "0x4200000000000000000000000000000000000000"
 	WETH9                      = "0x4200000000000000000000000000000000000001"
 	L1Block                    = "0x4200000000000000000000000000000000000002"
@@ -36,49 +32,6 @@
 	L2ERC721BridgeAddr             = common.HexToAddress(L2ERC721Bridge)
 	KromaMintableERC20FactoryAddr  = common.HexToAddress(KromaMintableERC20Factory)
 	KromaMintableERC721FactoryAddr = common.HexToAddress(KromaMintableERC721Factory)
-=======
-	L2ToL1MessagePasser           = "0x4200000000000000000000000000000000000016"
-	DeployerWhitelist             = "0x4200000000000000000000000000000000000002"
-	WETH9                         = "0x4200000000000000000000000000000000000006"
-	L2CrossDomainMessenger        = "0x4200000000000000000000000000000000000007"
-	L2StandardBridge              = "0x4200000000000000000000000000000000000010"
-	SequencerFeeVault             = "0x4200000000000000000000000000000000000011"
-	OptimismMintableERC20Factory  = "0x4200000000000000000000000000000000000012"
-	L1BlockNumber                 = "0x4200000000000000000000000000000000000013"
-	GasPriceOracle                = "0x420000000000000000000000000000000000000F"
-	L1Block                       = "0x4200000000000000000000000000000000000015"
-	GovernanceToken               = "0x4200000000000000000000000000000000000042"
-	LegacyMessagePasser           = "0x4200000000000000000000000000000000000000"
-	L2ERC721Bridge                = "0x4200000000000000000000000000000000000014"
-	OptimismMintableERC721Factory = "0x4200000000000000000000000000000000000017"
-	ProxyAdmin                    = "0x4200000000000000000000000000000000000018"
-	BaseFeeVault                  = "0x4200000000000000000000000000000000000019"
-	L1FeeVault                    = "0x420000000000000000000000000000000000001a"
-	SchemaRegistry                = "0x4200000000000000000000000000000000000020"
-	EAS                           = "0x4200000000000000000000000000000000000021"
-)
-
-var (
-	L2ToL1MessagePasserAddr           = common.HexToAddress(L2ToL1MessagePasser)
-	DeployerWhitelistAddr             = common.HexToAddress(DeployerWhitelist)
-	WETH9Addr                         = common.HexToAddress(WETH9)
-	L2CrossDomainMessengerAddr        = common.HexToAddress(L2CrossDomainMessenger)
-	L2StandardBridgeAddr              = common.HexToAddress(L2StandardBridge)
-	SequencerFeeVaultAddr             = common.HexToAddress(SequencerFeeVault)
-	OptimismMintableERC20FactoryAddr  = common.HexToAddress(OptimismMintableERC20Factory)
-	L1BlockNumberAddr                 = common.HexToAddress(L1BlockNumber)
-	GasPriceOracleAddr                = common.HexToAddress(GasPriceOracle)
-	L1BlockAddr                       = common.HexToAddress(L1Block)
-	GovernanceTokenAddr               = common.HexToAddress(GovernanceToken)
-	LegacyMessagePasserAddr           = common.HexToAddress(LegacyMessagePasser)
-	L2ERC721BridgeAddr                = common.HexToAddress(L2ERC721Bridge)
-	OptimismMintableERC721FactoryAddr = common.HexToAddress(OptimismMintableERC721Factory)
-	ProxyAdminAddr                    = common.HexToAddress(ProxyAdmin)
-	BaseFeeVaultAddr                  = common.HexToAddress(BaseFeeVault)
-	L1FeeVaultAddr                    = common.HexToAddress(L1FeeVault)
-	SchemaRegistryAddr                = common.HexToAddress(SchemaRegistry)
-	EASAddr                           = common.HexToAddress(EAS)
->>>>>>> c7385080
 
 	Predeploys = make(map[string]*common.Address)
 )
@@ -87,7 +40,6 @@
 func IsProxied(predeployAddr common.Address) bool {
 	switch predeployAddr {
 	case WETH9Addr:
-	case GovernanceTokenAddr:
 	default:
 		return true
 	}
@@ -95,12 +47,7 @@
 }
 
 func init() {
-<<<<<<< HEAD
 	Predeploys["ProxyAdmin"] = &ProxyAdminAddr
-=======
-	Predeploys["L2ToL1MessagePasser"] = &L2ToL1MessagePasserAddr
-	Predeploys["DeployerWhitelist"] = &DeployerWhitelistAddr
->>>>>>> c7385080
 	Predeploys["WETH9"] = &WETH9Addr
 	Predeploys["L1Block"] = &L1BlockAddr
 	Predeploys["L2ToL1MessagePasser"] = &L2ToL1MessagePasserAddr
@@ -108,14 +55,9 @@
 	Predeploys["GasPriceOracle"] = &GasPriceOracleAddr
 	Predeploys["ProtocolVault"] = &ProtocolVaultAddr
 	Predeploys["L1FeeVault"] = &L1FeeVaultAddr
-<<<<<<< HEAD
 	Predeploys["ValidatorRewardVault"] = &ValidatorRewardVaultAddr
 	Predeploys["L2StandardBridge"] = &L2StandardBridgeAddr
 	Predeploys["L2ERC721Bridge"] = &L2ERC721BridgeAddr
 	Predeploys["KromaMintableERC20Factory"] = &KromaMintableERC20FactoryAddr
 	Predeploys["KromaMintableERC721Factory"] = &KromaMintableERC721FactoryAddr
-=======
-	Predeploys["SchemaRegistry"] = &SchemaRegistryAddr
-	Predeploys["EAS"] = &EASAddr
->>>>>>> c7385080
 }