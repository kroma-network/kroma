--- conflicted
+++ resolved
@@ -6,13 +6,6 @@
 	"math/big"
 	"time"
 
-<<<<<<< HEAD
-=======
-	"github.com/ethereum-optimism/optimism/op-bindings/bindings"
-	"github.com/ethereum-optimism/optimism/op-bindings/bindingspreview"
-	"github.com/ethereum-optimism/optimism/op-chain-ops/crossdomain"
-	"github.com/ethereum-optimism/optimism/op-node/withdrawals"
->>>>>>> f7078830
 	"github.com/ethereum/go-ethereum/accounts/abi/bind"
 	"github.com/ethereum/go-ethereum/common"
 	"github.com/ethereum/go-ethereum/ethclient"
@@ -78,59 +71,4 @@
 		}
 		return header.Time > targetTimestamp.Uint64(), nil
 	})
-}
-
-// ForGamePublished waits until a game is published on L1 for the given l2BlockNumber.
-func ForGamePublished(ctx context.Context, client *ethclient.Client, optimismPortalAddr common.Address, disputeGameFactoryAddr common.Address, l2BlockNumber *big.Int) (uint64, error) {
-	ctx, cancel := context.WithTimeout(ctx, 2*time.Minute)
-	defer cancel()
-	l2BlockNumber = new(big.Int).Set(l2BlockNumber) // Don't clobber caller owned l2BlockNumber
-
-	optimismPortal2Contract, err := bindingspreview.NewOptimismPortal2Caller(optimismPortalAddr, client)
-	if err != nil {
-		return 0, err
-	}
-
-	disputeGameFactoryContract, err := bindings.NewDisputeGameFactoryCaller(disputeGameFactoryAddr, client)
-	if err != nil {
-		return 0, err
-	}
-
-	getL2BlockFromLatestGame := func() (*big.Int, error) {
-		latestGame, err := withdrawals.FindLatestGame(ctx, disputeGameFactoryContract, optimismPortal2Contract)
-		if err != nil {
-			return big.NewInt(-1), nil
-		}
-
-		gameBlockNumber := new(big.Int).SetBytes(latestGame.ExtraData[0:32])
-		return gameBlockNumber, nil
-	}
-	outputBlockNum, err := AndGet(ctx, time.Second, getL2BlockFromLatestGame, func(latest *big.Int) bool {
-		return latest.Cmp(l2BlockNumber) >= 0
-	})
-	if err != nil {
-		return 0, err
-	}
-	return outputBlockNum.Uint64(), nil
-}
-
-// ForWithdrawalCheck waits until the withdrawal check in the portal succeeds.
-func ForWithdrawalCheck(ctx context.Context, client *ethclient.Client, withdrawal crossdomain.Withdrawal, optimismPortalAddr common.Address) error {
-	ctx, cancel := context.WithTimeout(ctx, 2*time.Minute)
-	defer cancel()
-	opts := &bind.CallOpts{Context: ctx}
-	portal, err := bindingspreview.NewOptimismPortal2Caller(optimismPortalAddr, client)
-	if err != nil {
-		return fmt.Errorf("create portal caller: %w", err)
-	}
-
-	return For(ctx, time.Second, func() (bool, error) {
-		wdHash, err := withdrawal.Hash()
-		if err != nil {
-			return false, fmt.Errorf("hash withdrawal: %w", err)
-		}
-
-		err = portal.CheckWithdrawal(opts, wdHash)
-		return err == nil, nil
-	})
 }