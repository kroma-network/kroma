--- conflicted
+++ resolved
@@ -204,14 +204,7 @@
 // CreatePayloadAttributes creates a valid PayloadAttributes containing a L1Info deposit transaction followed by the supplied transactions.
 func (d *OpGeth) CreatePayloadAttributes(txs ...*types.Transaction) (*eth.PayloadAttributes, error) {
 	timestamp := d.L2Head.Timestamp + 2
-<<<<<<< HEAD
-	// [Kroma: START]
-	// regolith := d.L2ChainConfig.IsRegolith(uint64(timestamp))
-	l1Info, err := derive.L1InfoDepositBytes(d.sequenceNum, d.L1Head, d.SystemConfig, true)
-	// [Kroma: END]
-=======
 	l1Info, err := derive.L1InfoDepositBytes(d.l2Engine.RollupConfig(), d.SystemConfig, d.sequenceNum, d.L1Head, uint64(timestamp))
->>>>>>> f7078830
 	if err != nil {
 		return nil, err
 	}
