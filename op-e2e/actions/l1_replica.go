--- conflicted
+++ resolved
@@ -49,20 +49,16 @@
 // NewL1Replica constructs a L1Replica starting at the given genesis.
 func NewL1Replica(t Testing, log log.Logger, genesis *core.Genesis) *L1Replica {
 	ethCfg := &ethconfig.Config{
-<<<<<<< HEAD
 		NetworkId: genesis.Config.ChainID.Uint64(),
 		Genesis:   genesis,
+		// [Kroma: START]
 		// RollupDisableTxPoolGossip: true,
-=======
-		NetworkId:                 genesis.Config.ChainID.Uint64(),
-		Genesis:                   genesis,
-		RollupDisableTxPoolGossip: true,
+		// [Kroma: END]
 		BlobPool: blobpool.Config{
 			Datadir:   t.TempDir(),
 			Datacap:   blobpool.DefaultConfig.Datacap,
 			PriceBump: blobpool.DefaultConfig.PriceBump,
 		},
->>>>>>> eb0d89dd
 	}
 	nodeCfg := &node.Config{
 		Name:        "l1-geth",
