--- conflicted
+++ resolved
@@ -4,11 +4,10 @@
 	"math/big"
 	"testing"
 
-<<<<<<< HEAD
-=======
-	"github.com/ethereum-optimism/optimism/op-program/client/l2/engineapi"
-	"github.com/ethereum-optimism/optimism/op-program/client/l2/engineapi/test"
->>>>>>> e6f1f61c
+	"github.com/ethereum-optimism/optimism/op-e2e/e2eutils"
+	"github.com/ethereum-optimism/optimism/op-node/eth"
+	"github.com/ethereum-optimism/optimism/op-node/sources"
+	"github.com/ethereum-optimism/optimism/op-node/testlog"
 	"github.com/ethereum/go-ethereum/common"
 	"github.com/ethereum/go-ethereum/consensus/beacon"
 	"github.com/ethereum/go-ethereum/consensus/ethash"
@@ -18,11 +17,6 @@
 	"github.com/ethereum/go-ethereum/log"
 	"github.com/ethereum/go-ethereum/params"
 	"github.com/stretchr/testify/require"
-
-	"github.com/ethereum-optimism/optimism/op-node/eth"
-	"github.com/ethereum-optimism/optimism/op-node/sources"
-	"github.com/ethereum-optimism/optimism/op-node/testlog"
-	"github.com/ethereum-optimism/optimism/op-e2e/e2eutils"
 )
 
 func TestL2EngineAPI(gt *testing.T) {
@@ -118,10 +112,10 @@
 	})
 	require.NoError(gt, cl.SendTransaction(t.Ctx(), tx))
 
-	l2Cl, err := sources.NewEngineClient(engine.RPCClient(), log, nil, sources.EngineClientDefaultConfig(sd.RollupCfg))
-	require.NoError(t, err)
-	buildBlock := func(includeAlice bool, l2Cl *sources.EngineClient) {
+	buildBlock := func(includeAlice bool) {
 		parent := engine.l2Chain.CurrentBlock()
+		l2Cl, err := sources.NewEngineClient(engine.RPCClient(), log, nil, sources.EngineClientDefaultConfig(sd.RollupCfg))
+		require.NoError(t, err)
 
 		// Now let's ask the engine to build a block
 		fcRes, err := l2Cl.ForkchoiceUpdate(t.Ctx(), &eth.ForkchoiceState{
@@ -131,7 +125,7 @@
 		}, &eth.PayloadAttributes{
 			Timestamp:             eth.Uint64Quantity(parent.Time) + 2,
 			PrevRandao:            eth.Bytes32{},
-			SuggestedFeeRecipient: common.Address{},
+			SuggestedFeeRecipient: common.Address{'C'},
 			Transactions:          nil,
 			NoTxPool:              false,
 			GasLimit:              (*eth.Uint64Quantity)(&sd.RollupCfg.Genesis.SystemConfig.GasLimit),
@@ -164,18 +158,12 @@
 		require.Equal(t, fcRes.PayloadStatus.Status, eth.ExecutionValid)
 		require.Equal(t, payload.BlockHash, engine.l2Chain.CurrentBlock().Hash(), "now payload is canonical")
 	}
-	buildBlock(false, l2Cl)
-	_, txs, err := l2Cl.InfoAndTxsByHash(t.Ctx(), engine.l2Chain.CurrentBlock().Hash())
-	require.NoError(t, err)
-	require.Zero(t, txs.Len(), "no tx included")
-	buildBlock(true, l2Cl)
-	_, txs, err = l2Cl.InfoAndTxsByHash(t.Ctx(), engine.l2Chain.CurrentBlock().Hash())
-	require.NoError(t, err)
-	require.Equal(gt, 1, txs.Len(), "tx from alice is included")
-	buildBlock(false, l2Cl)
-	_, txs, err = l2Cl.InfoAndTxsByHash(t.Ctx(), engine.l2Chain.CurrentBlock().Hash())
-	require.NoError(t, err)
-	require.Zero(t, txs.Len(), "no tx included")
+	buildBlock(false)
+	require.Zero(t, engine.l2Chain.GetBlockByHash(engine.l2Chain.CurrentBlock().Hash()).Transactions().Len(), "no tx included")
+	buildBlock(true)
+	require.Equal(gt, 1, engine.l2Chain.GetBlockByHash(engine.l2Chain.CurrentBlock().Hash()).Transactions().Len(), "tx from alice is included")
+	buildBlock(false)
+	require.Zero(t, engine.l2Chain.GetBlockByHash(engine.l2Chain.CurrentBlock().Hash()).Transactions().Len(), "no tx included")
 	require.Equal(t, uint64(3), engine.l2Chain.CurrentBlock().Number.Uint64(), "built 3 blocks")
 }
 
@@ -199,11 +187,7 @@
 }
 
 func TestEngineAPITests(t *testing.T) {
-<<<<<<< HEAD
-	RunEngineAPITests(t, func() EngineBackend {
-=======
-	test.RunEngineAPITests(t, func(t *testing.T) engineapi.EngineBackend {
->>>>>>> e6f1f61c
+	RunEngineAPITests(t, func(t *testing.T) EngineBackend {
 		jwtPath := e2eutils.WriteDefaultJWT(t)
 		dp := e2eutils.MakeDeployParams(t, defaultRollupTestParams)
 		sd := e2eutils.Setup(t, dp, defaultAlloc)
