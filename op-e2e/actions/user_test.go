--- conflicted
+++ resolved
@@ -106,11 +106,6 @@
 }
 
 func runCrossLayerUserTest(gt *testing.T, test hardforkScheduledTest) {
-	// [Kroma: START]
-	if test.regolithTime == nil || *test.regolithTime != hexutil.Uint64(0) {
-		gt.Skip("kroma does not support pre-regolith")
-	}
-	// [Kroma: END]
 	t := NewDefaultTesting(gt)
 	dp := e2eutils.MakeDeployParams(t, defaultRollupTestParams)
 	// This overwrites all deploy-config settings,
@@ -121,6 +116,11 @@
 	dp.DeployConfig.L2GenesisEcotoneTimeOffset = test.ecotoneTime
 	dp.DeployConfig.L2GenesisFjordTimeOffset = test.fjordTime
 
+	// [Kroma: START]
+	if test.regolithTime == nil || *test.regolithTime != hexutil.Uint64(0) {
+		gt.Skip("kroma does not support pre-regolith")
+	}
+	// [Kroma: END]
 	if test.canyonTime != nil {
 		require.Zero(t, uint64(*test.canyonTime)%uint64(dp.DeployConfig.L2BlockTime), "canyon fork must be aligned")
 	}
@@ -135,12 +135,9 @@
 	require.Equal(t, dp.Secrets.Addresses().TrustedValidator, dp.DeployConfig.ValidatorPoolTrustedValidator)
 
 	miner, seqEngine, seq := setupSequencerTest(t, sd, log)
-<<<<<<< HEAD
-	batcher := NewL2Batcher(log, sd.RollupCfg, &BatcherCfg{
-		MinL1TxSize: 0,
-		MaxL1TxSize: 128_000,
-		BatcherKey:  dp.Secrets.Batcher,
-	}, seq.RollupClient(), miner.EthClient(), seqEngine.EthClient(), seqEngine.EngineClient(t, sd.RollupCfg))
+	batcher := NewL2Batcher(log, sd.RollupCfg, DefaultBatcherCfg(dp),
+		seq.RollupClient(), miner.EthClient(), seqEngine.EthClient(), seqEngine.EngineClient(t, sd.RollupCfg))
+
 	validator := NewL2Validator(t, log, &ValidatorCfg{
 		OutputOracleAddr:    sd.DeploymentsL1.L2OutputOracleProxy,
 		ValidatorPoolAddr:   sd.DeploymentsL1.ValidatorPoolProxy,
@@ -149,27 +146,6 @@
 		ValidatorKey:        dp.Secrets.TrustedValidator,
 		AllowNonFinalized:   true,
 	}, miner.EthClient(), seqEngine.EthClient(), seq.RollupClient())
-=======
-	batcher := NewL2Batcher(log, sd.RollupCfg, DefaultBatcherCfg(dp),
-		seq.RollupClient(), miner.EthClient(), seqEngine.EthClient(), seqEngine.EngineClient(t, sd.RollupCfg))
-
-	var proposer *L2Proposer
-	if e2eutils.UseFPAC() {
-		proposer = NewL2Proposer(t, log, &ProposerCfg{
-			DisputeGameFactoryAddr: &sd.DeploymentsL1.DisputeGameFactoryProxy,
-			ProposalInterval:       6 * time.Second,
-			DisputeGameType:        0,
-			ProposerKey:            dp.Secrets.Proposer,
-			AllowNonFinalized:      true,
-		}, miner.EthClient(), seq.RollupClient())
-	} else {
-		proposer = NewL2Proposer(t, log, &ProposerCfg{
-			OutputOracleAddr:  &sd.DeploymentsL1.L2OutputOracleProxy,
-			ProposerKey:       dp.Secrets.Proposer,
-			AllowNonFinalized: true,
-		}, miner.EthClient(), seq.RollupClient())
-	}
->>>>>>> f7078830
 
 	// need to start derivation before we can make L2 blocks
 	seq.ActL2PipelineFull(t)
@@ -212,13 +188,9 @@
 	require.NoError(t, err)
 	require.True(t, infoTx.IsDepositTx())
 	// Should only be a system tx if regolith is not enabled
-<<<<<<< HEAD
 	// [Kroma: START]
-	// require.Equal(t, !test.activateRegolith, infoTx.IsSystemTx())
+	// require.Equal(t, !seq.rollupCfg.IsRegolith(seq.L2Unsafe().Time), infoTx.IsSystemTx())
 	// [Kroma: END]
-=======
-	require.Equal(t, !seq.rollupCfg.IsRegolith(seq.L2Unsafe().Time), infoTx.IsSystemTx())
->>>>>>> f7078830
 
 	// regular L2 tx, in new L2 block
 	alice.L2.ActResetTxOpts(t)
@@ -324,25 +296,6 @@
 	// [Kroma: END]
 	miner.ActL1EndBlock(t)
 
-	// If using FPAC we need to resolve the game
-	if e2eutils.UseFPAC() {
-		// Resolve the root claim
-		alice.ActResolveClaim(t)
-		miner.ActL1StartBlock(12)(t)
-		miner.ActL1IncludeTx(alice.Address())(t)
-		miner.ActL1EndBlock(t)
-		// Resolve the game
-		alice.L1.ActCheckReceiptStatusOfLastTx(true)(t)
-		alice.ActResolve(t)
-		miner.ActL1StartBlock(12)(t)
-		miner.ActL1IncludeTx(alice.Address())(t)
-		miner.ActL1EndBlock(t)
-		// Create an empty block to pass the air-gap window
-		alice.L1.ActCheckReceiptStatusOfLastTx(true)(t)
-		miner.ActL1StartBlock(13)(t)
-		miner.ActL1EndBlock(t)
-	}
-
 	// make the L1 finalize withdrawal tx
 	alice.ActCompleteWithdrawal(t)
 	// include completed withdrawal in new L1 block
@@ -351,14 +304,4 @@
 	miner.ActL1EndBlock(t)
 	// check withdrawal succeeded
 	alice.L1.ActCheckReceiptStatusOfLastTx(true)(t)
-<<<<<<< HEAD
-=======
-
-	// Check Regolith wasn't activated during the test unintentionally
-	infoTx, err = l2Cl.TransactionInBlock(t.Ctx(), seq.L2Unsafe().Hash, 0)
-	require.NoError(t, err)
-	require.True(t, infoTx.IsDepositTx())
-	// Should only be a system tx if regolith is not enabled
-	require.Equal(t, !seq.rollupCfg.IsRegolith(seq.L2Unsafe().Time), infoTx.IsSystemTx())
->>>>>>> f7078830
 }