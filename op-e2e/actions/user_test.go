--- conflicted
+++ resolved
@@ -54,16 +54,12 @@
 	}
 }
 
-<<<<<<< HEAD
-func runCrossLayerUserTest(gt *testing.T, test regolithScheduledTest) {
+func runCrossLayerUserTest(gt *testing.T, test hardforkScheduledTest) {
 	// [Kroma: START]
 	if test.regolithTime == nil || *test.regolithTime != hexutil.Uint64(0) {
 		gt.Skip("kroma does not support pre-regolith")
 	}
 	// [Kroma: END]
-=======
-func runCrossLayerUserTest(gt *testing.T, test hardforkScheduledTest) {
->>>>>>> eb0d89dd
 	t := NewDefaultTesting(gt)
 	dp := e2eutils.MakeDeployParams(t, defaultRollupTestParams)
 	dp.DeployConfig.L2GenesisRegolithTimeOffset = test.regolithTime
@@ -79,8 +75,7 @@
 		MinL1TxSize: 0,
 		MaxL1TxSize: 128_000,
 		BatcherKey:  dp.Secrets.Batcher,
-<<<<<<< HEAD
-	}, seq.RollupClient(), miner.EthClient(), seqEngine.EthClient())
+	}, seq.RollupClient(), miner.EthClient(), seqEngine.EthClient(), seqEngine.EngineClient(t, sd.RollupCfg))
 	validator := NewL2Validator(t, log, &ValidatorCfg{
 		OutputOracleAddr:    sd.DeploymentsL1.L2OutputOracleProxy,
 		ValidatorPoolAddr:   sd.DeploymentsL1.ValidatorPoolProxy,
@@ -89,14 +84,6 @@
 		ValidatorKey:        dp.Secrets.TrustedValidator,
 		AllowNonFinalized:   true,
 	}, miner.EthClient(), seqEngine.EthClient(), seq.RollupClient())
-=======
-	}, seq.RollupClient(), miner.EthClient(), seqEngine.EthClient(), seqEngine.EngineClient(t, sd.RollupCfg))
-	proposer := NewL2Proposer(t, log, &ProposerCfg{
-		OutputOracleAddr:  sd.DeploymentsL1.L2OutputOracleProxy,
-		ProposerKey:       dp.Secrets.Proposer,
-		AllowNonFinalized: true,
-	}, miner.EthClient(), seq.RollupClient())
->>>>>>> eb0d89dd
 
 	// need to start derivation before we can make L2 blocks
 	seq.ActL2PipelineFull(t)
