package op_e2e

import (
	"context"
	"crypto/ecdsa"
	"crypto/rand"
	"errors"
	"fmt"
	"math/big"
	"net"
	"os"
	"path"
	"sort"
	"strings"
	"testing"
	"time"

	"github.com/ethereum/go-ethereum/accounts/abi/bind"
	"github.com/ethereum/go-ethereum/common"
	"github.com/ethereum/go-ethereum/common/hexutil"
	"github.com/ethereum/go-ethereum/core"
	"github.com/ethereum/go-ethereum/core/types"
	geth_eth "github.com/ethereum/go-ethereum/eth"
	"github.com/ethereum/go-ethereum/ethclient"
	"github.com/ethereum/go-ethereum/log"
	"github.com/ethereum/go-ethereum/node"
	"github.com/ethereum/go-ethereum/params"
	"github.com/ethereum/go-ethereum/rpc"
	ds "github.com/ipfs/go-datastore"
	"github.com/ipfs/go-datastore/sync"
	ic "github.com/libp2p/go-libp2p/core/crypto"
	"github.com/libp2p/go-libp2p/core/host"
	"github.com/libp2p/go-libp2p/core/peer"
	"github.com/libp2p/go-libp2p/core/peerstore"
	"github.com/libp2p/go-libp2p/p2p/host/peerstore/pstoremem"
	mocknet "github.com/libp2p/go-libp2p/p2p/net/mock"
	ma "github.com/multiformats/go-multiaddr"
	"github.com/stretchr/testify/require"

	bss "github.com/ethereum-optimism/optimism/op-batcher/batcher"
	"github.com/ethereum-optimism/optimism/op-batcher/compressor"
<<<<<<< HEAD
	batchermetrics "github.com/ethereum-optimism/optimism/op-batcher/metrics"
=======
	"github.com/ethereum-optimism/optimism/op-bindings/predeploys"
	"github.com/ethereum-optimism/optimism/op-chain-ops/genesis"
>>>>>>> 96a24cc3
	"github.com/ethereum-optimism/optimism/op-e2e/config"
	"github.com/ethereum-optimism/optimism/op-e2e/e2eutils"
	"github.com/ethereum-optimism/optimism/op-e2e/e2eutils/geth"
	"github.com/ethereum-optimism/optimism/op-e2e/testdata"
	"github.com/ethereum-optimism/optimism/op-node/chaincfg"
	"github.com/ethereum-optimism/optimism/op-node/metrics"
	rollupNode "github.com/ethereum-optimism/optimism/op-node/node"
	"github.com/ethereum-optimism/optimism/op-node/p2p"
	"github.com/ethereum-optimism/optimism/op-node/p2p/store"
	"github.com/ethereum-optimism/optimism/op-node/rollup"
	"github.com/ethereum-optimism/optimism/op-node/rollup/derive"
	"github.com/ethereum-optimism/optimism/op-node/rollup/driver"
	"github.com/ethereum-optimism/optimism/op-service/cliapp"
	"github.com/ethereum-optimism/optimism/op-service/client"
	"github.com/ethereum-optimism/optimism/op-service/clock"
	"github.com/ethereum-optimism/optimism/op-service/eth"
	oplog "github.com/ethereum-optimism/optimism/op-service/log"
	"github.com/ethereum-optimism/optimism/op-service/sources"
	"github.com/ethereum-optimism/optimism/op-service/testlog"
	"github.com/ethereum-optimism/optimism/op-service/txmgr"
	"github.com/kroma-network/kroma/kroma-bindings/bindings"
	"github.com/kroma-network/kroma/kroma-bindings/predeploys"
	"github.com/kroma-network/kroma/kroma-chain-ops/genesis"
	"github.com/kroma-network/kroma/kroma-validator"
	validatormetrics "github.com/kroma-network/kroma/kroma-validator/metrics"
)

var (
	testingJWTSecret = [32]byte{123}
)

func newTxMgrConfig(l1Addr string, privKey *ecdsa.PrivateKey) txmgr.CLIConfig {
	return txmgr.CLIConfig{
		L1RPCURL:                  l1Addr,
		PrivateKey:                hexPriv(privKey),
		NumConfirmations:          1,
		SafeAbortNonceTooLowCount: 3,
		FeeLimitMultiplier:        5,
		ResubmissionTimeout:       3 * time.Second,
		ReceiptQueryInterval:      50 * time.Millisecond,
		NetworkTimeout:            2 * time.Second,
		TxSendTimeout:             10 * time.Minute,
		TxNotInMempoolTimeout:     2 * time.Minute,
		TxBufferSize:              10,
	}
}

func DefaultSystemConfig(t *testing.T) SystemConfig {
	config.ExternalL2TestParms.SkipIfNecessary(t)

	secrets, err := e2eutils.DefaultMnemonicConfig.Secrets()
	require.NoError(t, err)
	deployConfig := config.DeployConfig.Copy()
	deployConfig.L1GenesisBlockTimestamp = hexutil.Uint64(time.Now().Unix())
	deployConfig.L2GenesisCanyonTimeOffset = e2eutils.CanyonTimeOffset()
	deployConfig.L2GenesisSpanBatchTimeOffset = e2eutils.SpanBatchTimeOffset()
	require.NoError(t, deployConfig.Check(), "Deploy config is invalid, do you need to run make devnet-allocs?")
	l1Deployments := config.L1Deployments.Copy()
	require.NoError(t, l1Deployments.Check())

	require.Equal(t, secrets.Addresses().Batcher, deployConfig.BatchSenderAddress)
	require.Equal(t, secrets.Addresses().SequencerP2P, deployConfig.P2PSequencerAddress)
	require.Equal(t, secrets.Addresses().TrustedValidator, deployConfig.ValidatorPoolTrustedValidator)

	// Tests depend on premine being filled with secrets addresses
	premine := make(map[common.Address]*big.Int)
	for _, addr := range secrets.Addresses().All() {
		premine[addr] = new(big.Int).Mul(big.NewInt(1000), big.NewInt(params.Ether))
	}

	return SystemConfig{
		Secrets:                secrets,
		Premine:                premine,
		DeployConfig:           deployConfig,
		L1Deployments:          config.L1Deployments,
		L1InfoPredeployAddress: predeploys.L1BlockAddr,
		JWTFilePath:            writeDefaultJWT(t),
		JWTSecret:              testingJWTSecret,
		Nodes: map[string]*rollupNode.Config{
			"sequencer": {
				Driver: driver.Config{
					VerifierConfDepth:  0,
					SequencerConfDepth: 0,
					SequencerEnabled:   true,
				},
				// Submitter PrivKey is set in system start for rollup nodes where sequencer = true
				RPC: rollupNode.RPCConfig{
					ListenAddr:  "127.0.0.1",
					ListenPort:  0,
					EnableAdmin: true,
				},
				L1EpochPollInterval:         time.Second * 2,
				RuntimeConfigReloadInterval: time.Minute * 10,
				ConfigPersistence:           &rollupNode.DisabledConfigPersistence{},
			},
			"verifier": {
				Driver: driver.Config{
					VerifierConfDepth:  0,
					SequencerConfDepth: 0,
					SequencerEnabled:   false,
				},
				L1EpochPollInterval:         time.Second * 4,
				RuntimeConfigReloadInterval: time.Minute * 10,
				ConfigPersistence:           &rollupNode.DisabledConfigPersistence{},
			},
		},
		Loggers: map[string]log.Logger{
			"verifier":   testlog.Logger(t, log.LvlInfo).New("role", "verifier"),
			"sequencer":  testlog.Logger(t, log.LvlInfo).New("role", "sequencer"),
			"batcher":    testlog.Logger(t, log.LvlInfo).New("role", "batcher"),
			"validator":  testlog.Logger(t, log.LvlCrit).New("role", "validator"),
			"challenger": testlog.Logger(t, log.LvlCrit).New("role", "challenger"),
		},
		GethOptions:                map[string][]geth.GethOption{},
		P2PTopology:                nil, // no P2P connectivity by default
		NonFinalizedOutputs:        false,
		ExternalL2Shim:             config.ExternalL2Shim,
		BatcherTargetL1TxSizeBytes: 100_000,
	}
}

func writeDefaultJWT(t *testing.T) string {
	// Sadly the geth node config cannot load JWT secret from memory, it has to be a file
	jwtPath := path.Join(t.TempDir(), "jwt_secret")
	if err := os.WriteFile(jwtPath, []byte(hexutil.Encode(testingJWTSecret[:])), 0o600); err != nil {
		t.Fatalf("failed to prepare jwt file for geth: %v", err)
	}
	return jwtPath
}

type DepositContractConfig struct {
	L2Oracle           common.Address
	FinalizationPeriod *big.Int
}

type SystemConfig struct {
	Secrets                *e2eutils.Secrets
	L1InfoPredeployAddress common.Address

	DeployConfig  *genesis.DeployConfig
	L1Deployments *genesis.L1Deployments

	JWTFilePath string
	JWTSecret   [32]byte

	Premine         map[common.Address]*big.Int
	Nodes           map[string]*rollupNode.Config // Per node config. Don't use populate rollup.Config
	Loggers         map[string]log.Logger
	GethOptions     map[string][]geth.GethOption
	ValidatorLogger log.Logger
	BatcherLogger   log.Logger

	ExternalL2Shim string

	// map of outbound connections to other nodes. Node names prefixed with "~" are unconnected but linked.
	// A nil map disables P2P completely.
	// Any node name not in the topology will not have p2p enabled.
	P2PTopology map[string][]string

	// Enables req-resp sync in the P2P nodes
	P2PReqRespSync bool

	// If the validator can make outputs for L2 blocks derived from L1 blocks which are not finalized on L1 yet.
	NonFinalizedOutputs bool

	// Explicitly disable batcher, for tests that rely on unsafe L2 payloads
	DisableBatcher bool

	// [Kroma: START]
	// TODO(0xHansLee): temporal flag for malicious validator. If it is set true, the validator acts as a malicious one
	EnableMaliciousValidator bool
	// [Kroma: END]

	EnableGuardian bool

	// Target L1 tx size for the batcher transactions
	BatcherTargetL1TxSizeBytes uint64

	// SupportL1TimeTravel determines if the L1 node supports quickly skipping forward in time
	SupportL1TimeTravel bool
}

type GethInstance struct {
	Backend *geth_eth.Ethereum
	Node    *node.Node
}

func (gi *GethInstance) HTTPEndpoint() string {
	return gi.Node.HTTPEndpoint()
}

func (gi *GethInstance) WSEndpoint() string {
	return gi.Node.WSEndpoint()
}

func (gi *GethInstance) WSAuthEndpoint() string {
	return gi.Node.WSAuthEndpoint()
}

func (gi *GethInstance) HTTPAuthEndpoint() string {
	return gi.Node.HTTPAuthEndpoint()
}

func (gi *GethInstance) Close() error {
	return gi.Node.Close()
}

// EthInstance is either an in process Geth or external process exposing its
// endpoints over the network
type EthInstance interface {
	HTTPEndpoint() string
	WSEndpoint() string
	HTTPAuthEndpoint() string
	WSAuthEndpoint() string
	Close() error
}

type System struct {
	cfg SystemConfig

	RollupConfig *rollup.Config

	L2GenesisCfg *core.Genesis

	// Connections to running nodes
<<<<<<< HEAD
	EthInstances   map[string]EthInstance
	Clients        map[string]*ethclient.Client
	RawClients     map[string]*rpc.Client
	RollupNodes    map[string]*rollupNode.OpNode
	Validator      *validator.Validator
	Challenger     *validator.Validator
	BatchSubmitter *bss.BatchSubmitter
	Mocknet        mocknet.Mocknet
=======
	EthInstances      map[string]EthInstance
	Clients           map[string]*ethclient.Client
	RawClients        map[string]*rpc.Client
	RollupNodes       map[string]*rollupNode.OpNode
	L2OutputSubmitter *l2os.L2OutputSubmitter
	BatchSubmitter    *bss.BatcherService
	Mocknet           mocknet.Mocknet
>>>>>>> 96a24cc3

	// TimeTravelClock is nil unless SystemConfig.SupportL1TimeTravel was set to true
	// It provides access to the clock instance used by the L1 node. Calling TimeTravelClock.AdvanceBy
	// allows tests to quickly time travel L1 into the future.
	// Note that this time travel may occur in a single block, creating a very large difference in the Time
	// on sequential blocks.
	TimeTravelClock *clock.AdvancingClock
}

func (sys *System) NodeEndpoint(name string) string {
	return selectEndpoint(sys.EthInstances[name])
}

func (sys *System) Close() {
<<<<<<< HEAD
	if sys.Validator != nil {
		sys.Validator.Stop()
	}
	if sys.Challenger != nil {
		sys.Challenger.Stop()
=======
	postCtx, postCancel := context.WithCancel(context.Background())
	postCancel() // immediate shutdown, no allowance for idling

	if sys.L2OutputSubmitter != nil {
		sys.L2OutputSubmitter.Stop()
>>>>>>> 96a24cc3
	}
	if sys.BatchSubmitter != nil {
		_ = sys.BatchSubmitter.Kill()
	}

	for _, node := range sys.RollupNodes {
		_ = node.Stop(postCtx)
	}
	for _, ei := range sys.EthInstances {
		ei.Close()
	}
	sys.Mocknet.Close()
}

type systemConfigHook func(sCfg *SystemConfig, s *System)

type SystemConfigOption struct {
	key    string
	role   string
	action systemConfigHook
}

type SystemConfigOptions struct {
	opts map[string]systemConfigHook
}

func NewSystemConfigOptions(_opts []SystemConfigOption) (SystemConfigOptions, error) {
	opts := make(map[string]systemConfigHook)
	for _, opt := range _opts {
		if _, ok := opts[opt.key+":"+opt.role]; ok {
			return SystemConfigOptions{}, fmt.Errorf("duplicate option for key %s and role %s", opt.key, opt.role)
		}
		opts[opt.key+":"+opt.role] = opt.action
	}

	return SystemConfigOptions{
		opts: opts,
	}, nil
}

func (s *SystemConfigOptions) Get(key, role string) (systemConfigHook, bool) {
	v, ok := s.opts[key+":"+role]
	return v, ok
}

func (cfg SystemConfig) Start(t *testing.T, _opts ...SystemConfigOption) (*System, error) {
	opts, err := NewSystemConfigOptions(_opts)
	if err != nil {
		return nil, err
	}

	sys := &System{
		cfg:          cfg,
		EthInstances: make(map[string]EthInstance),
		Clients:      make(map[string]*ethclient.Client),
		RawClients:   make(map[string]*rpc.Client),
		RollupNodes:  make(map[string]*rollupNode.OpNode),
	}
	didErrAfterStart := false
	defer func() {
		if didErrAfterStart {
			postCtx, postCancel := context.WithCancel(context.Background())
			postCancel() // immediate shutdown, no allowance for idling
			for _, node := range sys.RollupNodes {
				_ = node.Stop(postCtx)
			}
			for _, ei := range sys.EthInstances {
				ei.Close()
			}
		}
	}()

	c := clock.SystemClock
	if cfg.SupportL1TimeTravel {
		sys.TimeTravelClock = clock.NewAdvancingClock(100 * time.Millisecond)
		c = sys.TimeTravelClock
	}

	if err := cfg.DeployConfig.Check(); err != nil {
		return nil, err
	}

	l1Genesis, err := genesis.BuildL1DeveloperGenesis(cfg.DeployConfig, config.L1Allocs, config.L1Deployments, true)
	if err != nil {
		return nil, err
	}

	for addr, amount := range cfg.Premine {
		if existing, ok := l1Genesis.Alloc[addr]; ok {
			l1Genesis.Alloc[addr] = core.GenesisAccount{
				Code:    existing.Code,
				Storage: existing.Storage,
				Balance: amount,
				Nonce:   existing.Nonce,
			}
		} else {
			l1Genesis.Alloc[addr] = core.GenesisAccount{
				Balance: amount,
				Nonce:   0,
			}
		}
	}

	l1Block := l1Genesis.ToBlock()
	l2Genesis, err := genesis.BuildL2Genesis(cfg.DeployConfig, l1Block)
	if err != nil {
		return nil, err
	}
	sys.L2GenesisCfg = l2Genesis
	for addr, amount := range cfg.Premine {
		if existing, ok := l2Genesis.Alloc[addr]; ok {
			l2Genesis.Alloc[addr] = core.GenesisAccount{
				Code:    existing.Code,
				Storage: existing.Storage,
				Balance: amount,
				Nonce:   existing.Nonce,
			}
		} else {
			l2Genesis.Alloc[addr] = core.GenesisAccount{
				Balance: amount,
				Nonce:   0,
			}
		}
	}

	makeRollupConfig := func() rollup.Config {
		return rollup.Config{
			Genesis: rollup.Genesis{
				L1: eth.BlockID{
					Hash:   l1Block.Hash(),
					Number: 0,
				},
				L2: eth.BlockID{
					Hash:   l2Genesis.ToBlock().Hash(),
					Number: 0,
				},
				L2Time:       uint64(cfg.DeployConfig.L1GenesisBlockTimestamp),
				SystemConfig: e2eutils.SystemConfigFromDeployConfig(cfg.DeployConfig),
			},
<<<<<<< HEAD
			BlockTime:              cfg.DeployConfig.L2BlockTime,
			MaxSequencerDrift:      cfg.DeployConfig.MaxSequencerDrift,
			SeqWindowSize:          cfg.DeployConfig.SequencerWindowSize,
			ChannelTimeout:         cfg.DeployConfig.ChannelTimeout,
			L1ChainID:              cfg.L1ChainIDBig(),
			L2ChainID:              cfg.L2ChainIDBig(),
			BatchInboxAddress:      cfg.DeployConfig.BatchInboxAddress,
			DepositContractAddress: cfg.DeployConfig.KromaPortalProxy,
			L1SystemConfigAddress:  cfg.DeployConfig.SystemConfigProxy,
			RegolithTime:           cfg.DeployConfig.RegolithTime(uint64(cfg.DeployConfig.L1GenesisBlockTimestamp)),
			SpanBatchTime:          cfg.DeployConfig.SpanBatchTime(uint64(cfg.DeployConfig.L1GenesisBlockTimestamp)),
=======
			BlockTime:               cfg.DeployConfig.L2BlockTime,
			MaxSequencerDrift:       cfg.DeployConfig.MaxSequencerDrift,
			SeqWindowSize:           cfg.DeployConfig.SequencerWindowSize,
			ChannelTimeout:          cfg.DeployConfig.ChannelTimeout,
			L1ChainID:               cfg.L1ChainIDBig(),
			L2ChainID:               cfg.L2ChainIDBig(),
			BatchInboxAddress:       cfg.DeployConfig.BatchInboxAddress,
			DepositContractAddress:  cfg.DeployConfig.OptimismPortalProxy,
			L1SystemConfigAddress:   cfg.DeployConfig.SystemConfigProxy,
			RegolithTime:            cfg.DeployConfig.RegolithTime(uint64(cfg.DeployConfig.L1GenesisBlockTimestamp)),
			CanyonTime:              cfg.DeployConfig.CanyonTime(uint64(cfg.DeployConfig.L1GenesisBlockTimestamp)),
			SpanBatchTime:           cfg.DeployConfig.SpanBatchTime(uint64(cfg.DeployConfig.L1GenesisBlockTimestamp)),
			ProtocolVersionsAddress: cfg.L1Deployments.ProtocolVersionsProxy,
>>>>>>> 96a24cc3
		}
	}
	defaultConfig := makeRollupConfig()
	if err := defaultConfig.Check(); err != nil {
		return nil, err
	}
	sys.RollupConfig = &defaultConfig

	// Initialize nodes
	l1Node, l1Backend, err := geth.InitL1(cfg.DeployConfig.L1ChainID, cfg.DeployConfig.L1BlockTime, l1Genesis, c, cfg.GethOptions["l1"]...)
	if err != nil {
		return nil, err
	}
	sys.EthInstances["l1"] = &GethInstance{
		Backend: l1Backend,
		Node:    l1Node,
	}
	err = l1Node.Start()
	if err != nil {
		didErrAfterStart = true
		return nil, err
	}

	for name := range cfg.Nodes {
		var ethClient EthInstance
		if cfg.ExternalL2Shim == "" {
			node, backend, err := geth.InitL2(name, big.NewInt(int64(cfg.DeployConfig.L2ChainID)), l2Genesis, cfg.JWTFilePath, cfg.GethOptions[name]...)
			if err != nil {
				return nil, err
			}
			gethInst := &GethInstance{
				Backend: backend,
				Node:    node,
			}
			err = gethInst.Node.Start()
			if err != nil {
				didErrAfterStart = true
				return nil, err
			}
			ethClient = gethInst
		} else {
			if len(cfg.GethOptions[name]) > 0 {
				t.Skip("External L2 nodes do not support configuration through GethOptions")
			}
			ethClient = (&ExternalRunner{
				Name:    name,
				BinPath: cfg.ExternalL2Shim,
				Genesis: l2Genesis,
				JWTPath: cfg.JWTFilePath,
			}).Run(t)
		}
		sys.EthInstances[name] = ethClient
	}

	// Configure connections to L1 and L2 for rollup nodes.
	// TODO: refactor testing to allow use of in-process rpc connections instead
	// of only websockets (which are required for external eth client tests).
	for name, rollupCfg := range cfg.Nodes {
		configureL1(rollupCfg, sys.EthInstances["l1"])
		configureL2(rollupCfg, sys.EthInstances[name], cfg.JWTSecret)

		rollupCfg.L2Sync = &rollupNode.PreparedL2SyncEndpoint{
			Client:   nil,
			TrustRPC: false,
		}
	}

	// Geth Clients
	ctx, cancel := context.WithTimeout(context.Background(), 2*time.Second)
	defer cancel()
	l1Srv, err := l1Node.RPCHandler()
	if err != nil {
		didErrAfterStart = true
		return nil, err
	}
	rawL1Client := rpc.DialInProc(l1Srv)
	l1Client := ethclient.NewClient(rawL1Client)
	sys.Clients["l1"] = l1Client
	sys.RawClients["l1"] = rawL1Client
	for name, ethInst := range sys.EthInstances {
		rawClient, err := rpc.DialContext(ctx, ethInst.WSEndpoint())
		if err != nil {
			didErrAfterStart = true
			return nil, err
		}
		client := ethclient.NewClient(rawClient)
		sys.RawClients[name] = rawClient
		sys.Clients[name] = client
	}

	_, err = geth.WaitForBlock(big.NewInt(2), l1Client, 6*time.Second*time.Duration(cfg.DeployConfig.L1BlockTime))
	if err != nil {
		return nil, fmt.Errorf("waiting for blocks: %w", err)
	}

	sys.Mocknet = mocknet.New()

	p2pNodes := make(map[string]*p2p.Prepared)
	if cfg.P2PTopology != nil {
		// create the peer if it doesn't exist yet.
		initHostMaybe := func(name string) (*p2p.Prepared, error) {
			if p, ok := p2pNodes[name]; ok {
				return p, nil
			}
			h, err := sys.newMockNetPeer()
			if err != nil {
				return nil, fmt.Errorf("failed to init p2p host for node %s", name)
			}
			h.Network()
			_, ok := cfg.Nodes[name]
			if !ok {
				return nil, fmt.Errorf("node %s from p2p topology not found in actual nodes map", name)
			}
			// TODO we can enable discv5 in the testnodes to test discovery of new peers.
			// Would need to mock though, and the discv5 implementation does not provide nice mocks here.
			p := &p2p.Prepared{
				HostP2P:           h,
				LocalNode:         nil,
				UDPv5:             nil,
				EnableReqRespSync: cfg.P2PReqRespSync,
			}
			p2pNodes[name] = p
			return p, nil
		}
		for k, vs := range cfg.P2PTopology {
			peerA, err := initHostMaybe(k)
			if err != nil {
				return nil, fmt.Errorf("failed to setup mocknet peer %s", k)
			}
			for _, v := range vs {
				v = strings.TrimPrefix(v, "~")
				peerB, err := initHostMaybe(v)
				if err != nil {
					return nil, fmt.Errorf("failed to setup mocknet peer %s (peer of %s)", v, k)
				}
				if _, err := sys.Mocknet.LinkPeers(peerA.HostP2P.ID(), peerB.HostP2P.ID()); err != nil {
					return nil, fmt.Errorf("failed to setup mocknet link between %s and %s", k, v)
				}
				// connect the peers after starting the full rollup node
			}
		}
	}

	// Don't log state snapshots in test output
	snapLog := log.New()
	snapLog.SetHandler(log.DiscardHandler())

	// Rollup nodes

	// Ensure we are looping through the nodes in alphabetical order
	ks := make([]string, 0, len(cfg.Nodes))
	for k := range cfg.Nodes {
		ks = append(ks, k)
	}
	// Sort strings in ascending alphabetical order
	sort.Strings(ks)

	for _, name := range ks {
		nodeConfig := cfg.Nodes[name]
		c := *nodeConfig // copy
		c.Rollup = makeRollupConfig()
		if err := c.LoadPersisted(cfg.Loggers[name]); err != nil {
			return nil, err
		}

		if p, ok := p2pNodes[name]; ok {
			c.P2P = p

			if c.Driver.SequencerEnabled && c.P2PSigner == nil {
				c.P2PSigner = &p2p.PreparedSigner{Signer: p2p.NewLocalSigner(cfg.Secrets.SequencerP2P)}
			}
		}

		c.Rollup.LogDescription(cfg.Loggers[name], chaincfg.L2ChainIDToNetworkDisplayName)
		l := cfg.Loggers[name]
		var cycle cliapp.Lifecycle
		c.Cancel = func(errCause error) {
			l.Warn("node requested early shutdown!", "err", errCause)
			go func() {
				postCtx, postCancel := context.WithCancel(context.Background())
				postCancel() // don't allow the stopping to continue for longer than needed
				if err := cycle.Stop(postCtx); err != nil {
					t.Error(err)
				}
				l.Warn("closed op-node!")
			}()
		}
		node, err := rollupNode.New(context.Background(), &c, l, snapLog, "", metrics.NewMetrics(""))
		if err != nil {
			didErrAfterStart = true
			return nil, err
		}
		cycle = node
		err = node.Start(context.Background())
		if err != nil {
			didErrAfterStart = true
			return nil, err
		}
		sys.RollupNodes[name] = node

		if action, ok := opts.Get("afterRollupNodeStart", name); ok {
			action(&cfg, sys)
		}
	}

	if cfg.P2PTopology != nil {
		// We only set up the connections after starting the actual nodes,
		// so GossipSub and other p2p protocols can be started before the connections go live.
		// This way protocol negotiation happens correctly.
		for k, vs := range cfg.P2PTopology {
			peerA := p2pNodes[k]
			for _, v := range vs {
				unconnected := strings.HasPrefix(v, "~")
				if unconnected {
					v = v[1:]
				}
				if !unconnected {
					peerB := p2pNodes[v]
					if _, err := sys.Mocknet.ConnectPeers(peerA.HostP2P.ID(), peerB.HostP2P.ID()); err != nil {
						return nil, fmt.Errorf("failed to setup mocknet connection between %s and %s", k, v)
					}
				}
			}
		}
	}

	// Don't start batch submitter and proposer if there's no sequencer.
	if sys.RollupNodes["sequencer"] == nil {
		return sys, nil
	}

	// Run validator node (L2 Output Submitter, Asserter)
	validatorCliCfg := validator.CLIConfig{
		L1EthRpc:                        sys.EthInstances["l1"].WSEndpoint(),
		L2EthRpc:                        sys.EthInstances["sequencer"].HTTPEndpoint(),
		RollupRpc:                       sys.RollupNodes["sequencer"].HTTPEndpoint(),
		L2OOAddress:                     config.L1Deployments.L2OutputOracleProxy.Hex(),
		ColosseumAddress:                config.L1Deployments.ColosseumProxy.Hex(),
		ValPoolAddress:                  config.L1Deployments.ValidatorPoolProxy.Hex(),
		ChallengerPollInterval:          500 * time.Millisecond,
		TxMgrConfig:                     newTxMgrConfig(sys.EthInstances["l1"].WSEndpoint(), cfg.Secrets.TrustedValidator),
		AllowNonFinalized:               cfg.NonFinalizedOutputs,
		OutputSubmitterRetryInterval:    50 * time.Millisecond,
		OutputSubmitterRoundBuffer:      30,
		ChallengerEnabled:               false,
		OutputSubmitterEnabled:          true,
		OutputSubmitterAllowPublicRound: true,
		SecurityCouncilAddress:          config.L1Deployments.SecurityCouncilProxy.Hex(),
		LogConfig: oplog.CLIConfig{
			Level:  log.LvlInfo,
			Format: oplog.FormatText,
		},
	}

	// deposit to ValidatorPool to be a validator
	err = cfg.DepositValidatorPool(sys.Clients["l1"], cfg.Secrets.TrustedValidator, big.NewInt(params.Ether))
	if err != nil {
		return nil, fmt.Errorf("trusted validator unable to deposit to ValidatorPool: %w", err)
	}

	validatorCfg, err := validator.NewValidatorConfig(validatorCliCfg, sys.cfg.Loggers["validator"], validatormetrics.NoopMetrics)
	if err != nil {
		return nil, fmt.Errorf("unable to init validator config: %w", err)
	}

	// Replace to mock RPC client
	cl, err := rpc.DialHTTP(validatorCliCfg.RollupRpc)
	if err != nil {
		return nil, fmt.Errorf("unable to init validator rollup rpc client: %w", err)
	}
	rpcCl := client.NewBaseRPCClient(cl)
	validatorMaliciousL2RPC := e2eutils.NewMaliciousL2RPC(rpcCl)
	validatorCfg.RollupClient = sources.NewRollupClient(validatorMaliciousL2RPC)
	validatorCfg.L2Client = sys.Clients["sequencer"]

	// If malicious validator is turned on, set target block number for submitting invalid output
	if cfg.EnableMaliciousValidator {
		validatorMaliciousL2RPC.SetTargetBlockNumber(testdata.TargetBlockNumber)
	}

	sys.Validator, err = validator.NewValidator(*validatorCfg, sys.cfg.Loggers["validator"], validatormetrics.NoopMetrics)
	if err != nil {
		return nil, fmt.Errorf("unable to setup validator: %w", err)
	}

	if err := sys.Validator.Start(); err != nil {
		return nil, fmt.Errorf("unable to start validator: %w", err)
	}

	// Run validator node (Challenger)
	challengerCliCfg := validator.CLIConfig{
		L1EthRpc:               sys.EthInstances["l1"].WSEndpoint(),
		L2EthRpc:               sys.EthInstances["sequencer"].HTTPEndpoint(),
		RollupRpc:              sys.RollupNodes["sequencer"].HTTPEndpoint(),
		L2OOAddress:            config.L1Deployments.L2OutputOracleProxy.Hex(),
		ColosseumAddress:       config.L1Deployments.ColosseumProxy.Hex(),
		ValPoolAddress:         config.L1Deployments.ValidatorPoolProxy.Hex(),
		ChallengerPollInterval: 500 * time.Millisecond,
		ProverRPC:              "http://0.0.0.0:0",
		TxMgrConfig:            newTxMgrConfig(sys.EthInstances["l1"].WSEndpoint(), cfg.Secrets.Challenger1),
		OutputSubmitterEnabled: false,
		ChallengerEnabled:      true,
		SecurityCouncilAddress: config.L1Deployments.SecurityCouncilProxy.Hex(),
		GuardianEnabled:        cfg.EnableGuardian,
		LogConfig: oplog.CLIConfig{
			Level:  log.LvlInfo,
			Format: oplog.FormatText,
		},
	}

	challengerCfg, err := validator.NewValidatorConfig(challengerCliCfg, sys.cfg.Loggers["challenger"], validatormetrics.NoopMetrics)
	if err != nil {
		return nil, fmt.Errorf("unable to init challenger config: %w", err)
	}

	// Replace to mock RPC client
	cl, err = rpc.DialHTTP(challengerCliCfg.RollupRpc)
	if err != nil {
		return nil, fmt.Errorf("unable to init challenger rollup rpc client: %w", err)
	}
	rpcCl = client.NewBaseRPCClient(cl)
	challengerHonestL2RPC := e2eutils.NewHonestL2RPC(rpcCl)
	challengerCfg.RollupClient = sources.NewRollupClient(challengerHonestL2RPC)
	challengerCfg.L2Client = sys.Clients["sequencer"]

	// If malicious validator is turned on, set target block number for challenge
	if cfg.EnableMaliciousValidator {
		challengerHonestL2RPC.SetTargetBlockNumber(testdata.TargetBlockNumber)
	}

	// Replace to mock fetcher
	challengerCfg.ProofFetcher = e2eutils.NewFetcher(sys.cfg.Loggers["challenger"], "./testdata/proof")
	sys.Challenger, err = validator.NewValidator(*challengerCfg, sys.cfg.Loggers["challenger"], validatormetrics.NoopMetrics)
	if err != nil {
		return nil, fmt.Errorf("unable to setup challenger: %w", err)
	}

	if err := sys.Challenger.Start(); err != nil {
		return nil, fmt.Errorf("unable to start challenger: %w", err)
	}

	batchType := derive.SingularBatchType
	if os.Getenv("OP_E2E_USE_SPAN_BATCH") == "true" {
		batchType = derive.SpanBatchType
	}
	batcherCLIConfig := &bss.CLIConfig{
		L1EthRpc:               sys.EthInstances["l1"].WSEndpoint(),
		L2EthRpc:               sys.EthInstances["sequencer"].WSEndpoint(),
		RollupRpc:              sys.RollupNodes["sequencer"].HTTPEndpoint(),
		MaxPendingTransactions: 0,
		MaxChannelDuration:     1,
		MaxL1TxSize:            240_000,
		CompressorConfig: compressor.CLIConfig{
			TargetL1TxSizeBytes: cfg.BatcherTargetL1TxSizeBytes,
			TargetNumFrames:     1,
			ApproxComprRatio:    0.4,
		},
		SubSafetyMargin: 4,
		PollInterval:    50 * time.Millisecond,
		TxMgrConfig:     newTxMgrConfig(sys.EthInstances["l1"].WSEndpoint(), cfg.Secrets.Batcher),
		LogConfig: oplog.CLIConfig{
			Level:  log.LvlInfo,
			Format: oplog.FormatText,
		},
		Stopped:   sys.cfg.DisableBatcher, // Batch submitter may be enabled later
		BatchType: uint(batchType),
	}
	// Batch Submitter
	batcher, err := bss.BatcherServiceFromCLIConfig(context.Background(), "0.0.1", batcherCLIConfig, sys.cfg.Loggers["batcher"])
	if err != nil {
		return nil, fmt.Errorf("failed to setup batch submitter: %w", err)
	}
	if err := batcher.Start(context.Background()); err != nil {
		return nil, errors.Join(fmt.Errorf("failed to start batch submitter: %w", err), batcher.Stop(context.Background()))
	}
	sys.BatchSubmitter = batcher

	return sys, nil
}

// IP6 range that gets blackholed (in case our traffic ever makes it out onto
// the internet).
var blackholeIP6 = net.ParseIP("100::")

// mocknet doesn't allow us to add a peerstore without fully creating the peer ourselves
func (sys *System) newMockNetPeer() (host.Host, error) {
	sk, _, err := ic.GenerateECDSAKeyPair(rand.Reader)
	if err != nil {
		return nil, err
	}
	id, err := peer.IDFromPrivateKey(sk)
	if err != nil {
		return nil, err
	}
	suffix := id
	if len(id) > 8 {
		suffix = id[len(id)-8:]
	}
	ip := append(net.IP{}, blackholeIP6...)
	copy(ip[net.IPv6len-len(suffix):], suffix)
	a, err := ma.NewMultiaddr(fmt.Sprintf("/ip6/%s/tcp/4242", ip))
	if err != nil {
		return nil, fmt.Errorf("failed to create test multiaddr: %w", err)
	}
	p, err := peer.IDFromPublicKey(sk.GetPublic())
	if err != nil {
		return nil, err
	}

	ps, err := pstoremem.NewPeerstore()
	if err != nil {
		return nil, err
	}
	ps.AddAddr(p, a, peerstore.PermanentAddrTTL)
	_ = ps.AddPrivKey(p, sk)
	_ = ps.AddPubKey(p, sk.GetPublic())

	ds := sync.MutexWrap(ds.NewMapDatastore())
	eps, err := store.NewExtendedPeerstore(context.Background(), log.Root(), clock.SystemClock, ps, ds, 24*time.Hour)
	if err != nil {
		return nil, err
	}
	return sys.Mocknet.AddPeerWithPeerstore(p, eps)
}

func UseHTTP() bool {
	return os.Getenv("OP_E2E_USE_HTTP") == "true"
}

func selectEndpoint(node EthInstance) string {
	if UseHTTP() {
		log.Info("using HTTP client")
		return node.HTTPEndpoint()
	}
	return node.WSEndpoint()
}

func configureL1(rollupNodeCfg *rollupNode.Config, l1Node EthInstance) {
	l1EndpointConfig := selectEndpoint(l1Node)
	rollupNodeCfg.L1 = &rollupNode.L1EndpointConfig{
		L1NodeAddr:       l1EndpointConfig,
		L1TrustRPC:       false,
		L1RPCKind:        sources.RPCKindStandard,
		RateLimit:        0,
		BatchSize:        20,
		HttpPollInterval: time.Millisecond * 100,
	}
}

type WSOrHTTPEndpoint interface {
	WSAuthEndpoint() string
	HTTPAuthEndpoint() string
}

func configureL2(rollupNodeCfg *rollupNode.Config, l2Node WSOrHTTPEndpoint, jwtSecret [32]byte) {
	l2EndpointConfig := l2Node.WSAuthEndpoint()
	if UseHTTP() {
		l2EndpointConfig = l2Node.HTTPAuthEndpoint()
	}

	rollupNodeCfg.L2 = &rollupNode.L2EndpointConfig{
		L2EngineAddr:      l2EndpointConfig,
		L2EngineJWTSecret: jwtSecret,
	}
}

func (cfg SystemConfig) L1ChainIDBig() *big.Int {
	return new(big.Int).SetUint64(cfg.DeployConfig.L1ChainID)
}

func (cfg SystemConfig) L2ChainIDBig() *big.Int {
	return new(big.Int).SetUint64(cfg.DeployConfig.L2ChainID)
}

func (cfg SystemConfig) DepositValidatorPool(l1Client *ethclient.Client, priv *ecdsa.PrivateKey, value *big.Int) error {
	valpoolContract, err := bindings.NewValidatorPool(config.L1Deployments.ValidatorPoolProxy, l1Client)
	if err != nil {
		return fmt.Errorf("unable to create ValidatorPool instance: %w", err)
	}
	transactOpts, err := bind.NewKeyedTransactorWithChainID(priv, cfg.L1ChainIDBig())
	if err != nil {
		return fmt.Errorf("unable to create transactor opts: %w", err)
	}
	transactOpts.Value = value
	tx, err := valpoolContract.Deposit(transactOpts)
	if err != nil {
		return fmt.Errorf("unable to send deposit transaction: %w", err)
	}
	_, err = geth.WaitForTransaction(tx.Hash(), l1Client, time.Duration(3*cfg.DeployConfig.L1BlockTime)*time.Second)
	if err != nil {
		return fmt.Errorf("unable to wait for validator deposit tx on L1: %w", err)
	}

	return nil
}

func (cfg SystemConfig) SendTransferTx(l2Seq *ethclient.Client, l2Sync *ethclient.Client) (*types.Receipt, error) {
	chainId := cfg.L2ChainIDBig()
	ctx, cancel := context.WithTimeout(context.Background(), 2*time.Second)
	nonce, err := l2Seq.PendingNonceAt(ctx, cfg.Secrets.Addresses().Alice)
	cancel()
	if err != nil {
		return nil, fmt.Errorf("failed to get nonce: %w", err)
	}
	tx := types.MustSignNewTx(cfg.Secrets.Alice, types.LatestSignerForChainID(chainId), &types.DynamicFeeTx{
		ChainID:   chainId,
		Nonce:     nonce,
		To:        &common.Address{0xff, 0xff},
		Value:     common.Big1,
		GasTipCap: big.NewInt(10),
		GasFeeCap: big.NewInt(200),
		Gas:       21000,
	})

	ctx, cancel = context.WithTimeout(context.Background(), 2*time.Duration(cfg.DeployConfig.L1BlockTime)*time.Second)
	err = l2Seq.SendTransaction(ctx, tx)
	cancel()
	if err != nil {
		return nil, fmt.Errorf("failed to send L2 tx to sequencer: %w", err)
	}

	_, err = geth.WaitForL2Transaction(tx.Hash(), l2Seq, 4*time.Duration(cfg.DeployConfig.L1BlockTime)*time.Second)
	if err != nil {
		return nil, fmt.Errorf("failed to wait L2 tx on sequencer: %w", err)
	}

	receipt, err := geth.WaitForL2Transaction(tx.Hash(), l2Sync, 4*time.Duration(cfg.DeployConfig.L1BlockTime)*time.Second)
	if err != nil {
		return nil, fmt.Errorf("failed to wait L2 tx on verifier: %w", err)
	}

	return receipt, nil
}

func uint642big(in uint64) *hexutil.Big {
	b := new(big.Int).SetUint64(in)
	hu := hexutil.Big(*b)
	return &hu
}

func hexPriv(in *ecdsa.PrivateKey) string {
	b := e2eutils.EncodePrivKey(in)
	return hexutil.Encode(b)
}<|MERGE_RESOLUTION|>--- conflicted
+++ resolved
@@ -15,6 +15,17 @@
 	"testing"
 	"time"
 
+	ds "github.com/ipfs/go-datastore"
+	"github.com/ipfs/go-datastore/sync"
+	ic "github.com/libp2p/go-libp2p/core/crypto"
+	"github.com/libp2p/go-libp2p/core/host"
+	"github.com/libp2p/go-libp2p/core/peer"
+	"github.com/libp2p/go-libp2p/core/peerstore"
+	"github.com/libp2p/go-libp2p/p2p/host/peerstore/pstoremem"
+	mocknet "github.com/libp2p/go-libp2p/p2p/net/mock"
+	ma "github.com/multiformats/go-multiaddr"
+	"github.com/stretchr/testify/require"
+
 	"github.com/ethereum/go-ethereum/accounts/abi/bind"
 	"github.com/ethereum/go-ethereum/common"
 	"github.com/ethereum/go-ethereum/common/hexutil"
@@ -26,25 +37,9 @@
 	"github.com/ethereum/go-ethereum/node"
 	"github.com/ethereum/go-ethereum/params"
 	"github.com/ethereum/go-ethereum/rpc"
-	ds "github.com/ipfs/go-datastore"
-	"github.com/ipfs/go-datastore/sync"
-	ic "github.com/libp2p/go-libp2p/core/crypto"
-	"github.com/libp2p/go-libp2p/core/host"
-	"github.com/libp2p/go-libp2p/core/peer"
-	"github.com/libp2p/go-libp2p/core/peerstore"
-	"github.com/libp2p/go-libp2p/p2p/host/peerstore/pstoremem"
-	mocknet "github.com/libp2p/go-libp2p/p2p/net/mock"
-	ma "github.com/multiformats/go-multiaddr"
-	"github.com/stretchr/testify/require"
 
 	bss "github.com/ethereum-optimism/optimism/op-batcher/batcher"
 	"github.com/ethereum-optimism/optimism/op-batcher/compressor"
-<<<<<<< HEAD
-	batchermetrics "github.com/ethereum-optimism/optimism/op-batcher/metrics"
-=======
-	"github.com/ethereum-optimism/optimism/op-bindings/predeploys"
-	"github.com/ethereum-optimism/optimism/op-chain-ops/genesis"
->>>>>>> 96a24cc3
 	"github.com/ethereum-optimism/optimism/op-e2e/config"
 	"github.com/ethereum-optimism/optimism/op-e2e/e2eutils"
 	"github.com/ethereum-optimism/optimism/op-e2e/e2eutils/geth"
@@ -88,7 +83,9 @@
 		NetworkTimeout:            2 * time.Second,
 		TxSendTimeout:             10 * time.Minute,
 		TxNotInMempoolTimeout:     2 * time.Minute,
-		TxBufferSize:              10,
+		// [Kroma: START]
+		TxBufferSize: 10,
+		// [Kroma: END]
 	}
 }
 
@@ -213,18 +210,17 @@
 	// Explicitly disable batcher, for tests that rely on unsafe L2 payloads
 	DisableBatcher bool
 
+	// Target L1 tx size for the batcher transactions
+	BatcherTargetL1TxSizeBytes uint64
+
+	// SupportL1TimeTravel determines if the L1 node supports quickly skipping forward in time
+	SupportL1TimeTravel bool
+
 	// [Kroma: START]
 	// TODO(0xHansLee): temporal flag for malicious validator. If it is set true, the validator acts as a malicious one
 	EnableMaliciousValidator bool
+	EnableGuardian           bool
 	// [Kroma: END]
-
-	EnableGuardian bool
-
-	// Target L1 tx size for the batcher transactions
-	BatcherTargetL1TxSizeBytes uint64
-
-	// SupportL1TimeTravel determines if the L1 node supports quickly skipping forward in time
-	SupportL1TimeTravel bool
 }
 
 type GethInstance struct {
@@ -270,24 +266,14 @@
 	L2GenesisCfg *core.Genesis
 
 	// Connections to running nodes
-<<<<<<< HEAD
 	EthInstances   map[string]EthInstance
 	Clients        map[string]*ethclient.Client
 	RawClients     map[string]*rpc.Client
 	RollupNodes    map[string]*rollupNode.OpNode
 	Validator      *validator.Validator
 	Challenger     *validator.Validator
-	BatchSubmitter *bss.BatchSubmitter
+	BatchSubmitter *bss.BatcherService
 	Mocknet        mocknet.Mocknet
-=======
-	EthInstances      map[string]EthInstance
-	Clients           map[string]*ethclient.Client
-	RawClients        map[string]*rpc.Client
-	RollupNodes       map[string]*rollupNode.OpNode
-	L2OutputSubmitter *l2os.L2OutputSubmitter
-	BatchSubmitter    *bss.BatcherService
-	Mocknet           mocknet.Mocknet
->>>>>>> 96a24cc3
 
 	// TimeTravelClock is nil unless SystemConfig.SupportL1TimeTravel was set to true
 	// It provides access to the clock instance used by the L1 node. Calling TimeTravelClock.AdvanceBy
@@ -302,19 +288,14 @@
 }
 
 func (sys *System) Close() {
-<<<<<<< HEAD
+	postCtx, postCancel := context.WithCancel(context.Background())
+	postCancel() // immediate shutdown, no allowance for idling
+
 	if sys.Validator != nil {
 		sys.Validator.Stop()
 	}
 	if sys.Challenger != nil {
 		sys.Challenger.Stop()
-=======
-	postCtx, postCancel := context.WithCancel(context.Background())
-	postCancel() // immediate shutdown, no allowance for idling
-
-	if sys.L2OutputSubmitter != nil {
-		sys.L2OutputSubmitter.Stop()
->>>>>>> 96a24cc3
 	}
 	if sys.BatchSubmitter != nil {
 		_ = sys.BatchSubmitter.Kill()
@@ -361,6 +342,9 @@
 }
 
 func (cfg SystemConfig) Start(t *testing.T, _opts ...SystemConfigOption) (*System, error) {
+	// [Kroma: START]
+	cfg.DeployConfig.ValidatorPoolRoundDuration = cfg.DeployConfig.L2OutputOracleSubmissionInterval * cfg.DeployConfig.L2BlockTime / 2
+	// [Kroma: END]
 	opts, err := NewSystemConfigOptions(_opts)
 	if err != nil {
 		return nil, err
@@ -454,7 +438,6 @@
 				L2Time:       uint64(cfg.DeployConfig.L1GenesisBlockTimestamp),
 				SystemConfig: e2eutils.SystemConfigFromDeployConfig(cfg.DeployConfig),
 			},
-<<<<<<< HEAD
 			BlockTime:              cfg.DeployConfig.L2BlockTime,
 			MaxSequencerDrift:      cfg.DeployConfig.MaxSequencerDrift,
 			SeqWindowSize:          cfg.DeployConfig.SequencerWindowSize,
@@ -465,22 +448,8 @@
 			DepositContractAddress: cfg.DeployConfig.KromaPortalProxy,
 			L1SystemConfigAddress:  cfg.DeployConfig.SystemConfigProxy,
 			RegolithTime:           cfg.DeployConfig.RegolithTime(uint64(cfg.DeployConfig.L1GenesisBlockTimestamp)),
+			CanyonTime:             cfg.DeployConfig.CanyonTime(uint64(cfg.DeployConfig.L1GenesisBlockTimestamp)),
 			SpanBatchTime:          cfg.DeployConfig.SpanBatchTime(uint64(cfg.DeployConfig.L1GenesisBlockTimestamp)),
-=======
-			BlockTime:               cfg.DeployConfig.L2BlockTime,
-			MaxSequencerDrift:       cfg.DeployConfig.MaxSequencerDrift,
-			SeqWindowSize:           cfg.DeployConfig.SequencerWindowSize,
-			ChannelTimeout:          cfg.DeployConfig.ChannelTimeout,
-			L1ChainID:               cfg.L1ChainIDBig(),
-			L2ChainID:               cfg.L2ChainIDBig(),
-			BatchInboxAddress:       cfg.DeployConfig.BatchInboxAddress,
-			DepositContractAddress:  cfg.DeployConfig.OptimismPortalProxy,
-			L1SystemConfigAddress:   cfg.DeployConfig.SystemConfigProxy,
-			RegolithTime:            cfg.DeployConfig.RegolithTime(uint64(cfg.DeployConfig.L1GenesisBlockTimestamp)),
-			CanyonTime:              cfg.DeployConfig.CanyonTime(uint64(cfg.DeployConfig.L1GenesisBlockTimestamp)),
-			SpanBatchTime:           cfg.DeployConfig.SpanBatchTime(uint64(cfg.DeployConfig.L1GenesisBlockTimestamp)),
-			ProtocolVersionsAddress: cfg.L1Deployments.ProtocolVersionsProxy,
->>>>>>> 96a24cc3
 		}
 	}
 	defaultConfig := makeRollupConfig()
