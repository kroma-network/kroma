--- conflicted
+++ resolved
@@ -16,7 +16,6 @@
 	"testing"
 	"time"
 
-	"github.com/ethereum-optimism/optimism/op-e2e/e2eutils/batcher"
 	ds "github.com/ipfs/go-datastore"
 	dsSync "github.com/ipfs/go-datastore/sync"
 	ic "github.com/libp2p/go-libp2p/core/crypto"
@@ -42,14 +41,9 @@
 
 	bss "github.com/ethereum-optimism/optimism/op-batcher/batcher"
 	"github.com/ethereum-optimism/optimism/op-batcher/compressor"
-<<<<<<< HEAD
-=======
-	batcherFlags "github.com/ethereum-optimism/optimism/op-batcher/flags"
-	"github.com/ethereum-optimism/optimism/op-bindings/predeploys"
-	"github.com/ethereum-optimism/optimism/op-chain-ops/genesis"
->>>>>>> f7078830
 	"github.com/ethereum-optimism/optimism/op-e2e/config"
 	"github.com/ethereum-optimism/optimism/op-e2e/e2eutils"
+	"github.com/ethereum-optimism/optimism/op-e2e/e2eutils/fakebeacon"
 	"github.com/ethereum-optimism/optimism/op-e2e/e2eutils/geth"
 	"github.com/ethereum-optimism/optimism/op-node/chaincfg"
 	"github.com/ethereum-optimism/optimism/op-node/metrics"
@@ -107,14 +101,10 @@
 	require.NoError(t, err)
 	deployConfig := config.DeployConfig.Copy()
 	deployConfig.L1GenesisBlockTimestamp = hexutil.Uint64(time.Now().Unix())
-<<<<<<< HEAD
-	deployConfig.L2GenesisCanyonTimeOffset = e2eutils.CanyonTimeOffset()
+	e2eutils.ApplyDeployConfigForks(deployConfig)
 	// [Kroma: START]
 	deployConfig.ValidatorPoolRoundDuration = deployConfig.L2OutputOracleSubmissionInterval * deployConfig.L2BlockTime / 2
 	// [Kroma: END]
-=======
-	e2eutils.ApplyDeployConfigForks(deployConfig)
->>>>>>> f7078830
 	require.NoError(t, deployConfig.Check(), "Deploy config is invalid, do you need to run make devnet-allocs?")
 	l1Deployments := config.L1Deployments.Copy()
 	require.NoError(t, l1Deployments.Check())
@@ -169,18 +159,11 @@
 			},
 		},
 		Loggers: map[string]log.Logger{
-<<<<<<< HEAD
 			"verifier":   testlog.Logger(t, log.LvlInfo).New("role", "verifier"),
 			"sequencer":  testlog.Logger(t, log.LvlInfo).New("role", "sequencer"),
 			"batcher":    testlog.Logger(t, log.LvlInfo).New("role", "batcher"),
 			"validator":  testlog.Logger(t, log.LvlCrit).New("role", "validator"),
 			"challenger": testlog.Logger(t, log.LvlCrit).New("role", "challenger"),
-=======
-			"verifier":  testlog.Logger(t, log.LevelInfo).New("role", "verifier"),
-			"sequencer": testlog.Logger(t, log.LevelInfo).New("role", "sequencer"),
-			"batcher":   testlog.Logger(t, log.LevelInfo).New("role", "batcher"),
-			"proposer":  testlog.Logger(t, log.LevelCrit).New("role", "proposer"),
->>>>>>> f7078830
 		},
 		GethOptions:                map[string][]geth.GethOption{},
 		P2PTopology:                nil, // no P2P connectivity by default
@@ -543,26 +526,6 @@
 				L2Time:       uint64(cfg.DeployConfig.L1GenesisBlockTimestamp),
 				SystemConfig: e2eutils.SystemConfigFromDeployConfig(cfg.DeployConfig),
 			},
-<<<<<<< HEAD
-			BlockTime:              cfg.DeployConfig.L2BlockTime,
-			MaxSequencerDrift:      cfg.DeployConfig.MaxSequencerDrift,
-			SeqWindowSize:          cfg.DeployConfig.SequencerWindowSize,
-			ChannelTimeout:         cfg.DeployConfig.ChannelTimeout,
-			L1ChainID:              cfg.L1ChainIDBig(),
-			L2ChainID:              cfg.L2ChainIDBig(),
-			BatchInboxAddress:      cfg.DeployConfig.BatchInboxAddress,
-			DepositContractAddress: cfg.DeployConfig.KromaPortalProxy,
-			L1SystemConfigAddress:  cfg.DeployConfig.SystemConfigProxy,
-			RegolithTime:           cfg.DeployConfig.RegolithTime(uint64(cfg.DeployConfig.L1GenesisBlockTimestamp)),
-			CanyonTime:             cfg.DeployConfig.CanyonTime(uint64(cfg.DeployConfig.L1GenesisBlockTimestamp)),
-			DeltaTime:              cfg.DeployConfig.DeltaTime(uint64(cfg.DeployConfig.L1GenesisBlockTimestamp)),
-			EclipseTime:            cfg.DeployConfig.EclipseTime(uint64(cfg.DeployConfig.L1GenesisBlockTimestamp)),
-			FjordTime:              cfg.DeployConfig.FjordTime(uint64(cfg.DeployConfig.L1GenesisBlockTimestamp)),
-			InteropTime:            cfg.DeployConfig.InteropTime(uint64(cfg.DeployConfig.L1GenesisBlockTimestamp)),
-			// [Kroma: START]
-			// ProtocolVersionsAddress: cfg.L1Deployments.ProtocolVersionsProxy,
-			// [Kroma: END]
-=======
 			BlockTime:               cfg.DeployConfig.L2BlockTime,
 			MaxSequencerDrift:       cfg.DeployConfig.MaxSequencerDrift,
 			SeqWindowSize:           cfg.DeployConfig.SequencerWindowSize,
@@ -578,8 +541,9 @@
 			EcotoneTime:             cfg.DeployConfig.EcotoneTime(uint64(cfg.DeployConfig.L1GenesisBlockTimestamp)),
 			FjordTime:               cfg.DeployConfig.FjordTime(uint64(cfg.DeployConfig.L1GenesisBlockTimestamp)),
 			InteropTime:             cfg.DeployConfig.InteropTime(uint64(cfg.DeployConfig.L1GenesisBlockTimestamp)),
-			ProtocolVersionsAddress: cfg.L1Deployments.ProtocolVersionsProxy,
->>>>>>> f7078830
+			// [Kroma: START]
+			// ProtocolVersionsAddress: cfg.L1Deployments.ProtocolVersionsProxy,
+			// [Kroma: END]
 		}
 	}
 	defaultConfig := makeRollupConfig()
@@ -814,7 +778,6 @@
 		return sys, nil
 	}
 
-<<<<<<< HEAD
 	// Run validator node (L2 Output Submitter, Asserter)
 	validatorCliCfg := validator.CLIConfig{
 		L1EthRpc:                        sys.EthInstances["l1"].WSEndpoint(),
@@ -892,38 +855,6 @@
 			Level:  log.LvlInfo,
 			Format: oplog.FormatText,
 		},
-=======
-	// L2Output Submitter
-	var proposerCLIConfig *l2os.CLIConfig
-	if e2eutils.UseFPAC() {
-		proposerCLIConfig = &l2os.CLIConfig{
-			L1EthRpc:          sys.EthInstances["l1"].WSEndpoint(),
-			RollupRpc:         sys.RollupNodes["sequencer"].HTTPEndpoint(),
-			DGFAddress:        config.L1Deployments.DisputeGameFactoryProxy.Hex(),
-			ProposalInterval:  6 * time.Second,
-			DisputeGameType:   0,
-			PollInterval:      50 * time.Millisecond,
-			TxMgrConfig:       newTxMgrConfig(sys.EthInstances["l1"].WSEndpoint(), cfg.Secrets.Proposer),
-			AllowNonFinalized: cfg.NonFinalizedProposals,
-			LogConfig: oplog.CLIConfig{
-				Level:  log.LvlInfo,
-				Format: oplog.FormatText,
-			},
-		}
-	} else {
-		proposerCLIConfig = &l2os.CLIConfig{
-			L1EthRpc:          sys.EthInstances["l1"].WSEndpoint(),
-			RollupRpc:         sys.RollupNodes["sequencer"].HTTPEndpoint(),
-			L2OOAddress:       config.L1Deployments.L2OutputOracleProxy.Hex(),
-			PollInterval:      50 * time.Millisecond,
-			TxMgrConfig:       newTxMgrConfig(sys.EthInstances["l1"].WSEndpoint(), cfg.Secrets.Proposer),
-			AllowNonFinalized: cfg.NonFinalizedProposals,
-			LogConfig: oplog.CLIConfig{
-				Level:  log.LvlInfo,
-				Format: oplog.FormatText,
-			},
-		}
->>>>>>> f7078830
 	}
 
 	challengerCfg, err := validator.NewValidatorConfig(challengerCliCfg, sys.Cfg.Loggers["challenger"], validatormetrics.NoopMetrics)
