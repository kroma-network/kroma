package op_e2e

import (
	"context"
	"crypto/ecdsa"
	"crypto/rand"
	"errors"
	"fmt"
	batcherFlags "github.com/ethereum-optimism/optimism/op-batcher/flags"
	"github.com/kroma-network/kroma/op-e2e/e2eutils/batcher"
	"math/big"
	"net"
	"os"
	"path"
	"sort"
	"strings"
	"sync/atomic"
	"testing"
	"time"

	ds "github.com/ipfs/go-datastore"
	dsSync "github.com/ipfs/go-datastore/sync"
	ic "github.com/libp2p/go-libp2p/core/crypto"
	"github.com/libp2p/go-libp2p/core/host"
	"github.com/libp2p/go-libp2p/core/peer"
	"github.com/libp2p/go-libp2p/core/peerstore"
	"github.com/libp2p/go-libp2p/p2p/host/peerstore/pstoremem"
	mocknet "github.com/libp2p/go-libp2p/p2p/net/mock"
	ma "github.com/multiformats/go-multiaddr"
	"github.com/stretchr/testify/require"

	"github.com/ethereum/go-ethereum/accounts/abi/bind"
	"github.com/ethereum/go-ethereum/common"
	"github.com/ethereum/go-ethereum/common/hexutil"
	"github.com/ethereum/go-ethereum/core"
	"github.com/ethereum/go-ethereum/core/types"
	geth_eth "github.com/ethereum/go-ethereum/eth"
	"github.com/ethereum/go-ethereum/ethclient"
	"github.com/ethereum/go-ethereum/log"
	"github.com/ethereum/go-ethereum/node"
	"github.com/ethereum/go-ethereum/params"
	"github.com/ethereum/go-ethereum/rpc"

	bss "github.com/ethereum-optimism/optimism/op-batcher/batcher"
<<<<<<< HEAD
	"github.com/ethereum-optimism/optimism/op-batcher/compressor"
=======
	batcherFlags "github.com/ethereum-optimism/optimism/op-batcher/flags"
	"github.com/ethereum-optimism/optimism/op-bindings/predeploys"
	"github.com/ethereum-optimism/optimism/op-chain-ops/genesis"
>>>>>>> 99a53381
	"github.com/ethereum-optimism/optimism/op-e2e/config"
	"github.com/ethereum-optimism/optimism/op-e2e/e2eutils"
	"github.com/ethereum-optimism/optimism/op-e2e/e2eutils/fakebeacon"
	"github.com/ethereum-optimism/optimism/op-e2e/e2eutils/geth"
	"github.com/ethereum-optimism/optimism/op-node/chaincfg"
	"github.com/ethereum-optimism/optimism/op-node/metrics"
	rollupNode "github.com/ethereum-optimism/optimism/op-node/node"
	"github.com/ethereum-optimism/optimism/op-node/p2p"
	"github.com/ethereum-optimism/optimism/op-node/p2p/store"
	"github.com/ethereum-optimism/optimism/op-node/rollup"
	"github.com/ethereum-optimism/optimism/op-node/rollup/derive"
	"github.com/ethereum-optimism/optimism/op-node/rollup/driver"
	"github.com/ethereum-optimism/optimism/op-node/rollup/sync"
	"github.com/ethereum-optimism/optimism/op-service/cliapp"
	"github.com/ethereum-optimism/optimism/op-service/client"
	"github.com/ethereum-optimism/optimism/op-service/clock"
	"github.com/ethereum-optimism/optimism/op-service/dial"
	"github.com/ethereum-optimism/optimism/op-service/eth"
	oplog "github.com/ethereum-optimism/optimism/op-service/log"
	"github.com/ethereum-optimism/optimism/op-service/sources"
	"github.com/ethereum-optimism/optimism/op-service/testlog"
	"github.com/ethereum-optimism/optimism/op-service/txmgr"
	"github.com/kroma-network/kroma/kroma-bindings/bindings"
	"github.com/kroma-network/kroma/kroma-bindings/predeploys"
	"github.com/kroma-network/kroma/kroma-chain-ops/genesis"
	validator "github.com/kroma-network/kroma/kroma-validator"
	validatormetrics "github.com/kroma-network/kroma/kroma-validator/metrics"
	"github.com/kroma-network/kroma/op-e2e/testdata"
	"github.com/kroma-network/kroma/op-service/client"
)

var testingJWTSecret = [32]byte{123}

func newTxMgrConfig(l1Addr string, privKey *ecdsa.PrivateKey) txmgr.CLIConfig {
	return txmgr.CLIConfig{
		L1RPCURL:                  l1Addr,
		PrivateKey:                hexPriv(privKey),
		NumConfirmations:          1,
		SafeAbortNonceTooLowCount: 3,
		FeeLimitMultiplier:        5,
		ResubmissionTimeout:       3 * time.Second,
		ReceiptQueryInterval:      50 * time.Millisecond,
		NetworkTimeout:            2 * time.Second,
		TxNotInMempoolTimeout:     2 * time.Minute,
		// [Kroma: START]
		TxSendTimeout: 10 * time.Minute,
		TxBufferSize:  10,
		// [Kroma: END]
	}
}

func DefaultSystemConfig(t *testing.T) SystemConfig {
	config.ExternalL2TestParms.SkipIfNecessary(t)

	secrets, err := e2eutils.DefaultMnemonicConfig.Secrets()
	require.NoError(t, err)
	deployConfig := config.DeployConfig.Copy()
	deployConfig.L1GenesisBlockTimestamp = hexutil.Uint64(time.Now().Unix())
	e2eutils.ApplyDeployConfigForks(deployConfig)
	// [Kroma: START]
	deployConfig.ValidatorPoolRoundDuration = deployConfig.L2OutputOracleSubmissionInterval * deployConfig.L2BlockTime / 2
	// [Kroma: END]
	require.NoError(t, deployConfig.Check(), "Deploy config is invalid, do you need to run make devnet-allocs?")
	l1Deployments := config.L1Deployments.Copy()
	require.NoError(t, l1Deployments.Check(deployConfig))

	require.Equal(t, secrets.Addresses().Batcher, deployConfig.BatchSenderAddress)
	require.Equal(t, secrets.Addresses().SequencerP2P, deployConfig.P2PSequencerAddress)
	require.Equal(t, secrets.Addresses().TrustedValidator, deployConfig.ValidatorPoolTrustedValidator)

	// Tests depend on premine being filled with secrets addresses
	premine := make(map[common.Address]*big.Int)
	for _, addr := range secrets.Addresses().All() {
		premine[addr] = new(big.Int).Mul(big.NewInt(1000), big.NewInt(params.Ether))
	}

	return SystemConfig{
		Secrets:                secrets,
		Premine:                premine,
		DeployConfig:           deployConfig,
		L1Deployments:          config.L1Deployments,
		L1InfoPredeployAddress: predeploys.L1BlockAddr,
		JWTFilePath:            writeDefaultJWT(t),
		JWTSecret:              testingJWTSecret,
		BlobsPath:              t.TempDir(),
		Nodes: map[string]*rollupNode.Config{
			"sequencer": {
				Driver: driver.Config{
					VerifierConfDepth:  0,
					SequencerConfDepth: 0,
					SequencerEnabled:   true,
				},
				// Submitter PrivKey is set in system start for rollup nodes where sequencer = true
				RPC: rollupNode.RPCConfig{
					ListenAddr:  "127.0.0.1",
					ListenPort:  0,
					EnableAdmin: true,
				},
				L1EpochPollInterval:         time.Second * 2,
				RuntimeConfigReloadInterval: time.Minute * 10,
				ConfigPersistence:           &rollupNode.DisabledConfigPersistence{},
				Sync:                        sync.Config{SyncMode: sync.CLSync},
			},
			"verifier": {
				Driver: driver.Config{
					VerifierConfDepth:  0,
					SequencerConfDepth: 0,
					SequencerEnabled:   false,
				},
				L1EpochPollInterval:         time.Second * 4,
				RuntimeConfigReloadInterval: time.Minute * 10,
				ConfigPersistence:           &rollupNode.DisabledConfigPersistence{},
				Sync:                        sync.Config{SyncMode: sync.CLSync},
			},
		},
		Loggers: map[string]log.Logger{
			"verifier":   testlog.Logger(t, log.LevelInfo).New("role", "verifier"),
			"sequencer":  testlog.Logger(t, log.LevelInfo).New("role", "sequencer"),
			"batcher":    testlog.Logger(t, log.LevelInfo).New("role", "batcher"),
			"validator":  testlog.Logger(t, log.LevelCrit).New("role", "validator"),
			"challenger": testlog.Logger(t, log.LevelCrit).New("role", "challenger"),
		},
<<<<<<< HEAD
		GethOptions:                map[string][]geth.GethOption{},
		P2PTopology:                nil, // no P2P connectivity by default
		NonFinalizedOutputs:        false,
		ExternalL2Shim:             config.ExternalL2Shim,
		BatcherTargetL1TxSizeBytes: 100_000,
		DataAvailabilityType:       batcherFlags.CalldataType,
=======
		GethOptions:            map[string][]geth.GethOption{},
		P2PTopology:            nil, // no P2P connectivity by default
		NonFinalizedProposals:  false,
		ExternalL2Shim:         config.ExternalL2Shim,
		DataAvailabilityType:   batcherFlags.CalldataType,
		MaxPendingTransactions: 1,
		BatcherTargetNumFrames: 1,
>>>>>>> 99a53381
	}
}

func writeDefaultJWT(t *testing.T) string {
	// Sadly the geth node config cannot load JWT secret from memory, it has to be a file
	jwtPath := path.Join(t.TempDir(), "jwt_secret")
	if err := os.WriteFile(jwtPath, []byte(hexutil.Encode(testingJWTSecret[:])), 0o600); err != nil {
		t.Fatalf("failed to prepare jwt file for geth: %v", err)
	}
	return jwtPath
}

type DepositContractConfig struct {
	L2Oracle           common.Address
	FinalizationPeriod *big.Int
}

type SystemConfig struct {
	Secrets                *e2eutils.Secrets
	L1InfoPredeployAddress common.Address

	DeployConfig  *genesis.DeployConfig
	L1Deployments *genesis.L1Deployments

	JWTFilePath string
	JWTSecret   [32]byte

	BlobsPath string

	Premine         map[common.Address]*big.Int
	Nodes           map[string]*rollupNode.Config // Per node config. Don't use populate rollup.Config
	Loggers         map[string]log.Logger
	GethOptions     map[string][]geth.GethOption
	ValidatorLogger log.Logger
	BatcherLogger   log.Logger

	ExternalL2Shim string

	// map of outbound connections to other nodes. Node names prefixed with "~" are unconnected but linked.
	// A nil map disables P2P completely.
	// Any node name not in the topology will not have p2p enabled.
	P2PTopology map[string][]string

	// Enables req-resp sync in the P2P nodes
	P2PReqRespSync bool

	// If the validator can make outputs for L2 blocks derived from L1 blocks which are not finalized on L1 yet.
	NonFinalizedOutputs bool

	// Explicitly disable batcher, for tests that rely on unsafe L2 payloads
	DisableBatcher bool

	// Configure data-availability type that is used by the batcher.
	DataAvailabilityType batcherFlags.DataAvailabilityType

	// Max L1 tx size for the batcher transactions
	BatcherMaxL1TxSizeBytes uint64

	// Target number of frames to create per channel. Can be used to create
	// multi-blob transactions.
	// Default is 1 if unset.
	BatcherTargetNumFrames int

	// whether to actually use BatcherMaxL1TxSizeBytes for blobs, insteaf of max blob size
	BatcherUseMaxTxSizeForBlobs bool

	// SupportL1TimeTravel determines if the L1 node supports quickly skipping forward in time
	SupportL1TimeTravel bool

<<<<<<< HEAD
	// [Kroma: START]
	// TODO(0xHansLee): temporal flag for malicious validator. If it is set true, the validator acts as a malicious one
	EnableMaliciousValidator bool
	EnableGuardian           bool
	// [Kroma: END]
=======
	// MaxPendingTransactions determines how many transactions the batcher will try to send
	// concurrently. 0 means unlimited.
	MaxPendingTransactions uint64
>>>>>>> 99a53381
}

type GethInstance struct {
	Backend *geth_eth.Ethereum
	Node    *node.Node
}

func (gi *GethInstance) HTTPEndpoint() string {
	return gi.Node.HTTPEndpoint()
}

func (gi *GethInstance) WSEndpoint() string {
	return gi.Node.WSEndpoint()
}

func (gi *GethInstance) WSAuthEndpoint() string {
	return gi.Node.WSAuthEndpoint()
}

func (gi *GethInstance) HTTPAuthEndpoint() string {
	return gi.Node.HTTPAuthEndpoint()
}

func (gi *GethInstance) Close() error {
	return gi.Node.Close()
}

// EthInstance is either an in process Geth or external process exposing its
// endpoints over the network
type EthInstance interface {
	HTTPEndpoint() string
	WSEndpoint() string
	HTTPAuthEndpoint() string
	WSAuthEndpoint() string
	Close() error
}

type System struct {
	Cfg SystemConfig

	RollupConfig *rollup.Config

	L2GenesisCfg *core.Genesis

	// Connections to running nodes
	EthInstances   map[string]EthInstance
	Clients        map[string]*ethclient.Client
	RawClients     map[string]*rpc.Client
	RollupNodes    map[string]*rollupNode.OpNode
	Validator      *validator.Validator
	Challenger     *validator.Validator
	BatchSubmitter *bss.BatcherService
	Mocknet        mocknet.Mocknet

	L1BeaconAPIAddr string

	// TimeTravelClock is nil unless SystemConfig.SupportL1TimeTravel was set to true
	// It provides access to the clock instance used by the L1 node. Calling TimeTravelClock.AdvanceBy
	// allows tests to quickly time travel L1 into the future.
	// Note that this time travel may occur in a single block, creating a very large difference in the Time
	// on sequential blocks.
	TimeTravelClock *clock.AdvancingClock

	t      *testing.T
	closed atomic.Bool

	// rollupClients caches the lazily created RollupClient instances so they can be reused and closed
	rollupClients map[string]*sources.RollupClient
}

// AdvanceTime advances the system clock by the given duration.
// If the [System.TimeTravelClock] is nil, this is a no-op.
func (sys *System) AdvanceTime(d time.Duration) {
	if sys.TimeTravelClock != nil {
		sys.TimeTravelClock.AdvanceTime(d)
	}
}

func (sys *System) L1BeaconEndpoint() string {
	return sys.L1BeaconAPIAddr
}

func (sys *System) L1BeaconHTTPClient() *sources.BeaconHTTPClient {
	logger := testlog.Logger(sys.t, log.LevelInfo).New("component", "beaconClient")
	return sources.NewBeaconHTTPClient(client.NewBasicHTTPClient(sys.L1BeaconEndpoint(), logger))
}

func (sys *System) NodeEndpoint(name string) string {
	return selectEndpoint(sys.EthInstances[name])
}

func (sys *System) NodeClient(name string) *ethclient.Client {
	return sys.Clients[name]
}

func (sys *System) RollupEndpoint(name string) string {
	return sys.RollupNodes[name].HTTPEndpoint()
}

func (sys *System) RollupClient(name string) *sources.RollupClient {
	client, ok := sys.rollupClients[name]
	if ok {
		return client
	}
	logger := testlog.Logger(sys.t, log.LevelInfo).New("rollupClient", name)
	endpoint := sys.RollupEndpoint(name)
	client, err := dial.DialRollupClientWithTimeout(context.Background(), 30*time.Second, logger, endpoint)
	require.NoErrorf(sys.t, err, "Failed to dial rollup client %v", name)
	sys.rollupClients[name] = client
	return client
}

func (sys *System) L1Deployments() *genesis.L1Deployments {
	return sys.Cfg.L1Deployments
}

func (sys *System) RollupCfg() *rollup.Config {
	return sys.RollupConfig
}

func (sys *System) L2Genesis() *core.Genesis {
	return sys.L2GenesisCfg
}

func (sys *System) L1Slot(l1Timestamp uint64) uint64 {
	return (l1Timestamp - uint64(sys.Cfg.DeployConfig.L1GenesisBlockTimestamp)) /
		sys.Cfg.DeployConfig.L1BlockTime
}

func (sys *System) Close() {
	if !sys.closed.CompareAndSwap(false, true) {
		// Already closed.
		return
	}
	postCtx, postCancel := context.WithCancel(context.Background())
	postCancel() // immediate shutdown, no allowance for idling

	var combinedErr error
	if sys.Validator != nil {
		if err := sys.Validator.Stop(); err != nil {
			combinedErr = errors.Join(combinedErr, fmt.Errorf("stop L2OutputSubmitter: %w", err))
		}
	}
	if sys.BatchSubmitter != nil {
		if err := sys.BatchSubmitter.Kill(); err != nil && !errors.Is(err, bss.ErrAlreadyStopped) {
			combinedErr = errors.Join(combinedErr, fmt.Errorf("stop BatchSubmitter: %w", err))
		}
	}

	for name, node := range sys.RollupNodes {
		if err := node.Stop(postCtx); err != nil && !errors.Is(err, rollupNode.ErrAlreadyClosed) {
			combinedErr = errors.Join(combinedErr, fmt.Errorf("stop rollup node %v: %w", name, err))
		}
	}
	for name, ei := range sys.EthInstances {
		if err := ei.Close(); err != nil && !errors.Is(err, node.ErrNodeStopped) {
			combinedErr = errors.Join(combinedErr, fmt.Errorf("stop EthInstance %v: %w", name, err))
		}
	}
	for _, client := range sys.rollupClients {
		client.Close()
	}
	if sys.Mocknet != nil {
		if err := sys.Mocknet.Close(); err != nil {
			combinedErr = errors.Join(combinedErr, fmt.Errorf("stop Mocknet: %w", err))
		}
	}
	// [Kroma: START]
	if sys.Challenger != nil {
		if err := sys.Challenger.Stop(); err != nil {
			combinedErr = errors.Join(combinedErr, fmt.Errorf("stop Challenger: %w", err))
		}
	}
	// [Kroma: END]
	require.NoError(sys.t, combinedErr, "Failed to stop system")
}

type systemConfigHook func(sCfg *SystemConfig, s *System)

type SystemConfigOption struct {
	key    string
	role   string
	action systemConfigHook
}

type SystemConfigOptions struct {
	opts map[string]systemConfigHook
}

func NewSystemConfigOptions(_opts []SystemConfigOption) (SystemConfigOptions, error) {
	opts := make(map[string]systemConfigHook)
	for _, opt := range _opts {
		if _, ok := opts[opt.key+":"+opt.role]; ok {
			return SystemConfigOptions{}, fmt.Errorf("duplicate option for key %s and role %s", opt.key, opt.role)
		}
		opts[opt.key+":"+opt.role] = opt.action
	}

	return SystemConfigOptions{
		opts: opts,
	}, nil
}

func (s *SystemConfigOptions) Get(key, role string) (systemConfigHook, bool) {
	v, ok := s.opts[key+":"+role]
	return v, ok
}

func (cfg SystemConfig) Start(t *testing.T, _opts ...SystemConfigOption) (*System, error) {
	// [Kroma: START]
	cfg.DeployConfig.ValidatorPoolRoundDuration = cfg.DeployConfig.L2OutputOracleSubmissionInterval * cfg.DeployConfig.L2BlockTime / 2
	// [Kroma: END]
	opts, err := NewSystemConfigOptions(_opts)
	if err != nil {
		return nil, err
	}

	sys := &System{
		t:             t,
		Cfg:           cfg,
		EthInstances:  make(map[string]EthInstance),
		Clients:       make(map[string]*ethclient.Client),
		RawClients:    make(map[string]*rpc.Client),
		RollupNodes:   make(map[string]*rollupNode.OpNode),
		rollupClients: make(map[string]*sources.RollupClient),
	}
	// Automatically stop the system at the end of the test
	t.Cleanup(sys.Close)

	c := clock.SystemClock
	if cfg.SupportL1TimeTravel {
		sys.TimeTravelClock = clock.NewAdvancingClock(100 * time.Millisecond)
		c = sys.TimeTravelClock
	}

	if err := cfg.DeployConfig.Check(); err != nil {
		return nil, err
	}

	l1Genesis, err := genesis.BuildL1DeveloperGenesis(cfg.DeployConfig, config.L1Allocs, config.L1Deployments)
	if err != nil {
		return nil, err
	}

	for addr, amount := range cfg.Premine {
		if existing, ok := l1Genesis.Alloc[addr]; ok {
			l1Genesis.Alloc[addr] = core.GenesisAccount{
				Code:    existing.Code,
				Storage: existing.Storage,
				Balance: amount,
				Nonce:   existing.Nonce,
			}
		} else {
			l1Genesis.Alloc[addr] = core.GenesisAccount{
				Balance: amount,
				Nonce:   0,
			}
		}
	}

	l1Block := l1Genesis.ToBlock()
	l2Genesis, err := genesis.BuildL2Genesis(cfg.DeployConfig, l1Block)
	if err != nil {
		return nil, err
	}
	sys.L2GenesisCfg = l2Genesis
	for addr, amount := range cfg.Premine {
		if existing, ok := l2Genesis.Alloc[addr]; ok {
			l2Genesis.Alloc[addr] = core.GenesisAccount{
				Code:    existing.Code,
				Storage: existing.Storage,
				Balance: amount,
				Nonce:   existing.Nonce,
			}
		} else {
			l2Genesis.Alloc[addr] = core.GenesisAccount{
				Balance: amount,
				Nonce:   0,
			}
		}
	}

	makeRollupConfig := func() rollup.Config {
		return rollup.Config{
			Genesis: rollup.Genesis{
				L1: eth.BlockID{
					Hash:   l1Block.Hash(),
					Number: 0,
				},
				L2: eth.BlockID{
					Hash:   l2Genesis.ToBlock().Hash(),
					Number: 0,
				},
				L2Time:       uint64(cfg.DeployConfig.L1GenesisBlockTimestamp),
				SystemConfig: e2eutils.SystemConfigFromDeployConfig(cfg.DeployConfig),
			},
			BlockTime:              cfg.DeployConfig.L2BlockTime,
			MaxSequencerDrift:      cfg.DeployConfig.MaxSequencerDrift,
			SeqWindowSize:          cfg.DeployConfig.SequencerWindowSize,
			ChannelTimeout:         cfg.DeployConfig.ChannelTimeout,
			L1ChainID:              cfg.L1ChainIDBig(),
			L2ChainID:              cfg.L2ChainIDBig(),
			BatchInboxAddress:      cfg.DeployConfig.BatchInboxAddress,
			DepositContractAddress: cfg.DeployConfig.KromaPortalProxy,
			L1SystemConfigAddress:  cfg.DeployConfig.SystemConfigProxy,
			RegolithTime:           cfg.DeployConfig.RegolithTime(uint64(cfg.DeployConfig.L1GenesisBlockTimestamp)),
			CanyonTime:             cfg.DeployConfig.CanyonTime(uint64(cfg.DeployConfig.L1GenesisBlockTimestamp)),
			DeltaTime:              cfg.DeployConfig.DeltaTime(uint64(cfg.DeployConfig.L1GenesisBlockTimestamp)),
			EcotoneTime:            cfg.DeployConfig.EcotoneTime(uint64(cfg.DeployConfig.L1GenesisBlockTimestamp)),
			FjordTime:              cfg.DeployConfig.FjordTime(uint64(cfg.DeployConfig.L1GenesisBlockTimestamp)),
			InteropTime:            cfg.DeployConfig.InteropTime(uint64(cfg.DeployConfig.L1GenesisBlockTimestamp)),
			// [Kroma: START]
			// ProtocolVersionsAddress: cfg.L1Deployments.ProtocolVersionsProxy,
			// [Kroma: END]
		}
	}
	defaultConfig := makeRollupConfig()
	if err := defaultConfig.Check(); err != nil {
		return nil, err
	}
	sys.RollupConfig = &defaultConfig

	// Create a fake Beacon node to hold on to blobs created by the L1 miner, and to serve them to L2
	bcn := fakebeacon.NewBeacon(testlog.Logger(t, log.LevelInfo).New("role", "l1_cl"),
		path.Join(cfg.BlobsPath, "l1_cl"), l1Genesis.Timestamp, cfg.DeployConfig.L1BlockTime)
	t.Cleanup(func() {
		_ = bcn.Close()
	})
	require.NoError(t, bcn.Start("127.0.0.1:0"))
	beaconApiAddr := bcn.BeaconAddr()
	require.NotEmpty(t, beaconApiAddr, "beacon API listener must be up")
	sys.L1BeaconAPIAddr = beaconApiAddr

	// Initialize nodes
	l1Node, l1Backend, err := geth.InitL1(cfg.DeployConfig.L1ChainID, cfg.DeployConfig.L1BlockTime, l1Genesis, c,
		path.Join(cfg.BlobsPath, "l1_el"), bcn, cfg.GethOptions["l1"]...)
	if err != nil {
		return nil, err
	}
	sys.EthInstances["l1"] = &GethInstance{
		Backend: l1Backend,
		Node:    l1Node,
	}
	err = l1Node.Start()
	if err != nil {
		return nil, err
	}

	for name := range cfg.Nodes {
		var ethClient EthInstance
		if cfg.ExternalL2Shim == "" {
			node, backend, err := geth.InitL2(name, big.NewInt(int64(cfg.DeployConfig.L2ChainID)), l2Genesis, cfg.JWTFilePath, cfg.GethOptions[name]...)
			if err != nil {
				return nil, err
			}
			gethInst := &GethInstance{
				Backend: backend,
				Node:    node,
			}
			err = gethInst.Node.Start()
			if err != nil {
				return nil, err
			}
			ethClient = gethInst
		} else {
			if len(cfg.GethOptions[name]) > 0 {
				t.Skip("External L2 nodes do not support configuration through GethOptions")
			}
			ethClient = (&ExternalRunner{
				Name:    name,
				BinPath: cfg.ExternalL2Shim,
				Genesis: l2Genesis,
				JWTPath: cfg.JWTFilePath,
			}).Run(t)
		}
		sys.EthInstances[name] = ethClient
	}

	// Configure connections to L1 and L2 for rollup nodes.
	// TODO: refactor testing to allow use of in-process rpc connections instead
	// of only websockets (which are required for external eth client tests).
	for name, nodeCfg := range cfg.Nodes {
		configureL1(nodeCfg, sys.EthInstances["l1"])
		configureL2(nodeCfg, sys.EthInstances[name], cfg.JWTSecret)
		if sys.RollupConfig.EcotoneTime != nil {
			nodeCfg.Beacon = &rollupNode.L1BeaconEndpointConfig{BeaconAddr: sys.L1BeaconAPIAddr}
		}
	}

	// Geth Clients
	ctx, cancel := context.WithTimeout(context.Background(), 2*time.Second)
	defer cancel()
	l1Srv, err := l1Node.RPCHandler()
	if err != nil {
		return nil, err
	}
	rawL1Client := rpc.DialInProc(l1Srv)
	l1Client := ethclient.NewClient(rawL1Client)
	sys.Clients["l1"] = l1Client
	sys.RawClients["l1"] = rawL1Client
	for name, ethInst := range sys.EthInstances {
		rawClient, err := rpc.DialContext(ctx, ethInst.WSEndpoint())
		if err != nil {
			return nil, err
		}
		client := ethclient.NewClient(rawClient)
		sys.RawClients[name] = rawClient
		sys.Clients[name] = client
	}

	_, err = geth.WaitForBlock(big.NewInt(2), l1Client, 6*time.Second*time.Duration(cfg.DeployConfig.L1BlockTime))
	if err != nil {
		return nil, fmt.Errorf("waiting for blocks: %w", err)
	}

	sys.Mocknet = mocknet.New()

	p2pNodes := make(map[string]*p2p.Prepared)
	if cfg.P2PTopology != nil {
		// create the peer if it doesn't exist yet.
		initHostMaybe := func(name string) (*p2p.Prepared, error) {
			if p, ok := p2pNodes[name]; ok {
				return p, nil
			}
			h, err := sys.newMockNetPeer()
			if err != nil {
				return nil, fmt.Errorf("failed to init p2p host for node %s", name)
			}
			h.Network()
			_, ok := cfg.Nodes[name]
			if !ok {
				return nil, fmt.Errorf("node %s from p2p topology not found in actual nodes map", name)
			}
			// TODO we can enable discv5 in the testnodes to test discovery of new peers.
			// Would need to mock though, and the discv5 implementation does not provide nice mocks here.
			p := &p2p.Prepared{
				HostP2P:           h,
				LocalNode:         nil,
				UDPv5:             nil,
				EnableReqRespSync: cfg.P2PReqRespSync,
			}
			p2pNodes[name] = p
			return p, nil
		}
		for k, vs := range cfg.P2PTopology {
			peerA, err := initHostMaybe(k)
			if err != nil {
				return nil, fmt.Errorf("failed to setup mocknet peer %s", k)
			}
			for _, v := range vs {
				v = strings.TrimPrefix(v, "~")
				peerB, err := initHostMaybe(v)
				if err != nil {
					return nil, fmt.Errorf("failed to setup mocknet peer %s (peer of %s)", v, k)
				}
				if _, err := sys.Mocknet.LinkPeers(peerA.HostP2P.ID(), peerB.HostP2P.ID()); err != nil {
					return nil, fmt.Errorf("failed to setup mocknet link between %s and %s", k, v)
				}
				// connect the peers after starting the full rollup node
			}
		}
	}

	// Don't log state snapshots in test output
	snapLog := log.NewLogger(log.DiscardHandler())

	// Rollup nodes

	// Ensure we are looping through the nodes in alphabetical order
	ks := make([]string, 0, len(cfg.Nodes))
	for k := range cfg.Nodes {
		ks = append(ks, k)
	}
	// Sort strings in ascending alphabetical order
	sort.Strings(ks)

	for _, name := range ks {
		nodeConfig := cfg.Nodes[name]
		c := *nodeConfig // copy
		c.Rollup = makeRollupConfig()
		if err := c.LoadPersisted(cfg.Loggers[name]); err != nil {
			return nil, err
		}

		if p, ok := p2pNodes[name]; ok {
			c.P2P = p

			if c.Driver.SequencerEnabled && c.P2PSigner == nil {
				c.P2PSigner = &p2p.PreparedSigner{Signer: p2p.NewLocalSigner(cfg.Secrets.SequencerP2P)}
			}
		}

		c.Rollup.LogDescription(cfg.Loggers[name], chaincfg.L2ChainIDToNetworkDisplayName)
		l := cfg.Loggers[name]
		var cycle cliapp.Lifecycle
		c.Cancel = func(errCause error) {
			l.Warn("node requested early shutdown!", "err", errCause)
			go func() {
				postCtx, postCancel := context.WithCancel(context.Background())
				postCancel() // don't allow the stopping to continue for longer than needed
				if err := cycle.Stop(postCtx); err != nil {
					t.Error(err)
				}
				l.Warn("closed op-node!")
			}()
		}
		node, err := rollupNode.New(context.Background(), &c, l, snapLog, "", metrics.NewMetrics(""))
		if err != nil {
			return nil, err
		}
		cycle = node
		err = node.Start(context.Background())
		if err != nil {
			return nil, err
		}
		sys.RollupNodes[name] = node

		if action, ok := opts.Get("afterRollupNodeStart", name); ok {
			action(&cfg, sys)
		}
	}

	if cfg.P2PTopology != nil {
		// We only set up the connections after starting the actual nodes,
		// so GossipSub and other p2p protocols can be started before the connections go live.
		// This way protocol negotiation happens correctly.
		for k, vs := range cfg.P2PTopology {
			peerA := p2pNodes[k]
			for _, v := range vs {
				unconnected := strings.HasPrefix(v, "~")
				if unconnected {
					v = v[1:]
				}
				if !unconnected {
					peerB := p2pNodes[v]
					if _, err := sys.Mocknet.ConnectPeers(peerA.HostP2P.ID(), peerB.HostP2P.ID()); err != nil {
						return nil, fmt.Errorf("failed to setup mocknet connection between %s and %s", k, v)
					}
				}
			}
		}
	}

	// Don't start batch submitter and proposer if there's no sequencer.
	if sys.RollupNodes["sequencer"] == nil {
		return sys, nil
	}

	// Run validator node (L2 Output Submitter, Asserter)
	validatorCliCfg := validator.CLIConfig{
		L1EthRpc:                        sys.EthInstances["l1"].WSEndpoint(),
		L2EthRpc:                        sys.EthInstances["sequencer"].HTTPEndpoint(),
		RollupRpc:                       sys.RollupNodes["sequencer"].HTTPEndpoint(),
		L2OOAddress:                     config.L1Deployments.L2OutputOracleProxy.Hex(),
		ColosseumAddress:                config.L1Deployments.ColosseumProxy.Hex(),
		ValPoolAddress:                  config.L1Deployments.ValidatorPoolProxy.Hex(),
		ChallengerPollInterval:          500 * time.Millisecond,
		TxMgrConfig:                     newTxMgrConfig(sys.EthInstances["l1"].WSEndpoint(), cfg.Secrets.TrustedValidator),
		AllowNonFinalized:               cfg.NonFinalizedOutputs,
		OutputSubmitterRetryInterval:    50 * time.Millisecond,
		OutputSubmitterRoundBuffer:      30,
		ChallengerEnabled:               false,
		OutputSubmitterEnabled:          true,
		OutputSubmitterAllowPublicRound: true,
		SecurityCouncilAddress:          config.L1Deployments.SecurityCouncilProxy.Hex(),
		LogConfig: oplog.CLIConfig{
			Level:  log.LevelInfo,
			Format: oplog.FormatText,
		},
	}

	// deposit to ValidatorPool to be a validator
	err = cfg.DepositValidatorPool(sys.Clients["l1"], cfg.Secrets.TrustedValidator, big.NewInt(params.Ether))
	if err != nil {
		return nil, fmt.Errorf("trusted validator unable to deposit to ValidatorPool: %w", err)
	}

	validatorCfg, err := validator.NewValidatorConfig(validatorCliCfg, sys.Cfg.Loggers["validator"], validatormetrics.NoopMetrics)
	if err != nil {
		return nil, fmt.Errorf("unable to init validator config: %w", err)
	}

	// Replace to mock RPC client
	cl, err := rpc.DialHTTP(validatorCliCfg.RollupRpc)
	if err != nil {
		return nil, fmt.Errorf("unable to init validator rollup rpc client: %w", err)
	}
	rpcCl := client.NewBaseRPCClient(cl)
	validatorMaliciousL2RPC := e2eutils.NewMaliciousL2RPC(rpcCl)
	validatorCfg.RollupClient = sources.NewRollupClient(validatorMaliciousL2RPC)
	validatorCfg.L2Client = sys.Clients["sequencer"]

	// If malicious validator is turned on, set target block number for submitting invalid output
	if cfg.EnableMaliciousValidator {
		validatorMaliciousL2RPC.SetTargetBlockNumber(testdata.TargetBlockNumber)
	}

	sys.Validator, err = validator.NewValidator(*validatorCfg, sys.Cfg.Loggers["validator"], validatormetrics.NoopMetrics)
	if err != nil {
		return nil, fmt.Errorf("unable to setup validator: %w", err)
	}

	if err := sys.Validator.Start(); err != nil {
		return nil, fmt.Errorf("unable to start validator: %w", err)
	}

	// Run validator node (Challenger)
	challengerCliCfg := validator.CLIConfig{
		L1EthRpc:               sys.EthInstances["l1"].WSEndpoint(),
		L2EthRpc:               sys.EthInstances["sequencer"].HTTPEndpoint(),
		RollupRpc:              sys.RollupNodes["sequencer"].HTTPEndpoint(),
		L2OOAddress:            config.L1Deployments.L2OutputOracleProxy.Hex(),
		ColosseumAddress:       config.L1Deployments.ColosseumProxy.Hex(),
		ValPoolAddress:         config.L1Deployments.ValidatorPoolProxy.Hex(),
		ChallengerPollInterval: 500 * time.Millisecond,
		ProverRPC:              "http://0.0.0.0:0",
		TxMgrConfig:            newTxMgrConfig(sys.EthInstances["l1"].WSEndpoint(), cfg.Secrets.Challenger1),
		OutputSubmitterEnabled: false,
		ChallengerEnabled:      true,
		SecurityCouncilAddress: config.L1Deployments.SecurityCouncilProxy.Hex(),
		GuardianEnabled:        cfg.EnableGuardian,
		LogConfig: oplog.CLIConfig{
			Level:  log.LevelInfo,
			Format: oplog.FormatText,
		},
	}

	challengerCfg, err := validator.NewValidatorConfig(challengerCliCfg, sys.Cfg.Loggers["challenger"], validatormetrics.NoopMetrics)
	if err != nil {
		return nil, fmt.Errorf("unable to init challenger config: %w", err)
	}

	// Replace to mock RPC client
	cl, err = rpc.DialHTTP(challengerCliCfg.RollupRpc)
	if err != nil {
		return nil, fmt.Errorf("unable to init challenger rollup rpc client: %w", err)
	}
	rpcCl = client.NewBaseRPCClient(cl)
	challengerHonestL2RPC := e2eutils.NewHonestL2RPC(rpcCl)
	challengerCfg.RollupClient = sources.NewRollupClient(challengerHonestL2RPC)
	challengerCfg.L2Client = sys.Clients["sequencer"]

	// If malicious validator is turned on, set target block number for challenge
	if cfg.EnableMaliciousValidator {
		challengerHonestL2RPC.SetTargetBlockNumber(testdata.TargetBlockNumber)
	}

	// Replace to mock fetcher
	challengerCfg.ProofFetcher = e2eutils.NewFetcher(sys.Cfg.Loggers["challenger"], "./testdata/proof")
	sys.Challenger, err = validator.NewValidator(*challengerCfg, sys.Cfg.Loggers["challenger"], validatormetrics.NoopMetrics)
	if err != nil {
		return nil, fmt.Errorf("unable to setup challenger: %w", err)
	}

	if err := sys.Challenger.Start(); err != nil {
		return nil, fmt.Errorf("unable to start challenger: %w", err)
	}

	var batchType uint = derive.SingularBatchType
	if cfg.DeployConfig.L2GenesisDeltaTimeOffset != nil && *cfg.DeployConfig.L2GenesisDeltaTimeOffset == hexutil.Uint64(0) {
		batchType = derive.SpanBatchType
	}
	// batcher defaults if unset
	batcherMaxL1TxSizeBytes := cfg.BatcherMaxL1TxSizeBytes
	if batcherMaxL1TxSizeBytes == 0 {
		batcherMaxL1TxSizeBytes = 120_000
	}
	batcherTargetNumFrames := cfg.BatcherTargetNumFrames
	if batcherTargetNumFrames == 0 {
		batcherTargetNumFrames = 1
	}
	batcherCLIConfig := &bss.CLIConfig{
		L1EthRpc:                 sys.EthInstances["l1"].WSEndpoint(),
		L2EthRpc:                 sys.EthInstances["sequencer"].WSEndpoint(),
		RollupRpc:                sys.RollupNodes["sequencer"].HTTPEndpoint(),
		MaxPendingTransactions:   cfg.MaxPendingTransactions,
		MaxChannelDuration:       1,
		MaxL1TxSize:              batcherMaxL1TxSizeBytes,
		TestUseMaxTxSizeForBlobs: cfg.BatcherUseMaxTxSizeForBlobs,
		TargetNumFrames:          int(batcherTargetNumFrames),
		ApproxComprRatio:         0.4,
		SubSafetyMargin:          4,
		PollInterval:             50 * time.Millisecond,
		TxMgrConfig:              newTxMgrConfig(sys.EthInstances["l1"].WSEndpoint(), cfg.Secrets.Batcher),
		LogConfig: oplog.CLIConfig{
			Level:  log.LevelInfo,
			Format: oplog.FormatText,
		},
		Stopped:              sys.Cfg.DisableBatcher, // Batch submitter may be enabled later
		BatchType:            batchType,
		DataAvailabilityType: sys.Cfg.DataAvailabilityType,
	}
	// Batch Submitter
	batcher, err := bss.BatcherServiceFromCLIConfig(context.Background(), "0.0.1", batcherCLIConfig, sys.Cfg.Loggers["batcher"])
	if err != nil {
		return nil, fmt.Errorf("failed to setup batch submitter: %w", err)
	}
	if err := batcher.Start(context.Background()); err != nil {
		return nil, errors.Join(fmt.Errorf("failed to start batch submitter: %w", err), batcher.Stop(context.Background()))
	}
	sys.BatchSubmitter = batcher

	return sys, nil
}

// IP6 range that gets blackholed (in case our traffic ever makes it out onto
// the internet).
var blackholeIP6 = net.ParseIP("100::")

// mocknet doesn't allow us to add a peerstore without fully creating the peer ourselves
func (sys *System) newMockNetPeer() (host.Host, error) {
	sk, _, err := ic.GenerateECDSAKeyPair(rand.Reader)
	if err != nil {
		return nil, err
	}
	id, err := peer.IDFromPrivateKey(sk)
	if err != nil {
		return nil, err
	}
	suffix := id
	if len(id) > 8 {
		suffix = id[len(id)-8:]
	}
	ip := append(net.IP{}, blackholeIP6...)
	copy(ip[net.IPv6len-len(suffix):], suffix)
	a, err := ma.NewMultiaddr(fmt.Sprintf("/ip6/%s/tcp/4242", ip))
	if err != nil {
		return nil, fmt.Errorf("failed to create test multiaddr: %w", err)
	}
	p, err := peer.IDFromPublicKey(sk.GetPublic())
	if err != nil {
		return nil, err
	}

	ps, err := pstoremem.NewPeerstore()
	if err != nil {
		return nil, err
	}
	ps.AddAddr(p, a, peerstore.PermanentAddrTTL)
	_ = ps.AddPrivKey(p, sk)
	_ = ps.AddPubKey(p, sk.GetPublic())

	ds := dsSync.MutexWrap(ds.NewMapDatastore())
	eps, err := store.NewExtendedPeerstore(context.Background(), log.Root(), clock.SystemClock, ps, ds, 24*time.Hour)
	if err != nil {
		return nil, err
	}
	return sys.Mocknet.AddPeerWithPeerstore(p, eps)
}

func (sys *System) BatcherHelper() *batcher.Helper {
	return batcher.NewHelper(sys.t, sys.Cfg.Secrets.Batcher, sys.RollupConfig, sys.NodeClient("l1"))
}

func UseHTTP() bool {
	return os.Getenv("OP_E2E_USE_HTTP") == "true"
}

func selectEndpoint(node EthInstance) string {
	if UseHTTP() {
		log.Info("using HTTP client")
		return node.HTTPEndpoint()
	}
	return node.WSEndpoint()
}

func configureL1(rollupNodeCfg *rollupNode.Config, l1Node EthInstance) {
	l1EndpointConfig := selectEndpoint(l1Node)
	rollupNodeCfg.L1 = &rollupNode.L1EndpointConfig{
		L1NodeAddr:       l1EndpointConfig,
		L1TrustRPC:       false,
		L1RPCKind:        sources.RPCKindStandard,
		RateLimit:        0,
		BatchSize:        20,
		HttpPollInterval: time.Millisecond * 100,
		MaxConcurrency:   10,
	}
}

type WSOrHTTPEndpoint interface {
	WSAuthEndpoint() string
	HTTPAuthEndpoint() string
}

func configureL2(rollupNodeCfg *rollupNode.Config, l2Node WSOrHTTPEndpoint, jwtSecret [32]byte) {
	l2EndpointConfig := l2Node.WSAuthEndpoint()
	if UseHTTP() {
		l2EndpointConfig = l2Node.HTTPAuthEndpoint()
	}

	rollupNodeCfg.L2 = &rollupNode.L2EndpointConfig{
		L2EngineAddr:      l2EndpointConfig,
		L2EngineJWTSecret: jwtSecret,
	}
}

func (cfg SystemConfig) L1ChainIDBig() *big.Int {
	return new(big.Int).SetUint64(cfg.DeployConfig.L1ChainID)
}

func (cfg SystemConfig) L2ChainIDBig() *big.Int {
	return new(big.Int).SetUint64(cfg.DeployConfig.L2ChainID)
}

func (cfg SystemConfig) DepositValidatorPool(l1Client *ethclient.Client, priv *ecdsa.PrivateKey, value *big.Int) error {
	valpoolContract, err := bindings.NewValidatorPool(config.L1Deployments.ValidatorPoolProxy, l1Client)
	if err != nil {
		return fmt.Errorf("unable to create ValidatorPool instance: %w", err)
	}
	transactOpts, err := bind.NewKeyedTransactorWithChainID(priv, cfg.L1ChainIDBig())
	if err != nil {
		return fmt.Errorf("unable to create transactor opts: %w", err)
	}
	transactOpts.Value = value
	tx, err := valpoolContract.Deposit(transactOpts)
	if err != nil {
		return fmt.Errorf("unable to send deposit transaction: %w", err)
	}
	_, err = geth.WaitForTransaction(tx.Hash(), l1Client, time.Duration(3*cfg.DeployConfig.L1BlockTime)*time.Second)
	if err != nil {
		return fmt.Errorf("unable to wait for validator deposit tx on L1: %w", err)
	}

	return nil
}

func (cfg SystemConfig) SendTransferTx(l2Seq *ethclient.Client, l2Sync *ethclient.Client) (*types.Receipt, error) {
	chainId := cfg.L2ChainIDBig()
	ctx, cancel := context.WithTimeout(context.Background(), 2*time.Second)
	nonce, err := l2Seq.PendingNonceAt(ctx, cfg.Secrets.Addresses().Alice)
	cancel()
	if err != nil {
		return nil, fmt.Errorf("failed to get nonce: %w", err)
	}
	tx := types.MustSignNewTx(cfg.Secrets.Alice, types.LatestSignerForChainID(chainId), &types.DynamicFeeTx{
		ChainID:   chainId,
		Nonce:     nonce,
		To:        &common.Address{0xff, 0xff},
		Value:     common.Big1,
		GasTipCap: big.NewInt(10),
		GasFeeCap: big.NewInt(200),
		Gas:       21000,
	})

	ctx, cancel = context.WithTimeout(context.Background(), 2*time.Duration(cfg.DeployConfig.L1BlockTime)*time.Second)
	err = l2Seq.SendTransaction(ctx, tx)
	cancel()
	if err != nil {
		return nil, fmt.Errorf("failed to send L2 tx to sequencer: %w", err)
	}

	_, err = geth.WaitForL2Transaction(tx.Hash(), l2Seq, 4*time.Duration(cfg.DeployConfig.L1BlockTime)*time.Second)
	if err != nil {
		return nil, fmt.Errorf("failed to wait L2 tx on sequencer: %w", err)
	}

	receipt, err := geth.WaitForL2Transaction(tx.Hash(), l2Sync, 4*time.Duration(cfg.DeployConfig.L1BlockTime)*time.Second)
	if err != nil {
		return nil, fmt.Errorf("failed to wait L2 tx on verifier: %w", err)
	}

	return receipt, nil
}

func uint642big(in uint64) *hexutil.Big {
	b := new(big.Int).SetUint64(in)
	hu := hexutil.Big(*b)
	return &hu
}

func hexPriv(in *ecdsa.PrivateKey) string {
	b := e2eutils.EncodePrivKey(in)
	return hexutil.Encode(b)
}<|MERGE_RESOLUTION|>--- conflicted
+++ resolved
@@ -42,13 +42,10 @@
 	"github.com/ethereum/go-ethereum/rpc"
 
 	bss "github.com/ethereum-optimism/optimism/op-batcher/batcher"
-<<<<<<< HEAD
 	"github.com/ethereum-optimism/optimism/op-batcher/compressor"
-=======
 	batcherFlags "github.com/ethereum-optimism/optimism/op-batcher/flags"
 	"github.com/ethereum-optimism/optimism/op-bindings/predeploys"
 	"github.com/ethereum-optimism/optimism/op-chain-ops/genesis"
->>>>>>> 99a53381
 	"github.com/ethereum-optimism/optimism/op-e2e/config"
 	"github.com/ethereum-optimism/optimism/op-e2e/e2eutils"
 	"github.com/ethereum-optimism/optimism/op-e2e/e2eutils/fakebeacon"
@@ -63,7 +60,6 @@
 	"github.com/ethereum-optimism/optimism/op-node/rollup/driver"
 	"github.com/ethereum-optimism/optimism/op-node/rollup/sync"
 	"github.com/ethereum-optimism/optimism/op-service/cliapp"
-	"github.com/ethereum-optimism/optimism/op-service/client"
 	"github.com/ethereum-optimism/optimism/op-service/clock"
 	"github.com/ethereum-optimism/optimism/op-service/dial"
 	"github.com/ethereum-optimism/optimism/op-service/eth"
@@ -171,14 +167,6 @@
 			"validator":  testlog.Logger(t, log.LevelCrit).New("role", "validator"),
 			"challenger": testlog.Logger(t, log.LevelCrit).New("role", "challenger"),
 		},
-<<<<<<< HEAD
-		GethOptions:                map[string][]geth.GethOption{},
-		P2PTopology:                nil, // no P2P connectivity by default
-		NonFinalizedOutputs:        false,
-		ExternalL2Shim:             config.ExternalL2Shim,
-		BatcherTargetL1TxSizeBytes: 100_000,
-		DataAvailabilityType:       batcherFlags.CalldataType,
-=======
 		GethOptions:            map[string][]geth.GethOption{},
 		P2PTopology:            nil, // no P2P connectivity by default
 		NonFinalizedProposals:  false,
@@ -186,7 +174,6 @@
 		DataAvailabilityType:   batcherFlags.CalldataType,
 		MaxPendingTransactions: 1,
 		BatcherTargetNumFrames: 1,
->>>>>>> 99a53381
 	}
 }
 
@@ -256,17 +243,15 @@
 	// SupportL1TimeTravel determines if the L1 node supports quickly skipping forward in time
 	SupportL1TimeTravel bool
 
-<<<<<<< HEAD
 	// [Kroma: START]
 	// TODO(0xHansLee): temporal flag for malicious validator. If it is set true, the validator acts as a malicious one
 	EnableMaliciousValidator bool
 	EnableGuardian           bool
 	// [Kroma: END]
-=======
+
 	// MaxPendingTransactions determines how many transactions the batcher will try to send
 	// concurrently. 0 means unlimited.
 	MaxPendingTransactions uint64
->>>>>>> 99a53381
 }
 
 type GethInstance struct {
