--- conflicted
+++ resolved
@@ -43,9 +43,7 @@
 	"github.com/ethereum-optimism/optimism/op-batcher/compressor"
 	"github.com/ethereum-optimism/optimism/op-e2e/config"
 	"github.com/ethereum-optimism/optimism/op-e2e/e2eutils"
-	"github.com/ethereum-optimism/optimism/op-e2e/e2eutils/fakebeacon"
 	"github.com/ethereum-optimism/optimism/op-e2e/e2eutils/geth"
-	"github.com/ethereum-optimism/optimism/op-e2e/testdata"
 	"github.com/ethereum-optimism/optimism/op-node/chaincfg"
 	"github.com/ethereum-optimism/optimism/op-node/metrics"
 	rollupNode "github.com/ethereum-optimism/optimism/op-node/node"
@@ -54,13 +52,8 @@
 	"github.com/ethereum-optimism/optimism/op-node/rollup"
 	"github.com/ethereum-optimism/optimism/op-node/rollup/derive"
 	"github.com/ethereum-optimism/optimism/op-node/rollup/driver"
-<<<<<<< HEAD
-=======
 	"github.com/ethereum-optimism/optimism/op-node/rollup/sync"
-	l2os "github.com/ethereum-optimism/optimism/op-proposer/proposer"
->>>>>>> eb0d89dd
 	"github.com/ethereum-optimism/optimism/op-service/cliapp"
-	"github.com/ethereum-optimism/optimism/op-service/client"
 	"github.com/ethereum-optimism/optimism/op-service/clock"
 	"github.com/ethereum-optimism/optimism/op-service/eth"
 	oplog "github.com/ethereum-optimism/optimism/op-service/log"
@@ -70,8 +63,11 @@
 	"github.com/kroma-network/kroma/kroma-bindings/bindings"
 	"github.com/kroma-network/kroma/kroma-bindings/predeploys"
 	"github.com/kroma-network/kroma/kroma-chain-ops/genesis"
-	"github.com/kroma-network/kroma/kroma-validator"
+	validator "github.com/kroma-network/kroma/kroma-validator"
 	validatormetrics "github.com/kroma-network/kroma/kroma-validator/metrics"
+	"github.com/kroma-network/kroma/op-e2e/e2eutils/fakebeacon"
+	"github.com/kroma-network/kroma/op-e2e/testdata"
+	"github.com/kroma-network/kroma/op-service/client"
 )
 
 var (
@@ -88,10 +84,10 @@
 		ResubmissionTimeout:       3 * time.Second,
 		ReceiptQueryInterval:      50 * time.Millisecond,
 		NetworkTimeout:            2 * time.Second,
-		TxSendTimeout:             10 * time.Minute,
 		TxNotInMempoolTimeout:     2 * time.Minute,
 		// [Kroma: START]
-		TxBufferSize: 10,
+		TxSendTimeout: 10 * time.Minute,
+		TxBufferSize:  10,
 		// [Kroma: END]
 	}
 }
@@ -104,6 +100,9 @@
 	deployConfig := config.DeployConfig.Copy()
 	deployConfig.L1GenesisBlockTimestamp = hexutil.Uint64(time.Now().Unix())
 	deployConfig.L2GenesisCanyonTimeOffset = e2eutils.CanyonTimeOffset()
+	// [Kroma: START]
+	deployConfig.ValidatorPoolRoundDuration = deployConfig.L2OutputOracleSubmissionInterval * deployConfig.L2BlockTime / 2
+	// [Kroma: END]
 	require.NoError(t, deployConfig.Check(), "Deploy config is invalid, do you need to run make devnet-allocs?")
 	l1Deployments := config.L1Deployments.Copy()
 	require.NoError(t, l1Deployments.Check())
@@ -196,23 +195,14 @@
 	JWTFilePath string
 	JWTSecret   [32]byte
 
-<<<<<<< HEAD
+	BlobsPath string
+
 	Premine         map[common.Address]*big.Int
 	Nodes           map[string]*rollupNode.Config // Per node config. Don't use populate rollup.Config
 	Loggers         map[string]log.Logger
 	GethOptions     map[string][]geth.GethOption
 	ValidatorLogger log.Logger
 	BatcherLogger   log.Logger
-=======
-	BlobsPath string
-
-	Premine        map[common.Address]*big.Int
-	Nodes          map[string]*rollupNode.Config // Per node config. Don't use populate rollup.Config
-	Loggers        map[string]log.Logger
-	GethOptions    map[string][]geth.GethOption
-	ProposerLogger log.Logger
-	BatcherLogger  log.Logger
->>>>>>> eb0d89dd
 
 	ExternalL2Shim string
 
@@ -289,7 +279,6 @@
 	L2GenesisCfg *core.Genesis
 
 	// Connections to running nodes
-<<<<<<< HEAD
 	EthInstances   map[string]EthInstance
 	Clients        map[string]*ethclient.Client
 	RawClients     map[string]*rpc.Client
@@ -298,15 +287,6 @@
 	Challenger     *validator.Validator
 	BatchSubmitter *bss.BatcherService
 	Mocknet        mocknet.Mocknet
-=======
-	EthInstances      map[string]EthInstance
-	Clients           map[string]*ethclient.Client
-	RawClients        map[string]*rpc.Client
-	RollupNodes       map[string]*rollupNode.OpNode
-	L2OutputSubmitter *l2os.ProposerService
-	BatchSubmitter    *bss.BatcherService
-	Mocknet           mocknet.Mocknet
->>>>>>> eb0d89dd
 
 	L1BeaconAPIAddr string
 
@@ -333,19 +313,11 @@
 	postCtx, postCancel := context.WithCancel(context.Background())
 	postCancel() // immediate shutdown, no allowance for idling
 
-<<<<<<< HEAD
+	var combinedErr error
 	if sys.Validator != nil {
-		sys.Validator.Stop()
-	}
-	if sys.Challenger != nil {
-		sys.Challenger.Stop()
-=======
-	var combinedErr error
-	if sys.L2OutputSubmitter != nil {
-		if err := sys.L2OutputSubmitter.Kill(); err != nil && !errors.Is(err, l2os.ErrAlreadyStopped) {
+		if err := sys.Validator.Stop(); err != nil {
 			combinedErr = errors.Join(combinedErr, fmt.Errorf("stop L2OutputSubmitter: %w", err))
 		}
->>>>>>> eb0d89dd
 	}
 	if sys.BatchSubmitter != nil {
 		if err := sys.BatchSubmitter.Kill(); err != nil && !errors.Is(err, bss.ErrAlreadyStopped) {
@@ -368,6 +340,13 @@
 			combinedErr = errors.Join(combinedErr, fmt.Errorf("stop Mocknet: %w", err))
 		}
 	}
+	// [Kroma: START]
+	if sys.Challenger != nil {
+		if err := sys.Challenger.Stop(); err != nil {
+			combinedErr = errors.Join(combinedErr, fmt.Errorf("stop Challenger: %w", err))
+		}
+	}
+	// [Kroma: END]
 	require.NoError(sys.t, combinedErr, "Failed to stop system")
 }
 
@@ -489,7 +468,6 @@
 				L2Time:       uint64(cfg.DeployConfig.L1GenesisBlockTimestamp),
 				SystemConfig: e2eutils.SystemConfigFromDeployConfig(cfg.DeployConfig),
 			},
-<<<<<<< HEAD
 			BlockTime:              cfg.DeployConfig.L2BlockTime,
 			MaxSequencerDrift:      cfg.DeployConfig.MaxSequencerDrift,
 			SeqWindowSize:          cfg.DeployConfig.SequencerWindowSize,
@@ -501,25 +479,13 @@
 			L1SystemConfigAddress:  cfg.DeployConfig.SystemConfigProxy,
 			RegolithTime:           cfg.DeployConfig.RegolithTime(uint64(cfg.DeployConfig.L1GenesisBlockTimestamp)),
 			CanyonTime:             cfg.DeployConfig.CanyonTime(uint64(cfg.DeployConfig.L1GenesisBlockTimestamp)),
-			SpanBatchTime:          cfg.DeployConfig.SpanBatchTime(uint64(cfg.DeployConfig.L1GenesisBlockTimestamp)),
-=======
-			BlockTime:               cfg.DeployConfig.L2BlockTime,
-			MaxSequencerDrift:       cfg.DeployConfig.MaxSequencerDrift,
-			SeqWindowSize:           cfg.DeployConfig.SequencerWindowSize,
-			ChannelTimeout:          cfg.DeployConfig.ChannelTimeout,
-			L1ChainID:               cfg.L1ChainIDBig(),
-			L2ChainID:               cfg.L2ChainIDBig(),
-			BatchInboxAddress:       cfg.DeployConfig.BatchInboxAddress,
-			DepositContractAddress:  cfg.DeployConfig.OptimismPortalProxy,
-			L1SystemConfigAddress:   cfg.DeployConfig.SystemConfigProxy,
-			RegolithTime:            cfg.DeployConfig.RegolithTime(uint64(cfg.DeployConfig.L1GenesisBlockTimestamp)),
-			CanyonTime:              cfg.DeployConfig.CanyonTime(uint64(cfg.DeployConfig.L1GenesisBlockTimestamp)),
-			DeltaTime:               cfg.DeployConfig.DeltaTime(uint64(cfg.DeployConfig.L1GenesisBlockTimestamp)),
-			EclipseTime:             cfg.DeployConfig.EclipseTime(uint64(cfg.DeployConfig.L1GenesisBlockTimestamp)),
-			FjordTime:               cfg.DeployConfig.FjordTime(uint64(cfg.DeployConfig.L1GenesisBlockTimestamp)),
-			InteropTime:             cfg.DeployConfig.InteropTime(uint64(cfg.DeployConfig.L1GenesisBlockTimestamp)),
-			ProtocolVersionsAddress: cfg.L1Deployments.ProtocolVersionsProxy,
->>>>>>> eb0d89dd
+			DeltaTime:              cfg.DeployConfig.DeltaTime(uint64(cfg.DeployConfig.L1GenesisBlockTimestamp)),
+			EclipseTime:            cfg.DeployConfig.EclipseTime(uint64(cfg.DeployConfig.L1GenesisBlockTimestamp)),
+			FjordTime:              cfg.DeployConfig.FjordTime(uint64(cfg.DeployConfig.L1GenesisBlockTimestamp)),
+			InteropTime:            cfg.DeployConfig.InteropTime(uint64(cfg.DeployConfig.L1GenesisBlockTimestamp)),
+			// [Kroma: START]
+			// ProtocolVersionsAddress: cfg.L1Deployments.ProtocolVersionsProxy,
+			// [Kroma: END]
 		}
 	}
 	defaultConfig := makeRollupConfig()
@@ -756,7 +722,6 @@
 		return sys, nil
 	}
 
-<<<<<<< HEAD
 	// Run validator node (L2 Output Submitter, Asserter)
 	validatorCliCfg := validator.CLIConfig{
 		L1EthRpc:                        sys.EthInstances["l1"].WSEndpoint(),
@@ -774,22 +739,11 @@
 		OutputSubmitterEnabled:          true,
 		OutputSubmitterAllowPublicRound: true,
 		SecurityCouncilAddress:          config.L1Deployments.SecurityCouncilProxy.Hex(),
-=======
-	// L2Output Submitter
-	proposerCLIConfig := &l2os.CLIConfig{
-		L1EthRpc:          sys.EthInstances["l1"].WSEndpoint(),
-		RollupRpc:         sys.RollupNodes["sequencer"].HTTPEndpoint(),
-		L2OOAddress:       config.L1Deployments.L2OutputOracleProxy.Hex(),
-		PollInterval:      50 * time.Millisecond,
-		TxMgrConfig:       newTxMgrConfig(sys.EthInstances["l1"].WSEndpoint(), cfg.Secrets.Proposer),
-		AllowNonFinalized: cfg.NonFinalizedProposals,
->>>>>>> eb0d89dd
 		LogConfig: oplog.CLIConfig{
 			Level:  log.LvlInfo,
 			Format: oplog.FormatText,
 		},
 	}
-<<<<<<< HEAD
 
 	// deposit to ValidatorPool to be a validator
 	err = cfg.DepositValidatorPool(sys.Clients["l1"], cfg.Secrets.TrustedValidator, big.NewInt(params.Ether))
@@ -797,7 +751,7 @@
 		return nil, fmt.Errorf("trusted validator unable to deposit to ValidatorPool: %w", err)
 	}
 
-	validatorCfg, err := validator.NewValidatorConfig(validatorCliCfg, sys.cfg.Loggers["validator"], validatormetrics.NoopMetrics)
+	validatorCfg, err := validator.NewValidatorConfig(validatorCliCfg, sys.Cfg.Loggers["validator"], validatormetrics.NoopMetrics)
 	if err != nil {
 		return nil, fmt.Errorf("unable to init validator config: %w", err)
 	}
@@ -817,7 +771,7 @@
 		validatorMaliciousL2RPC.SetTargetBlockNumber(testdata.TargetBlockNumber)
 	}
 
-	sys.Validator, err = validator.NewValidator(*validatorCfg, sys.cfg.Loggers["validator"], validatormetrics.NoopMetrics)
+	sys.Validator, err = validator.NewValidator(*validatorCfg, sys.Cfg.Loggers["validator"], validatormetrics.NoopMetrics)
 	if err != nil {
 		return nil, fmt.Errorf("unable to setup validator: %w", err)
 	}
@@ -847,20 +801,16 @@
 		},
 	}
 
-	challengerCfg, err := validator.NewValidatorConfig(challengerCliCfg, sys.cfg.Loggers["challenger"], validatormetrics.NoopMetrics)
+	challengerCfg, err := validator.NewValidatorConfig(challengerCliCfg, sys.Cfg.Loggers["challenger"], validatormetrics.NoopMetrics)
 	if err != nil {
 		return nil, fmt.Errorf("unable to init challenger config: %w", err)
 	}
 
 	// Replace to mock RPC client
 	cl, err = rpc.DialHTTP(challengerCliCfg.RollupRpc)
-=======
-	proposer, err := l2os.ProposerServiceFromCLIConfig(context.Background(), "0.0.1", proposerCLIConfig, sys.Cfg.Loggers["proposer"])
->>>>>>> eb0d89dd
 	if err != nil {
 		return nil, fmt.Errorf("unable to init challenger rollup rpc client: %w", err)
 	}
-<<<<<<< HEAD
 	rpcCl = client.NewBaseRPCClient(cl)
 	challengerHonestL2RPC := e2eutils.NewHonestL2RPC(rpcCl)
 	challengerCfg.RollupClient = sources.NewRollupClient(challengerHonestL2RPC)
@@ -872,20 +822,15 @@
 	}
 
 	// Replace to mock fetcher
-	challengerCfg.ProofFetcher = e2eutils.NewFetcher(sys.cfg.Loggers["challenger"], "./testdata/proof")
-	sys.Challenger, err = validator.NewValidator(*challengerCfg, sys.cfg.Loggers["challenger"], validatormetrics.NoopMetrics)
+	challengerCfg.ProofFetcher = e2eutils.NewFetcher(sys.Cfg.Loggers["challenger"], "./testdata/proof")
+	sys.Challenger, err = validator.NewValidator(*challengerCfg, sys.Cfg.Loggers["challenger"], validatormetrics.NoopMetrics)
 	if err != nil {
 		return nil, fmt.Errorf("unable to setup challenger: %w", err)
 	}
 
 	if err := sys.Challenger.Start(); err != nil {
 		return nil, fmt.Errorf("unable to start challenger: %w", err)
-=======
-	if err := proposer.Start(context.Background()); err != nil {
-		return nil, fmt.Errorf("unable to start l2 output submitter: %w", err)
->>>>>>> eb0d89dd
-	}
-	sys.L2OutputSubmitter = proposer
+	}
 
 	var batchType uint = derive.SingularBatchType
 	if cfg.DeployConfig.L2GenesisDeltaTimeOffset != nil && *cfg.DeployConfig.L2GenesisDeltaTimeOffset == hexutil.Uint64(0) {
