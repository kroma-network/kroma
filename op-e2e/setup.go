package op_e2e

import (
	"context"
	"crypto/ecdsa"
	"crypto/rand"
	"fmt"
	"math/big"
	"net"
	"os"
	"path"
	"sort"
	"strings"
	"testing"
	"time"

<<<<<<< HEAD
=======
	ds "github.com/ipfs/go-datastore"
	"github.com/ipfs/go-datastore/sync"
	ic "github.com/libp2p/go-libp2p/core/crypto"
	"github.com/libp2p/go-libp2p/core/host"
	"github.com/libp2p/go-libp2p/core/peer"
	"github.com/libp2p/go-libp2p/core/peerstore"
	"github.com/libp2p/go-libp2p/p2p/host/peerstore/pstoremem"
	mocknet "github.com/libp2p/go-libp2p/p2p/net/mock"
	ma "github.com/multiformats/go-multiaddr"
	"github.com/stretchr/testify/require"

	"github.com/ethereum/go-ethereum/common"
	"github.com/ethereum/go-ethereum/common/hexutil"
	"github.com/ethereum/go-ethereum/core"
	geth_eth "github.com/ethereum/go-ethereum/eth"
	"github.com/ethereum/go-ethereum/ethclient"
	"github.com/ethereum/go-ethereum/log"
	"github.com/ethereum/go-ethereum/node"
	"github.com/ethereum/go-ethereum/params"
	"github.com/ethereum/go-ethereum/rpc"

>>>>>>> c7385080
	bss "github.com/ethereum-optimism/optimism/op-batcher/batcher"
	"github.com/ethereum-optimism/optimism/op-batcher/compressor"
	batchermetrics "github.com/ethereum-optimism/optimism/op-batcher/metrics"
	"github.com/ethereum-optimism/optimism/op-bindings/bindings"
	"github.com/ethereum-optimism/optimism/op-bindings/predeploys"
	"github.com/ethereum-optimism/optimism/op-chain-ops/genesis"
	"github.com/ethereum-optimism/optimism/op-e2e/config"
	"github.com/ethereum-optimism/optimism/op-e2e/e2eutils"
<<<<<<< HEAD
	"github.com/ethereum-optimism/optimism/op-e2e/testdata"
	"github.com/ethereum-optimism/optimism/op-node/chaincfg"
	"github.com/ethereum-optimism/optimism/op-node/client"
	"github.com/ethereum-optimism/optimism/op-node/eth"
=======
	"github.com/ethereum-optimism/optimism/op-e2e/e2eutils/geth"
	"github.com/ethereum-optimism/optimism/op-node/chaincfg"
>>>>>>> c7385080
	"github.com/ethereum-optimism/optimism/op-node/metrics"
	rollupNode "github.com/ethereum-optimism/optimism/op-node/node"
	"github.com/ethereum-optimism/optimism/op-node/p2p"
	"github.com/ethereum-optimism/optimism/op-node/p2p/store"
	"github.com/ethereum-optimism/optimism/op-node/rollup"
	"github.com/ethereum-optimism/optimism/op-node/rollup/driver"
<<<<<<< HEAD
	"github.com/ethereum-optimism/optimism/op-node/sources"
	"github.com/ethereum-optimism/optimism/op-node/testlog"
=======
	proposermetrics "github.com/ethereum-optimism/optimism/op-proposer/metrics"
	l2os "github.com/ethereum-optimism/optimism/op-proposer/proposer"
	"github.com/ethereum-optimism/optimism/op-service/cliapp"
	"github.com/ethereum-optimism/optimism/op-service/clock"
	"github.com/ethereum-optimism/optimism/op-service/eth"
>>>>>>> c7385080
	oplog "github.com/ethereum-optimism/optimism/op-service/log"
	"github.com/ethereum-optimism/optimism/op-service/sources"
	"github.com/ethereum-optimism/optimism/op-service/testlog"
	"github.com/ethereum-optimism/optimism/op-service/txmgr"
	"github.com/ethereum/go-ethereum/accounts/abi/bind"
	"github.com/ethereum/go-ethereum/common"
	"github.com/ethereum/go-ethereum/common/hexutil"
	"github.com/ethereum/go-ethereum/core"
	"github.com/ethereum/go-ethereum/core/types"
	geth_eth "github.com/ethereum/go-ethereum/eth"
	"github.com/ethereum/go-ethereum/ethclient"
	"github.com/ethereum/go-ethereum/log"
	"github.com/ethereum/go-ethereum/node"
	"github.com/ethereum/go-ethereum/params"
	"github.com/ethereum/go-ethereum/rpc"
	mocknet "github.com/libp2p/go-libp2p/p2p/net/mock"
	"github.com/stretchr/testify/require"

	"github.com/kroma-network/kroma/components/validator"
	validatormetrics "github.com/kroma-network/kroma/components/validator/metrics"
)

var testingJWTSecret = [32]byte{123}

func newTxMgrConfig(l1Addr string, privKey *ecdsa.PrivateKey) txmgr.CLIConfig {
	return txmgr.CLIConfig{
		L1RPCURL:                  l1Addr,
		PrivateKey:                hexPriv(privKey),
		NumConfirmations:          1,
		SafeAbortNonceTooLowCount: 3,
		ResubmissionTimeout:       3 * time.Second,
		ReceiptQueryInterval:      50 * time.Millisecond,
		NetworkTimeout:            2 * time.Second,
		TxSendTimeout:             10 * time.Minute,
		TxNotInMempoolTimeout:     2 * time.Minute,
	}
}

func DefaultSystemConfig(t *testing.T) SystemConfig {
	config.ExternalL2TestParms.SkipIfNecessary(t)

	secrets, err := e2eutils.DefaultMnemonicConfig.Secrets()
	require.NoError(t, err)
<<<<<<< HEAD
	addresses := secrets.Addresses()

	deployConfig := &genesis.DeployConfig{
		L1ChainID:   900,
		L2ChainID:   901,
		L2BlockTime: 1,

		FinalizationPeriodSeconds: 60 * 60 * 24,
		MaxSequencerDrift:         10,
		SequencerWindowSize:       30,
		ChannelTimeout:            10,
		P2PSequencerAddress:       addresses.SequencerP2P,
		BatchInboxAddress:         common.Address{0: 0x52, 19: 0xff}, // tbd
		BatchSenderAddress:        addresses.Batcher,

		ValidatorPoolTrustedValidator:   addresses.TrustedValidator,
		ValidatorPoolRequiredBondAmount: uint642big(1),
		ValidatorPoolMaxUnbond:          10,
		ValidatorPoolRoundDuration:      4,

		L2OutputOracleSubmissionInterval: 4,
		L2OutputOracleStartingTimestamp:  -1,

		L1BlockTime:                 2,
		L1GenesisBlockNonce:         4660,
		CliqueSignerAddress:         common.Address{}, // op-e2e used to run Clique, but now uses fake Proof of Stake.
		L1GenesisBlockTimestamp:     hexutil.Uint64(time.Now().Unix()),
		L1GenesisBlockGasLimit:      30_000_000,
		L1GenesisBlockDifficulty:    uint642big(1),
		L1GenesisBlockMixHash:       common.Hash{},
		L1GenesisBlockCoinbase:      common.Address{},
		L1GenesisBlockNumber:        0,
		L1GenesisBlockGasUsed:       0,
		L1GenesisBlockParentHash:    common.Hash{},
		L1GenesisBlockBaseFeePerGas: uint642big(7),

		L2GenesisBlockNonce:         0,
		L2GenesisBlockGasLimit:      30_000_000,
		L2GenesisBlockDifficulty:    uint642big(1),
		L2GenesisBlockMixHash:       common.Hash{},
		L2GenesisBlockNumber:        0,
		L2GenesisBlockGasUsed:       0,
		L2GenesisBlockParentHash:    common.Hash{},
		L2GenesisBlockBaseFeePerGas: uint642big(7),

		ColosseumCreationPeriodSeconds: 60 * 60 * 20,
		ColosseumBisectionTimeout:      120,
		ColosseumProvingTimeout:        480,
		ColosseumDummyHash:             common.HexToHash("0xa1235b834d6f1f78f78bc4db856fbc49302cce2c519921347600693021e087f7"),
		ColosseumMaxTxs:                100,
		ColosseumSegmentsLengths:       "3,3",

		SecurityCouncilOwners: []common.Address{addresses.Challenger1, addresses.Alice, addresses.Bob, addresses.Mallory},

		GasPriceOracleOverhead: 2100,
		GasPriceOracleScalar:   1_000_000,
		ValidatorRewardScalar:  5000,

		ProxyAdminOwner:        addresses.ProxyAdminOwner,
		ProtocolVaultRecipient: common.Address{19: 2},
		L1FeeVaultRecipient:    common.Address{19: 3},

		DeploymentWaitConfirmations: 1,

		EIP1559Elasticity:  2,
		EIP1559Denominator: 8,

		FundDevAccounts: true,

		GovernorVotingDelayBlocks:          0,
		GovernorVotingPeriodBlocks:         25,
		GovernorProposalThreshold:          1,
		GovernorVotesQuorumFractionPercent: 51,
		TimeLockMinDelaySeconds:            1,
		ZKVerifierHashScalar:               (*hexutil.Big)(hexutil.MustDecodeBig("0x1545b1bf82c58ee35648bd877da9c5010193e82b036b16bf382acf31bc2ab576")),
		ZKVerifierM56Px:                    (*hexutil.Big)(hexutil.MustDecodeBig("0x15ae1a8e3b993dd9aadc8f9086d1ea239d4cd5c09cfa445f337e1b60d7b3eb87")),
		ZKVerifierM56Py:                    (*hexutil.Big)(hexutil.MustDecodeBig("0x2c702ede24f9db8c8c9a439975facd3872a888c5f84f58b3b5f5a5623bac945a")),
	}

	if err := deployConfig.InitDeveloperDeployedAddresses(); err != nil {
		panic(err)
=======
	deployConfig := config.DeployConfig.Copy()
	deployConfig.L1GenesisBlockTimestamp = hexutil.Uint64(time.Now().Unix())
	deployConfig.L2GenesisSpanBatchTimeOffset = e2eutils.SpanBatchTimeOffset()
	require.NoError(t, deployConfig.Check(), "Deploy config is invalid, do you need to run make devnet-allocs?")
	l1Deployments := config.L1Deployments.Copy()
	require.NoError(t, l1Deployments.Check())

	require.Equal(t, secrets.Addresses().Batcher, deployConfig.BatchSenderAddress)
	require.Equal(t, secrets.Addresses().SequencerP2P, deployConfig.P2PSequencerAddress)
	require.Equal(t, secrets.Addresses().Proposer, deployConfig.L2OutputOracleProposer)

	// Tests depend on premine being filled with secrets addresses
	premine := make(map[common.Address]*big.Int)
	for _, addr := range secrets.Addresses().All() {
		premine[addr] = new(big.Int).Mul(big.NewInt(1000), big.NewInt(params.Ether))
>>>>>>> c7385080
	}

	return SystemConfig{
		Secrets:                secrets,
		Premine:                premine,
		DeployConfig:           deployConfig,
		L1Deployments:          config.L1Deployments,
		L1InfoPredeployAddress: predeploys.L1BlockAddr,
		JWTFilePath:            writeDefaultJWT(t),
		JWTSecret:              testingJWTSecret,
		Nodes: map[string]*rollupNode.Config{
			"verifier": {
				Driver: driver.Config{
					VerifierConfDepth:  0,
					SequencerConfDepth: 0,
					SequencerEnabled:   false,
				},
				L1EpochPollInterval: time.Second * 4,
			},
			"sequencer": {
				Driver: driver.Config{
					VerifierConfDepth:  0,
					SequencerConfDepth: 0,
					SequencerEnabled:   true,
				},
				// Submitter PrivKey is set in system start for rollup nodes where sequencer = true
				RPC: rollupNode.RPCConfig{
					ListenAddr:  "127.0.0.1",
					ListenPort:  0,
					EnableAdmin: true,
				},
				L1EpochPollInterval:         time.Second * 2,
				RuntimeConfigReloadInterval: time.Minute * 10,
				ConfigPersistence:           &rollupNode.DisabledConfigPersistence{},
			},
<<<<<<< HEAD
=======
			"verifier": {
				Driver: driver.Config{
					VerifierConfDepth:  0,
					SequencerConfDepth: 0,
					SequencerEnabled:   false,
				},
				L1EpochPollInterval:         time.Second * 4,
				RuntimeConfigReloadInterval: time.Minute * 10,
				ConfigPersistence:           &rollupNode.DisabledConfigPersistence{},
			},
>>>>>>> c7385080
		},
		Loggers: map[string]log.Logger{
			"verifier":   testlog.Logger(t, log.LvlInfo).New("role", "verifier"),
			"sequencer":  testlog.Logger(t, log.LvlInfo).New("role", "sequencer"),
			"batcher":    testlog.Logger(t, log.LvlInfo).New("role", "batcher"),
			"validator":  testlog.Logger(t, log.LvlInfo).New("role", "validator"),
			"challenger": testlog.Logger(t, log.LvlInfo).New("role", "challenger"),
		},
<<<<<<< HEAD
		GethOptions:         map[string][]GethOption{},
		P2PTopology:         nil, // no P2P connectivity by default
		NonFinalizedOutputs: false,
=======
		GethOptions:                map[string][]geth.GethOption{},
		P2PTopology:                nil, // no P2P connectivity by default
		NonFinalizedProposals:      false,
		ExternalL2Shim:             config.ExternalL2Shim,
		BatcherTargetL1TxSizeBytes: 100_000,
>>>>>>> c7385080
	}
}

func writeDefaultJWT(t *testing.T) string {
	// Sadly the geth node config cannot load JWT secret from memory, it has to be a file
	jwtPath := path.Join(t.TempDir(), "jwt_secret")
	if err := os.WriteFile(jwtPath, []byte(hexutil.Encode(testingJWTSecret[:])), 0o600); err != nil {
		t.Fatalf("failed to prepare jwt file for geth: %v", err)
	}
	return jwtPath
}

type DepositContractConfig struct {
	L2Oracle           common.Address
	FinalizationPeriod *big.Int
}

type SystemConfig struct {
	Secrets                *e2eutils.Secrets
	L1InfoPredeployAddress common.Address

	DeployConfig  *genesis.DeployConfig
	L1Deployments *genesis.L1Deployments

	JWTFilePath string
	JWTSecret   [32]byte

<<<<<<< HEAD
	Premine         map[common.Address]*big.Int
	Nodes           map[string]*rollupNode.Config // Per node config. Don't use populate rollup.Config
	Loggers         map[string]log.Logger
	GethOptions     map[string][]GethOption
	ValidatorLogger log.Logger
	BatcherLogger   log.Logger
=======
	Premine        map[common.Address]*big.Int
	Nodes          map[string]*rollupNode.Config // Per node config. Don't use populate rollup.Config
	Loggers        map[string]log.Logger
	GethOptions    map[string][]geth.GethOption
	ProposerLogger log.Logger
	BatcherLogger  log.Logger
>>>>>>> c7385080

	ExternalL2Shim string

	// map of outbound connections to other nodes. Node names prefixed with "~" are unconnected but linked.
	// A nil map disables P2P completely.
	// Any node name not in the topology will not have p2p enabled.
	P2PTopology map[string][]string

	// Enables req-resp sync in the P2P nodes
	P2PReqRespSync bool

	// If the validator can make outputs for L2 blocks derived from L1 blocks which are not finalized on L1 yet.
	NonFinalizedOutputs bool

	// Explicitly disable batcher, for tests that rely on unsafe L2 payloads
	DisableBatcher bool

<<<<<<< HEAD
	// NOTE: kroma added
	// TODO(0xHansLee): temporal flag for malicious validator. If it is set true, the validator acts as a malicious one
	EnableMaliciousValidator bool

	EnableGuardian bool
=======
	// Target L1 tx size for the batcher transactions
	BatcherTargetL1TxSizeBytes uint64

	// SupportL1TimeTravel determines if the L1 node supports quickly skipping forward in time
	SupportL1TimeTravel bool
}

type GethInstance struct {
	Backend *geth_eth.Ethereum
	Node    *node.Node
}

func (gi *GethInstance) HTTPEndpoint() string {
	return gi.Node.HTTPEndpoint()
}

func (gi *GethInstance) WSEndpoint() string {
	return gi.Node.WSEndpoint()
}

func (gi *GethInstance) WSAuthEndpoint() string {
	return gi.Node.WSAuthEndpoint()
}

func (gi *GethInstance) HTTPAuthEndpoint() string {
	return gi.Node.HTTPAuthEndpoint()
}

func (gi *GethInstance) Close() error {
	return gi.Node.Close()
}

// EthInstance is either an in process Geth or external process exposing its
// endpoints over the network
type EthInstance interface {
	HTTPEndpoint() string
	WSEndpoint() string
	HTTPAuthEndpoint() string
	WSAuthEndpoint() string
	Close() error
>>>>>>> c7385080
}

type System struct {
	cfg SystemConfig

	RollupConfig *rollup.Config

	L2GenesisCfg *core.Genesis

	// Connections to running nodes
<<<<<<< HEAD
	Nodes          map[string]*node.Node
	Backends       map[string]*geth_eth.Ethereum
	Clients        map[string]*ethclient.Client
	RollupNodes    map[string]*rollupNode.KromaNode
	Validator      *validator.Validator
	Challenger     *validator.Validator
	BatchSubmitter *bss.BatchSubmitter
	Mocknet        mocknet.Mocknet
=======
	EthInstances      map[string]EthInstance
	Clients           map[string]*ethclient.Client
	RawClients        map[string]*rpc.Client
	RollupNodes       map[string]*rollupNode.OpNode
	L2OutputSubmitter *l2os.L2OutputSubmitter
	BatchSubmitter    *bss.BatchSubmitter
	Mocknet           mocknet.Mocknet

	// TimeTravelClock is nil unless SystemConfig.SupportL1TimeTravel was set to true
	// It provides access to the clock instance used by the L1 node. Calling TimeTravelClock.AdvanceBy
	// allows tests to quickly time travel L1 into the future.
	// Note that this time travel may occur in a single block, creating a very large difference in the Time
	// on sequential blocks.
	TimeTravelClock *clock.AdvancingClock
>>>>>>> c7385080
}

func (sys *System) NodeEndpoint(name string) string {
	return selectEndpoint(sys.EthInstances[name])
}

func (sys *System) Close() {
	if sys.Validator != nil {
		sys.Validator.Stop()
	}
	if sys.Challenger != nil {
		sys.Challenger.Stop()
	}
	if sys.BatchSubmitter != nil {
		ctx, cancel := context.WithTimeout(context.Background(), 10*time.Second)
		defer cancel()
		sys.BatchSubmitter.StopIfRunning(ctx)
	}

	postCtx, postCancel := context.WithCancel(context.Background())
	postCancel() // immediate shutdown, no allowance for idling

	for _, node := range sys.RollupNodes {
		_ = node.Stop(postCtx)
	}
	for _, ei := range sys.EthInstances {
		ei.Close()
	}
	sys.Mocknet.Close()
}

type systemConfigHook func(sCfg *SystemConfig, s *System)

type SystemConfigOption struct {
	key    string
	role   string
	action systemConfigHook
}

type SystemConfigOptions struct {
	opts map[string]systemConfigHook
}

func NewSystemConfigOptions(_opts []SystemConfigOption) (SystemConfigOptions, error) {
	opts := make(map[string]systemConfigHook)
	for _, opt := range _opts {
		if _, ok := opts[opt.key+":"+opt.role]; ok {
			return SystemConfigOptions{}, fmt.Errorf("duplicate option for key %s and role %s", opt.key, opt.role)
		}
		opts[opt.key+":"+opt.role] = opt.action
	}

	return SystemConfigOptions{
		opts: opts,
	}, nil
}

func (s *SystemConfigOptions) Get(key, role string) (systemConfigHook, bool) {
	v, ok := s.opts[key+":"+role]
	return v, ok
}

func (cfg SystemConfig) Start(t *testing.T, _opts ...SystemConfigOption) (*System, error) {
	opts, err := NewSystemConfigOptions(_opts)
	if err != nil {
		return nil, err
	}

	sys := &System{
<<<<<<< HEAD
		cfg:         cfg,
		Nodes:       make(map[string]*node.Node),
		Backends:    make(map[string]*geth_eth.Ethereum),
		Clients:     make(map[string]*ethclient.Client),
		RollupNodes: make(map[string]*rollupNode.KromaNode),
=======
		cfg:          cfg,
		EthInstances: make(map[string]EthInstance),
		Clients:      make(map[string]*ethclient.Client),
		RawClients:   make(map[string]*rpc.Client),
		RollupNodes:  make(map[string]*rollupNode.OpNode),
>>>>>>> c7385080
	}
	didErrAfterStart := false
	defer func() {
		if didErrAfterStart {
			postCtx, postCancel := context.WithCancel(context.Background())
			postCancel() // immediate shutdown, no allowance for idling
			for _, node := range sys.RollupNodes {
				_ = node.Stop(postCtx)
			}
			for _, ei := range sys.EthInstances {
				ei.Close()
			}
		}
	}()

	c := clock.SystemClock
	if cfg.SupportL1TimeTravel {
		sys.TimeTravelClock = clock.NewAdvancingClock(100 * time.Millisecond)
		c = sys.TimeTravelClock
	}

	if err := cfg.DeployConfig.Check(); err != nil {
		return nil, err
	}

	l1Genesis, err := genesis.BuildL1DeveloperGenesis(cfg.DeployConfig, config.L1Allocs, config.L1Deployments, true)
	if err != nil {
		return nil, err
	}

	for addr, amount := range cfg.Premine {
		if existing, ok := l1Genesis.Alloc[addr]; ok {
			l1Genesis.Alloc[addr] = core.GenesisAccount{
				Code:    existing.Code,
				Storage: existing.Storage,
				Balance: amount,
				Nonce:   existing.Nonce,
			}
		} else {
			l1Genesis.Alloc[addr] = core.GenesisAccount{
				Balance: amount,
				Nonce:   0,
			}
		}
	}

	l1Block := l1Genesis.ToBlock()
<<<<<<< HEAD
	l2Genesis, err := genesis.BuildL2DeveloperGenesis(cfg.DeployConfig, l1Block, true)
=======
	l2Genesis, err := genesis.BuildL2Genesis(cfg.DeployConfig, l1Block)
>>>>>>> c7385080
	if err != nil {
		return nil, err
	}
	sys.L2GenesisCfg = l2Genesis
	for addr, amount := range cfg.Premine {
		if existing, ok := l2Genesis.Alloc[addr]; ok {
			l2Genesis.Alloc[addr] = core.GenesisAccount{
				Code:    existing.Code,
				Storage: existing.Storage,
				Balance: amount,
				Nonce:   existing.Nonce,
			}
		} else {
			l2Genesis.Alloc[addr] = core.GenesisAccount{
				Balance: amount,
				Nonce:   0,
			}
		}
	}

	makeRollupConfig := func() rollup.Config {
		return rollup.Config{
			Genesis: rollup.Genesis{
				L1: eth.BlockID{
					Hash:   l1Block.Hash(),
					Number: 0,
				},
				L2: eth.BlockID{
					Hash:   l2Genesis.ToBlock().Hash(),
					Number: 0,
				},
				L2Time:       uint64(cfg.DeployConfig.L1GenesisBlockTimestamp),
				SystemConfig: e2eutils.SystemConfigFromDeployConfig(cfg.DeployConfig),
			},
<<<<<<< HEAD
			BlockTime:              cfg.DeployConfig.L2BlockTime,
			MaxSequencerDrift:      cfg.DeployConfig.MaxSequencerDrift,
			SeqWindowSize:          cfg.DeployConfig.SequencerWindowSize,
			ChannelTimeout:         cfg.DeployConfig.ChannelTimeout,
			L1ChainID:              cfg.L1ChainIDBig(),
			L2ChainID:              cfg.L2ChainIDBig(),
			BatchInboxAddress:      cfg.DeployConfig.BatchInboxAddress,
			DepositContractAddress: predeploys.DevKromaPortalAddr,
			L1SystemConfigAddress:  predeploys.DevSystemConfigAddr,
=======
			BlockTime:               cfg.DeployConfig.L2BlockTime,
			MaxSequencerDrift:       cfg.DeployConfig.MaxSequencerDrift,
			SeqWindowSize:           cfg.DeployConfig.SequencerWindowSize,
			ChannelTimeout:          cfg.DeployConfig.ChannelTimeout,
			L1ChainID:               cfg.L1ChainIDBig(),
			L2ChainID:               cfg.L2ChainIDBig(),
			BatchInboxAddress:       cfg.DeployConfig.BatchInboxAddress,
			DepositContractAddress:  cfg.DeployConfig.OptimismPortalProxy,
			L1SystemConfigAddress:   cfg.DeployConfig.SystemConfigProxy,
			RegolithTime:            cfg.DeployConfig.RegolithTime(uint64(cfg.DeployConfig.L1GenesisBlockTimestamp)),
			SpanBatchTime:           cfg.DeployConfig.SpanBatchTime(uint64(cfg.DeployConfig.L1GenesisBlockTimestamp)),
			ProtocolVersionsAddress: cfg.L1Deployments.ProtocolVersionsProxy,
>>>>>>> c7385080
		}
	}
	defaultConfig := makeRollupConfig()
	if err := defaultConfig.Check(); err != nil {
		return nil, err
	}
	sys.RollupConfig = &defaultConfig

	// Initialize nodes
	l1Node, l1Backend, err := geth.InitL1(cfg.DeployConfig.L1ChainID, cfg.DeployConfig.L1BlockTime, l1Genesis, c, cfg.GethOptions["l1"]...)
	if err != nil {
		return nil, err
	}
	sys.EthInstances["l1"] = &GethInstance{
		Backend: l1Backend,
		Node:    l1Node,
	}
	err = l1Node.Start()
	if err != nil {
		didErrAfterStart = true
		return nil, err
	}

	for name := range cfg.Nodes {
		var ethClient EthInstance
		if cfg.ExternalL2Shim == "" {
			node, backend, err := geth.InitL2(name, big.NewInt(int64(cfg.DeployConfig.L2ChainID)), l2Genesis, cfg.JWTFilePath, cfg.GethOptions[name]...)
			if err != nil {
				return nil, err
			}
			gethInst := &GethInstance{
				Backend: backend,
				Node:    node,
			}
			err = gethInst.Node.Start()
			if err != nil {
				didErrAfterStart = true
				return nil, err
			}
			ethClient = gethInst
		} else {
			if len(cfg.GethOptions[name]) > 0 {
				t.Skip("External L2 nodes do not support configuration through GethOptions")
			}
			ethClient = (&ExternalRunner{
				Name:    name,
				BinPath: cfg.ExternalL2Shim,
				Genesis: l2Genesis,
				JWTPath: cfg.JWTFilePath,
			}).Run(t)
		}
		sys.EthInstances[name] = ethClient
	}

	// Configure connections to L1 and L2 for rollup nodes.
	// TODO: refactor testing to allow use of in-process rpc connections instead
	// of only websockets (which are required for external eth client tests).
	for name, rollupCfg := range cfg.Nodes {
		configureL1(rollupCfg, sys.EthInstances["l1"])
		configureL2(rollupCfg, sys.EthInstances[name], cfg.JWTSecret)

		rollupCfg.L2Sync = &rollupNode.PreparedL2SyncEndpoint{
			Client:   nil,
			TrustRPC: false,
		}
	}

	// Geth Clients
	ctx, cancel := context.WithTimeout(context.Background(), 2*time.Second)
	defer cancel()
	l1Srv, err := l1Node.RPCHandler()
	if err != nil {
		didErrAfterStart = true
		return nil, err
	}
	rawL1Client := rpc.DialInProc(l1Srv)
	l1Client := ethclient.NewClient(rawL1Client)
	sys.Clients["l1"] = l1Client
	sys.RawClients["l1"] = rawL1Client
	for name, ethInst := range sys.EthInstances {
		rawClient, err := rpc.DialContext(ctx, ethInst.WSEndpoint())
		if err != nil {
			didErrAfterStart = true
			return nil, err
		}
		client := ethclient.NewClient(rawClient)
		sys.RawClients[name] = rawClient
		sys.Clients[name] = client
	}

	_, err = geth.WaitForBlock(big.NewInt(2), l1Client, 6*time.Second*time.Duration(cfg.DeployConfig.L1BlockTime))
	if err != nil {
		return nil, fmt.Errorf("waiting for blocks: %w", err)
	}

	sys.Mocknet = mocknet.New()

	p2pNodes := make(map[string]*p2p.Prepared)
	if cfg.P2PTopology != nil {
		// create the peer if it doesn't exist yet.
		initHostMaybe := func(name string) (*p2p.Prepared, error) {
			if p, ok := p2pNodes[name]; ok {
				return p, nil
			}
			h, err := sys.newMockNetPeer()
			if err != nil {
				return nil, fmt.Errorf("failed to init p2p host for node %s", name)
			}
			h.Network()
			_, ok := cfg.Nodes[name]
			if !ok {
				return nil, fmt.Errorf("node %s from p2p topology not found in actual nodes map", name)
			}
			// TODO we can enable discv5 in the testnodes to test discovery of new peers.
			// Would need to mock though, and the discv5 implementation does not provide nice mocks here.
			p := &p2p.Prepared{
				HostP2P:           h,
				LocalNode:         nil,
				UDPv5:             nil,
				EnableReqRespSync: cfg.P2PReqRespSync,
			}
			p2pNodes[name] = p
			return p, nil
		}
		for k, vs := range cfg.P2PTopology {
			peerA, err := initHostMaybe(k)
			if err != nil {
				return nil, fmt.Errorf("failed to setup mocknet peer %s", k)
			}
			for _, v := range vs {
				v = strings.TrimPrefix(v, "~")
				peerB, err := initHostMaybe(v)
				if err != nil {
					return nil, fmt.Errorf("failed to setup mocknet peer %s (peer of %s)", v, k)
				}
				if _, err := sys.Mocknet.LinkPeers(peerA.HostP2P.ID(), peerB.HostP2P.ID()); err != nil {
					return nil, fmt.Errorf("failed to setup mocknet link between %s and %s", k, v)
				}
				// connect the peers after starting the full rollup node
			}
		}
	}

	// Don't log state snapshots in test output
	snapLog := log.New()
	snapLog.SetHandler(log.DiscardHandler())

	// Rollup nodes

	// Ensure we are looping through the nodes in alphabetical order
	ks := make([]string, 0, len(cfg.Nodes))
	for k := range cfg.Nodes {
		ks = append(ks, k)
	}
	// Sort strings in ascending alphabetical order
	sort.Strings(ks)

	for _, name := range ks {
		nodeConfig := cfg.Nodes[name]
		c := *nodeConfig // copy
		c.Rollup = makeRollupConfig()
		if err := c.LoadPersisted(cfg.Loggers[name]); err != nil {
			return nil, err
		}

		if p, ok := p2pNodes[name]; ok {
			c.P2P = p

			if c.Driver.SequencerEnabled && c.P2PSigner == nil {
				c.P2PSigner = &p2p.PreparedSigner{Signer: p2p.NewLocalSigner(cfg.Secrets.SequencerP2P)}
			}
		}

		c.Rollup.LogDescription(cfg.Loggers[name], chaincfg.L2ChainIDToNetworkDisplayName)
		l := cfg.Loggers[name]
		var cycle cliapp.Lifecycle
		c.Cancel = func(errCause error) {
			l.Warn("node requested early shutdown!", "err", errCause)
			go func() {
				postCtx, postCancel := context.WithCancel(context.Background())
				postCancel() // don't allow the stopping to continue for longer than needed
				if err := cycle.Stop(postCtx); err != nil {
					t.Error(err)
				}
				l.Warn("closed op-node!")
			}()
		}
		node, err := rollupNode.New(context.Background(), &c, l, snapLog, "", metrics.NewMetrics(""))
		if err != nil {
			didErrAfterStart = true
			return nil, err
		}
		cycle = node
		err = node.Start(context.Background())
		if err != nil {
			didErrAfterStart = true
			return nil, err
		}
		sys.RollupNodes[name] = node

		if action, ok := opts.Get("afterRollupNodeStart", name); ok {
			action(&cfg, sys)
		}
	}

	if cfg.P2PTopology != nil {
		// We only set up the connections after starting the actual nodes,
		// so GossipSub and other p2p protocols can be started before the connections go live.
		// This way protocol negotiation happens correctly.
		for k, vs := range cfg.P2PTopology {
			peerA := p2pNodes[k]
			for _, v := range vs {
				unconnected := strings.HasPrefix(v, "~")
				if unconnected {
					v = v[1:]
				}
				if !unconnected {
					peerB := p2pNodes[v]
					if _, err := sys.Mocknet.ConnectPeers(peerA.HostP2P.ID(), peerB.HostP2P.ID()); err != nil {
						return nil, fmt.Errorf("failed to setup mocknet connection between %s and %s", k, v)
					}
				}
			}
		}
	}

<<<<<<< HEAD
	// Run validator node (L2 Output Submitter, Asserter)
	validatorCliCfg := validator.CLIConfig{
		L1EthRpc:                        sys.Nodes["l1"].WSEndpoint(),
		L2EthRpc:                        sys.Nodes["sequencer"].HTTPEndpoint(),
		RollupRpc:                       sys.RollupNodes["sequencer"].HTTPEndpoint(),
		L2OOAddress:                     predeploys.DevL2OutputOracleAddr.String(),
		ColosseumAddress:                predeploys.DevColosseumAddr.String(),
		ValPoolAddress:                  predeploys.DevValidatorPoolAddr.String(),
		ChallengerPollInterval:          500 * time.Millisecond,
		TxMgrConfig:                     newTxMgrConfig(sys.Nodes["l1"].WSEndpoint(), cfg.Secrets.TrustedValidator),
		AllowNonFinalized:               cfg.NonFinalizedOutputs,
		OutputSubmitterRetryInterval:    50 * time.Millisecond,
		OutputSubmitterRoundBuffer:      30,
		ChallengerEnabled:               false,
		OutputSubmitterEnabled:          true,
		OutputSubmitterAllowPublicRound: true,
		SecurityCouncilAddress:          predeploys.DevSecurityCouncilAddr.String(),
		LogConfig: oplog.CLIConfig{
			Level:  "info",
			Format: "text",
		},
	}

	// deposit to ValidatorPool to be a validator
	err = cfg.DepositValidatorPool(sys.Clients["l1"], cfg.Secrets.TrustedValidator, big.NewInt(params.Ether))
	if err != nil {
		return nil, fmt.Errorf("trusted validator unable to deposit to ValidatorPool: %w", err)
	}

	validatorCfg, err := validator.NewValidatorConfig(validatorCliCfg, sys.cfg.Loggers["validator"], validatormetrics.NoopMetrics)
	if err != nil {
		return nil, fmt.Errorf("unable to init validator config: %w", err)
	}

	// Replace to mock RPC client
	cl, err := rpc.DialHTTP(validatorCliCfg.RollupRpc)
	if err != nil {
		return nil, fmt.Errorf("unable to init validator rollup rpc client: %w", err)
	}
	rpcCl := client.NewBaseRPCClient(cl)
	validatorMaliciousL2RPC := e2eutils.NewMaliciousL2RPC(rpcCl)
	validatorCfg.RollupClient = sources.NewRollupClient(validatorMaliciousL2RPC)
	validatorCfg.L2Client = sys.Clients["sequencer"]

	// If malicious validator is turned on, set target block number for submitting invalid output
	if cfg.EnableMaliciousValidator {
		validatorMaliciousL2RPC.SetTargetBlockNumber(testdata.TargetBlockNumber)
	}

	sys.Validator, err = validator.NewValidator(*validatorCfg, sys.cfg.Loggers["validator"], validatormetrics.NoopMetrics)
	if err != nil {
		return nil, fmt.Errorf("unable to setup validator: %w", err)
	}

	if err := sys.Validator.Start(); err != nil {
		return nil, fmt.Errorf("unable to start validator: %w", err)
	}

	// Run validator node (Challenger)
	challengerCliCfg := validator.CLIConfig{
		L1EthRpc:               sys.Nodes["l1"].WSEndpoint(),
		L2EthRpc:               sys.Nodes["sequencer"].HTTPEndpoint(),
		RollupRpc:              sys.RollupNodes["sequencer"].HTTPEndpoint(),
		L2OOAddress:            predeploys.DevL2OutputOracleAddr.String(),
		ColosseumAddress:       predeploys.DevColosseumAddr.String(),
		ValPoolAddress:         predeploys.DevValidatorPoolAddr.String(),
		ChallengerPollInterval: 500 * time.Millisecond,
		ProverRPC:              "http://0.0.0.0:0",
		TxMgrConfig:            newTxMgrConfig(sys.Nodes["l1"].WSEndpoint(), cfg.Secrets.Challenger1),
		OutputSubmitterEnabled: false,
		ChallengerEnabled:      true,
		SecurityCouncilAddress: predeploys.DevSecurityCouncilAddr.String(),
		GuardianEnabled:        cfg.EnableGuardian,
=======
	// Don't start batch submitter and proposer if there's no sequencer.
	if sys.RollupNodes["sequencer"] == nil {
		return sys, nil
	}

	// L2Output Submitter
	sys.L2OutputSubmitter, err = l2os.NewL2OutputSubmitterFromCLIConfig(l2os.CLIConfig{
		L1EthRpc:          sys.EthInstances["l1"].WSEndpoint(),
		RollupRpc:         sys.RollupNodes["sequencer"].HTTPEndpoint(),
		L2OOAddress:       config.L1Deployments.L2OutputOracleProxy.Hex(),
		PollInterval:      50 * time.Millisecond,
		TxMgrConfig:       newTxMgrConfig(sys.EthInstances["l1"].WSEndpoint(), cfg.Secrets.Proposer),
		AllowNonFinalized: cfg.NonFinalizedProposals,
>>>>>>> c7385080
		LogConfig: oplog.CLIConfig{
			Level:  log.LvlInfo,
			Format: oplog.FormatText,
		},
	}

	challengerCfg, err := validator.NewValidatorConfig(challengerCliCfg, sys.cfg.Loggers["challenger"], validatormetrics.NoopMetrics)
	if err != nil {
		return nil, fmt.Errorf("unable to init challenger config: %w", err)
	}

	// Replace to mock RPC client
	cl, err = rpc.DialHTTP(challengerCliCfg.RollupRpc)
	if err != nil {
		return nil, fmt.Errorf("unable to init challenger rollup rpc client: %w", err)
	}
	rpcCl = client.NewBaseRPCClient(cl)
	challengerHonestL2RPC := e2eutils.NewHonestL2RPC(rpcCl)
	challengerCfg.RollupClient = sources.NewRollupClient(challengerHonestL2RPC)
	challengerCfg.L2Client = sys.Clients["sequencer"]

	// If malicious validator is turned on, set target block number for challenge
	if cfg.EnableMaliciousValidator {
		challengerHonestL2RPC.SetTargetBlockNumber(testdata.TargetBlockNumber)
	}

	// Replace to mock fetcher
	challengerCfg.ProofFetcher = e2eutils.NewFetcher(sys.cfg.Loggers["challenger"], "./testdata/proof")
	sys.Challenger, err = validator.NewValidator(*challengerCfg, sys.cfg.Loggers["challenger"], validatormetrics.NoopMetrics)
	if err != nil {
		return nil, fmt.Errorf("unable to setup challenger: %w", err)
	}

	if err := sys.Challenger.Start(); err != nil {
		return nil, fmt.Errorf("unable to start challenger: %w", err)
	}

	// Batch Submitter
	sys.BatchSubmitter, err = bss.NewBatchSubmitterFromCLIConfig(bss.CLIConfig{
		L1EthRpc:               sys.EthInstances["l1"].WSEndpoint(),
		L2EthRpc:               sys.EthInstances["sequencer"].WSEndpoint(),
		RollupRpc:              sys.RollupNodes["sequencer"].HTTPEndpoint(),
		MaxPendingTransactions: 0,
		MaxChannelDuration:     1,
		MaxL1TxSize:            240_000,
		CompressorConfig: compressor.CLIConfig{
			TargetL1TxSizeBytes: cfg.BatcherTargetL1TxSizeBytes,
			TargetNumFrames:     1,
			ApproxComprRatio:    0.4,
		},
		SubSafetyMargin: 4,
		PollInterval:    50 * time.Millisecond,
		TxMgrConfig:     newTxMgrConfig(sys.EthInstances["l1"].WSEndpoint(), cfg.Secrets.Batcher),
		LogConfig: oplog.CLIConfig{
			Level:  log.LvlInfo,
			Format: oplog.FormatText,
		},
	}, sys.cfg.Loggers["batcher"], batchermetrics.NoopMetrics)
	if err != nil {
		return nil, fmt.Errorf("failed to setup batch submitter: %w", err)
	}

	// Batcher may be enabled later
	if !sys.cfg.DisableBatcher {
		if err := sys.BatchSubmitter.Start(); err != nil {
			return nil, fmt.Errorf("unable to start batch submitter: %w", err)
		}
	}

	return sys, nil
}

<<<<<<< HEAD
func selectEndpoint(node *node.Node) string {
	useHTTP := os.Getenv("E2E_USE_HTTP") == "true"
=======
// IP6 range that gets blackholed (in case our traffic ever makes it out onto
// the internet).
var blackholeIP6 = net.ParseIP("100::")

// mocknet doesn't allow us to add a peerstore without fully creating the peer ourselves
func (sys *System) newMockNetPeer() (host.Host, error) {
	sk, _, err := ic.GenerateECDSAKeyPair(rand.Reader)
	if err != nil {
		return nil, err
	}
	id, err := peer.IDFromPrivateKey(sk)
	if err != nil {
		return nil, err
	}
	suffix := id
	if len(id) > 8 {
		suffix = id[len(id)-8:]
	}
	ip := append(net.IP{}, blackholeIP6...)
	copy(ip[net.IPv6len-len(suffix):], suffix)
	a, err := ma.NewMultiaddr(fmt.Sprintf("/ip6/%s/tcp/4242", ip))
	if err != nil {
		return nil, fmt.Errorf("failed to create test multiaddr: %w", err)
	}
	p, err := peer.IDFromPublicKey(sk.GetPublic())
	if err != nil {
		return nil, err
	}

	ps, err := pstoremem.NewPeerstore()
	if err != nil {
		return nil, err
	}
	ps.AddAddr(p, a, peerstore.PermanentAddrTTL)
	_ = ps.AddPrivKey(p, sk)
	_ = ps.AddPubKey(p, sk.GetPublic())

	ds := sync.MutexWrap(ds.NewMapDatastore())
	eps, err := store.NewExtendedPeerstore(context.Background(), log.Root(), clock.SystemClock, ps, ds, 24*time.Hour)
	if err != nil {
		return nil, err
	}
	return sys.Mocknet.AddPeerWithPeerstore(p, eps)
}

func selectEndpoint(node EthInstance) string {
	useHTTP := os.Getenv("OP_E2E_USE_HTTP") == "true"
>>>>>>> c7385080
	if useHTTP {
		log.Info("using HTTP client")
		return node.HTTPEndpoint()
	}
	return node.WSEndpoint()
}

func configureL1(rollupNodeCfg *rollupNode.Config, l1Node EthInstance) {
	l1EndpointConfig := selectEndpoint(l1Node)
	rollupNodeCfg.L1 = &rollupNode.L1EndpointConfig{
		L1NodeAddr:       l1EndpointConfig,
		L1TrustRPC:       false,
		L1RPCKind:        sources.RPCKindBasic,
		RateLimit:        0,
		BatchSize:        20,
		HttpPollInterval: time.Millisecond * 100,
	}
}

<<<<<<< HEAD
func configureL2(rollupNodeCfg *rollupNode.Config, l2Node *node.Node, jwtSecret [32]byte) {
	useHTTP := os.Getenv("E2E_USE_HTTP") == "true"
=======
type WSOrHTTPEndpoint interface {
	WSAuthEndpoint() string
	HTTPAuthEndpoint() string
}

func configureL2(rollupNodeCfg *rollupNode.Config, l2Node WSOrHTTPEndpoint, jwtSecret [32]byte) {
	useHTTP := os.Getenv("OP_E2E_USE_HTTP") == "true"
>>>>>>> c7385080
	l2EndpointConfig := l2Node.WSAuthEndpoint()
	if useHTTP {
		l2EndpointConfig = l2Node.HTTPAuthEndpoint()
	}

	rollupNodeCfg.L2 = &rollupNode.L2EndpointConfig{
		L2EngineAddr:      l2EndpointConfig,
		L2EngineJWTSecret: jwtSecret,
	}
}

func (cfg SystemConfig) L1ChainIDBig() *big.Int {
	return new(big.Int).SetUint64(cfg.DeployConfig.L1ChainID)
}

func (cfg SystemConfig) L2ChainIDBig() *big.Int {
	return new(big.Int).SetUint64(cfg.DeployConfig.L2ChainID)
}

<<<<<<< HEAD
func (cfg SystemConfig) DepositValidatorPool(l1Client *ethclient.Client, priv *ecdsa.PrivateKey, value *big.Int) error {
	valpoolContract, err := bindings.NewValidatorPool(predeploys.DevValidatorPoolAddr, l1Client)
	if err != nil {
		return fmt.Errorf("unable to create ValidatorPool instance: %w", err)
	}
	transactOpts, err := bind.NewKeyedTransactorWithChainID(priv, cfg.L1ChainIDBig())
	if err != nil {
		return fmt.Errorf("unable to create transactor opts: %w", err)
	}
	transactOpts.Value = value
	tx, err := valpoolContract.Deposit(transactOpts)
	if err != nil {
		return fmt.Errorf("unable to send deposit transaction: %w", err)
	}
	_, err = waitForTransaction(tx.Hash(), l1Client, time.Duration(3*cfg.DeployConfig.L1BlockTime)*time.Second)
	if err != nil {
		return fmt.Errorf("unable to wait for validator deposit tx on L1: %w", err)
	}

	return nil
}

func (cfg SystemConfig) SendTransferTx(l2Seq *ethclient.Client, l2Sync *ethclient.Client) (*types.Receipt, error) {
	chainId := cfg.L2ChainIDBig()
	ctx, cancel := context.WithTimeout(context.Background(), 2*time.Second)
	nonce, err := l2Seq.PendingNonceAt(ctx, cfg.Secrets.Addresses().Alice)
	cancel()
	if err != nil {
		return nil, fmt.Errorf("failed to get nonce: %w", err)
	}
	tx := types.MustSignNewTx(cfg.Secrets.Alice, types.LatestSignerForChainID(chainId), &types.DynamicFeeTx{
		ChainID:   chainId,
		Nonce:     nonce,
		To:        &common.Address{0xff, 0xff},
		Value:     common.Big1,
		GasTipCap: big.NewInt(10),
		GasFeeCap: big.NewInt(200),
		Gas:       21000,
	})

	ctx, cancel = context.WithTimeout(context.Background(), 2*time.Duration(cfg.DeployConfig.L1BlockTime)*time.Second)
	err = l2Seq.SendTransaction(ctx, tx)
	cancel()
	if err != nil {
		return nil, fmt.Errorf("failed to send L2 tx to sequencer: %w", err)
	}

	_, err = waitForL2Transaction(tx.Hash(), l2Seq, 4*time.Duration(cfg.DeployConfig.L1BlockTime)*time.Second)
	if err != nil {
		return nil, fmt.Errorf("failed to wait L2 tx on sequencer: %w", err)
	}

	receipt, err := waitForL2Transaction(tx.Hash(), l2Sync, 4*time.Duration(cfg.DeployConfig.L1BlockTime)*time.Second)
	if err != nil {
		return nil, fmt.Errorf("failed to wait L2 tx on verifier: %w", err)
	}

	return receipt, nil
}

func uint642big(in uint64) *hexutil.Big {
	b := new(big.Int).SetUint64(in)
	hu := hexutil.Big(*b)
	return &hu
}

=======
>>>>>>> c7385080
func hexPriv(in *ecdsa.PrivateKey) string {
	b := e2eutils.EncodePrivKey(in)
	return hexutil.Encode(b)
}<|MERGE_RESOLUTION|>--- conflicted
+++ resolved
@@ -14,63 +14,25 @@
 	"testing"
 	"time"
 
-<<<<<<< HEAD
-=======
-	ds "github.com/ipfs/go-datastore"
-	"github.com/ipfs/go-datastore/sync"
-	ic "github.com/libp2p/go-libp2p/core/crypto"
-	"github.com/libp2p/go-libp2p/core/host"
-	"github.com/libp2p/go-libp2p/core/peer"
-	"github.com/libp2p/go-libp2p/core/peerstore"
-	"github.com/libp2p/go-libp2p/p2p/host/peerstore/pstoremem"
-	mocknet "github.com/libp2p/go-libp2p/p2p/net/mock"
-	ma "github.com/multiformats/go-multiaddr"
-	"github.com/stretchr/testify/require"
-
-	"github.com/ethereum/go-ethereum/common"
-	"github.com/ethereum/go-ethereum/common/hexutil"
-	"github.com/ethereum/go-ethereum/core"
-	geth_eth "github.com/ethereum/go-ethereum/eth"
-	"github.com/ethereum/go-ethereum/ethclient"
-	"github.com/ethereum/go-ethereum/log"
-	"github.com/ethereum/go-ethereum/node"
-	"github.com/ethereum/go-ethereum/params"
-	"github.com/ethereum/go-ethereum/rpc"
-
->>>>>>> c7385080
 	bss "github.com/ethereum-optimism/optimism/op-batcher/batcher"
 	"github.com/ethereum-optimism/optimism/op-batcher/compressor"
 	batchermetrics "github.com/ethereum-optimism/optimism/op-batcher/metrics"
 	"github.com/ethereum-optimism/optimism/op-bindings/bindings"
 	"github.com/ethereum-optimism/optimism/op-bindings/predeploys"
 	"github.com/ethereum-optimism/optimism/op-chain-ops/genesis"
-	"github.com/ethereum-optimism/optimism/op-e2e/config"
 	"github.com/ethereum-optimism/optimism/op-e2e/e2eutils"
-<<<<<<< HEAD
+	"github.com/ethereum-optimism/optimism/op-e2e/e2eutils/geth"
 	"github.com/ethereum-optimism/optimism/op-e2e/testdata"
 	"github.com/ethereum-optimism/optimism/op-node/chaincfg"
-	"github.com/ethereum-optimism/optimism/op-node/client"
-	"github.com/ethereum-optimism/optimism/op-node/eth"
-=======
-	"github.com/ethereum-optimism/optimism/op-e2e/e2eutils/geth"
-	"github.com/ethereum-optimism/optimism/op-node/chaincfg"
->>>>>>> c7385080
 	"github.com/ethereum-optimism/optimism/op-node/metrics"
 	rollupNode "github.com/ethereum-optimism/optimism/op-node/node"
 	"github.com/ethereum-optimism/optimism/op-node/p2p"
 	"github.com/ethereum-optimism/optimism/op-node/p2p/store"
 	"github.com/ethereum-optimism/optimism/op-node/rollup"
 	"github.com/ethereum-optimism/optimism/op-node/rollup/driver"
-<<<<<<< HEAD
-	"github.com/ethereum-optimism/optimism/op-node/sources"
-	"github.com/ethereum-optimism/optimism/op-node/testlog"
-=======
-	proposermetrics "github.com/ethereum-optimism/optimism/op-proposer/metrics"
-	l2os "github.com/ethereum-optimism/optimism/op-proposer/proposer"
-	"github.com/ethereum-optimism/optimism/op-service/cliapp"
+	"github.com/ethereum-optimism/optimism/op-service/client"
 	"github.com/ethereum-optimism/optimism/op-service/clock"
 	"github.com/ethereum-optimism/optimism/op-service/eth"
->>>>>>> c7385080
 	oplog "github.com/ethereum-optimism/optimism/op-service/log"
 	"github.com/ethereum-optimism/optimism/op-service/sources"
 	"github.com/ethereum-optimism/optimism/op-service/testlog"
@@ -86,11 +48,20 @@
 	"github.com/ethereum/go-ethereum/node"
 	"github.com/ethereum/go-ethereum/params"
 	"github.com/ethereum/go-ethereum/rpc"
+	ds "github.com/ipfs/go-datastore"
+	"github.com/ipfs/go-datastore/sync"
+	ic "github.com/libp2p/go-libp2p/core/crypto"
+	"github.com/libp2p/go-libp2p/core/host"
+	"github.com/libp2p/go-libp2p/core/peer"
+	"github.com/libp2p/go-libp2p/core/peerstore"
+	"github.com/libp2p/go-libp2p/p2p/host/peerstore/pstoremem"
 	mocknet "github.com/libp2p/go-libp2p/p2p/net/mock"
+	ma "github.com/multiformats/go-multiaddr"
 	"github.com/stretchr/testify/require"
 
 	"github.com/kroma-network/kroma/components/validator"
 	validatormetrics "github.com/kroma-network/kroma/components/validator/metrics"
+	"github.com/kroma-network/kroma/op-service/cliapp"
 )
 
 var testingJWTSecret = [32]byte{123}
@@ -110,11 +81,8 @@
 }
 
 func DefaultSystemConfig(t *testing.T) SystemConfig {
-	config.ExternalL2TestParms.SkipIfNecessary(t)
-
 	secrets, err := e2eutils.DefaultMnemonicConfig.Secrets()
 	require.NoError(t, err)
-<<<<<<< HEAD
 	addresses := secrets.Addresses()
 
 	deployConfig := &genesis.DeployConfig{
@@ -196,30 +164,14 @@
 
 	if err := deployConfig.InitDeveloperDeployedAddresses(); err != nil {
 		panic(err)
-=======
-	deployConfig := config.DeployConfig.Copy()
-	deployConfig.L1GenesisBlockTimestamp = hexutil.Uint64(time.Now().Unix())
-	deployConfig.L2GenesisSpanBatchTimeOffset = e2eutils.SpanBatchTimeOffset()
-	require.NoError(t, deployConfig.Check(), "Deploy config is invalid, do you need to run make devnet-allocs?")
-	l1Deployments := config.L1Deployments.Copy()
-	require.NoError(t, l1Deployments.Check())
-
-	require.Equal(t, secrets.Addresses().Batcher, deployConfig.BatchSenderAddress)
-	require.Equal(t, secrets.Addresses().SequencerP2P, deployConfig.P2PSequencerAddress)
-	require.Equal(t, secrets.Addresses().Proposer, deployConfig.L2OutputOracleProposer)
-
-	// Tests depend on premine being filled with secrets addresses
-	premine := make(map[common.Address]*big.Int)
-	for _, addr := range secrets.Addresses().All() {
-		premine[addr] = new(big.Int).Mul(big.NewInt(1000), big.NewInt(params.Ether))
->>>>>>> c7385080
 	}
 
 	return SystemConfig{
-		Secrets:                secrets,
-		Premine:                premine,
+		Secrets: secrets,
+
+		Premine: make(map[common.Address]*big.Int),
+
 		DeployConfig:           deployConfig,
-		L1Deployments:          config.L1Deployments,
 		L1InfoPredeployAddress: predeploys.L1BlockAddr,
 		JWTFilePath:            writeDefaultJWT(t),
 		JWTSecret:              testingJWTSecret,
@@ -244,23 +196,8 @@
 					ListenPort:  0,
 					EnableAdmin: true,
 				},
-				L1EpochPollInterval:         time.Second * 2,
-				RuntimeConfigReloadInterval: time.Minute * 10,
-				ConfigPersistence:           &rollupNode.DisabledConfigPersistence{},
+				L1EpochPollInterval: time.Second * 4,
 			},
-<<<<<<< HEAD
-=======
-			"verifier": {
-				Driver: driver.Config{
-					VerifierConfDepth:  0,
-					SequencerConfDepth: 0,
-					SequencerEnabled:   false,
-				},
-				L1EpochPollInterval:         time.Second * 4,
-				RuntimeConfigReloadInterval: time.Minute * 10,
-				ConfigPersistence:           &rollupNode.DisabledConfigPersistence{},
-			},
->>>>>>> c7385080
 		},
 		Loggers: map[string]log.Logger{
 			"verifier":   testlog.Logger(t, log.LvlInfo).New("role", "verifier"),
@@ -269,17 +206,9 @@
 			"validator":  testlog.Logger(t, log.LvlInfo).New("role", "validator"),
 			"challenger": testlog.Logger(t, log.LvlInfo).New("role", "challenger"),
 		},
-<<<<<<< HEAD
-		GethOptions:         map[string][]GethOption{},
+		GethOptions:         map[string][]geth.GethOption{},
 		P2PTopology:         nil, // no P2P connectivity by default
 		NonFinalizedOutputs: false,
-=======
-		GethOptions:                map[string][]geth.GethOption{},
-		P2PTopology:                nil, // no P2P connectivity by default
-		NonFinalizedProposals:      false,
-		ExternalL2Shim:             config.ExternalL2Shim,
-		BatcherTargetL1TxSizeBytes: 100_000,
->>>>>>> c7385080
 	}
 }
 
@@ -301,29 +230,17 @@
 	Secrets                *e2eutils.Secrets
 	L1InfoPredeployAddress common.Address
 
-	DeployConfig  *genesis.DeployConfig
-	L1Deployments *genesis.L1Deployments
+	DeployConfig *genesis.DeployConfig
 
 	JWTFilePath string
 	JWTSecret   [32]byte
 
-<<<<<<< HEAD
 	Premine         map[common.Address]*big.Int
 	Nodes           map[string]*rollupNode.Config // Per node config. Don't use populate rollup.Config
 	Loggers         map[string]log.Logger
-	GethOptions     map[string][]GethOption
+	GethOptions     map[string][]geth.GethOption
 	ValidatorLogger log.Logger
 	BatcherLogger   log.Logger
-=======
-	Premine        map[common.Address]*big.Int
-	Nodes          map[string]*rollupNode.Config // Per node config. Don't use populate rollup.Config
-	Loggers        map[string]log.Logger
-	GethOptions    map[string][]geth.GethOption
-	ProposerLogger log.Logger
-	BatcherLogger  log.Logger
->>>>>>> c7385080
-
-	ExternalL2Shim string
 
 	// map of outbound connections to other nodes. Node names prefixed with "~" are unconnected but linked.
 	// A nil map disables P2P completely.
@@ -339,13 +256,12 @@
 	// Explicitly disable batcher, for tests that rely on unsafe L2 payloads
 	DisableBatcher bool
 
-<<<<<<< HEAD
-	// NOTE: kroma added
+	// NOTE: added by kroma
 	// TODO(0xHansLee): temporal flag for malicious validator. If it is set true, the validator acts as a malicious one
 	EnableMaliciousValidator bool
 
 	EnableGuardian bool
-=======
+
 	// Target L1 tx size for the batcher transactions
 	BatcherTargetL1TxSizeBytes uint64
 
@@ -386,7 +302,6 @@
 	HTTPAuthEndpoint() string
 	WSAuthEndpoint() string
 	Close() error
->>>>>>> c7385080
 }
 
 type System struct {
@@ -397,23 +312,14 @@
 	L2GenesisCfg *core.Genesis
 
 	// Connections to running nodes
-<<<<<<< HEAD
-	Nodes          map[string]*node.Node
-	Backends       map[string]*geth_eth.Ethereum
+	EthInstances   map[string]EthInstance
 	Clients        map[string]*ethclient.Client
+	RawClients     map[string]*rpc.Client
 	RollupNodes    map[string]*rollupNode.KromaNode
 	Validator      *validator.Validator
 	Challenger     *validator.Validator
 	BatchSubmitter *bss.BatchSubmitter
 	Mocknet        mocknet.Mocknet
-=======
-	EthInstances      map[string]EthInstance
-	Clients           map[string]*ethclient.Client
-	RawClients        map[string]*rpc.Client
-	RollupNodes       map[string]*rollupNode.OpNode
-	L2OutputSubmitter *l2os.L2OutputSubmitter
-	BatchSubmitter    *bss.BatchSubmitter
-	Mocknet           mocknet.Mocknet
 
 	// TimeTravelClock is nil unless SystemConfig.SupportL1TimeTravel was set to true
 	// It provides access to the clock instance used by the L1 node. Calling TimeTravelClock.AdvanceBy
@@ -421,7 +327,6 @@
 	// Note that this time travel may occur in a single block, creating a very large difference in the Time
 	// on sequential blocks.
 	TimeTravelClock *clock.AdvancingClock
->>>>>>> c7385080
 }
 
 func (sys *System) NodeEndpoint(name string) string {
@@ -491,19 +396,11 @@
 	}
 
 	sys := &System{
-<<<<<<< HEAD
-		cfg:         cfg,
-		Nodes:       make(map[string]*node.Node),
-		Backends:    make(map[string]*geth_eth.Ethereum),
-		Clients:     make(map[string]*ethclient.Client),
-		RollupNodes: make(map[string]*rollupNode.KromaNode),
-=======
 		cfg:          cfg,
 		EthInstances: make(map[string]EthInstance),
 		Clients:      make(map[string]*ethclient.Client),
 		RawClients:   make(map[string]*rpc.Client),
-		RollupNodes:  make(map[string]*rollupNode.OpNode),
->>>>>>> c7385080
+		RollupNodes:  make(map[string]*rollupNode.KromaNode),
 	}
 	didErrAfterStart := false
 	defer func() {
@@ -525,11 +422,7 @@
 		c = sys.TimeTravelClock
 	}
 
-	if err := cfg.DeployConfig.Check(); err != nil {
-		return nil, err
-	}
-
-	l1Genesis, err := genesis.BuildL1DeveloperGenesis(cfg.DeployConfig, config.L1Allocs, config.L1Deployments, true)
+	l1Genesis, err := genesis.BuildL1DeveloperGenesis(cfg.DeployConfig)
 	if err != nil {
 		return nil, err
 	}
@@ -551,11 +444,7 @@
 	}
 
 	l1Block := l1Genesis.ToBlock()
-<<<<<<< HEAD
-	l2Genesis, err := genesis.BuildL2DeveloperGenesis(cfg.DeployConfig, l1Block, true)
-=======
-	l2Genesis, err := genesis.BuildL2Genesis(cfg.DeployConfig, l1Block)
->>>>>>> c7385080
+	l2Genesis, err := genesis.BuildL2Genesis(cfg.DeployConfig, l1Block, true)
 	if err != nil {
 		return nil, err
 	}
@@ -590,7 +479,6 @@
 				L2Time:       uint64(cfg.DeployConfig.L1GenesisBlockTimestamp),
 				SystemConfig: e2eutils.SystemConfigFromDeployConfig(cfg.DeployConfig),
 			},
-<<<<<<< HEAD
 			BlockTime:              cfg.DeployConfig.L2BlockTime,
 			MaxSequencerDrift:      cfg.DeployConfig.MaxSequencerDrift,
 			SeqWindowSize:          cfg.DeployConfig.SequencerWindowSize,
@@ -600,20 +488,6 @@
 			BatchInboxAddress:      cfg.DeployConfig.BatchInboxAddress,
 			DepositContractAddress: predeploys.DevKromaPortalAddr,
 			L1SystemConfigAddress:  predeploys.DevSystemConfigAddr,
-=======
-			BlockTime:               cfg.DeployConfig.L2BlockTime,
-			MaxSequencerDrift:       cfg.DeployConfig.MaxSequencerDrift,
-			SeqWindowSize:           cfg.DeployConfig.SequencerWindowSize,
-			ChannelTimeout:          cfg.DeployConfig.ChannelTimeout,
-			L1ChainID:               cfg.L1ChainIDBig(),
-			L2ChainID:               cfg.L2ChainIDBig(),
-			BatchInboxAddress:       cfg.DeployConfig.BatchInboxAddress,
-			DepositContractAddress:  cfg.DeployConfig.OptimismPortalProxy,
-			L1SystemConfigAddress:   cfg.DeployConfig.SystemConfigProxy,
-			RegolithTime:            cfg.DeployConfig.RegolithTime(uint64(cfg.DeployConfig.L1GenesisBlockTimestamp)),
-			SpanBatchTime:           cfg.DeployConfig.SpanBatchTime(uint64(cfg.DeployConfig.L1GenesisBlockTimestamp)),
-			ProtocolVersionsAddress: cfg.L1Deployments.ProtocolVersionsProxy,
->>>>>>> c7385080
 		}
 	}
 	defaultConfig := makeRollupConfig()
@@ -639,32 +513,20 @@
 
 	for name := range cfg.Nodes {
 		var ethClient EthInstance
-		if cfg.ExternalL2Shim == "" {
-			node, backend, err := geth.InitL2(name, big.NewInt(int64(cfg.DeployConfig.L2ChainID)), l2Genesis, cfg.JWTFilePath, cfg.GethOptions[name]...)
-			if err != nil {
-				return nil, err
-			}
-			gethInst := &GethInstance{
-				Backend: backend,
-				Node:    node,
-			}
-			err = gethInst.Node.Start()
-			if err != nil {
-				didErrAfterStart = true
-				return nil, err
-			}
-			ethClient = gethInst
-		} else {
-			if len(cfg.GethOptions[name]) > 0 {
-				t.Skip("External L2 nodes do not support configuration through GethOptions")
-			}
-			ethClient = (&ExternalRunner{
-				Name:    name,
-				BinPath: cfg.ExternalL2Shim,
-				Genesis: l2Genesis,
-				JWTPath: cfg.JWTFilePath,
-			}).Run(t)
-		}
+		node, backend, err := geth.InitL2(name, big.NewInt(int64(cfg.DeployConfig.L2ChainID)), l2Genesis, cfg.JWTFilePath, cfg.GethOptions[name]...)
+		if err != nil {
+			return nil, err
+		}
+		gethInst := &GethInstance{
+			Backend: backend,
+			Node:    node,
+		}
+		err = gethInst.Node.Start()
+		if err != nil {
+			didErrAfterStart = true
+			return nil, err
+		}
+		ethClient = gethInst
 		sys.EthInstances[name] = ethClient
 	}
 
@@ -787,7 +649,7 @@
 			}
 		}
 
-		c.Rollup.LogDescription(cfg.Loggers[name], chaincfg.L2ChainIDToNetworkDisplayName)
+		c.Rollup.LogDescription(cfg.Loggers[name], chaincfg.L2ChainIDToNetworkName)
 		l := cfg.Loggers[name]
 		var cycle cliapp.Lifecycle
 		c.Cancel = func(errCause error) {
@@ -840,17 +702,16 @@
 		}
 	}
 
-<<<<<<< HEAD
 	// Run validator node (L2 Output Submitter, Asserter)
 	validatorCliCfg := validator.CLIConfig{
-		L1EthRpc:                        sys.Nodes["l1"].WSEndpoint(),
-		L2EthRpc:                        sys.Nodes["sequencer"].HTTPEndpoint(),
+		L1EthRpc:                        sys.EthInstances["l1"].WSEndpoint(),
+		L2EthRpc:                        sys.EthInstances["sequencer"].HTTPEndpoint(),
 		RollupRpc:                       sys.RollupNodes["sequencer"].HTTPEndpoint(),
 		L2OOAddress:                     predeploys.DevL2OutputOracleAddr.String(),
 		ColosseumAddress:                predeploys.DevColosseumAddr.String(),
 		ValPoolAddress:                  predeploys.DevValidatorPoolAddr.String(),
 		ChallengerPollInterval:          500 * time.Millisecond,
-		TxMgrConfig:                     newTxMgrConfig(sys.Nodes["l1"].WSEndpoint(), cfg.Secrets.TrustedValidator),
+		TxMgrConfig:                     newTxMgrConfig(sys.EthInstances["l1"].WSEndpoint(), cfg.Secrets.TrustedValidator),
 		AllowNonFinalized:               cfg.NonFinalizedOutputs,
 		OutputSubmitterRetryInterval:    50 * time.Millisecond,
 		OutputSubmitterRoundBuffer:      30,
@@ -859,8 +720,8 @@
 		OutputSubmitterAllowPublicRound: true,
 		SecurityCouncilAddress:          predeploys.DevSecurityCouncilAddr.String(),
 		LogConfig: oplog.CLIConfig{
-			Level:  "info",
-			Format: "text",
+			Level:  log.LvlInfo,
+			Format: oplog.FormatText,
 		},
 	}
 
@@ -901,34 +762,19 @@
 
 	// Run validator node (Challenger)
 	challengerCliCfg := validator.CLIConfig{
-		L1EthRpc:               sys.Nodes["l1"].WSEndpoint(),
-		L2EthRpc:               sys.Nodes["sequencer"].HTTPEndpoint(),
+		L1EthRpc:               sys.EthInstances["l1"].WSEndpoint(),
+		L2EthRpc:               sys.EthInstances["sequencer"].HTTPEndpoint(),
 		RollupRpc:              sys.RollupNodes["sequencer"].HTTPEndpoint(),
 		L2OOAddress:            predeploys.DevL2OutputOracleAddr.String(),
 		ColosseumAddress:       predeploys.DevColosseumAddr.String(),
 		ValPoolAddress:         predeploys.DevValidatorPoolAddr.String(),
 		ChallengerPollInterval: 500 * time.Millisecond,
 		ProverRPC:              "http://0.0.0.0:0",
-		TxMgrConfig:            newTxMgrConfig(sys.Nodes["l1"].WSEndpoint(), cfg.Secrets.Challenger1),
+		TxMgrConfig:            newTxMgrConfig(sys.EthInstances["l1"].WSEndpoint(), cfg.Secrets.Challenger1),
 		OutputSubmitterEnabled: false,
 		ChallengerEnabled:      true,
 		SecurityCouncilAddress: predeploys.DevSecurityCouncilAddr.String(),
 		GuardianEnabled:        cfg.EnableGuardian,
-=======
-	// Don't start batch submitter and proposer if there's no sequencer.
-	if sys.RollupNodes["sequencer"] == nil {
-		return sys, nil
-	}
-
-	// L2Output Submitter
-	sys.L2OutputSubmitter, err = l2os.NewL2OutputSubmitterFromCLIConfig(l2os.CLIConfig{
-		L1EthRpc:          sys.EthInstances["l1"].WSEndpoint(),
-		RollupRpc:         sys.RollupNodes["sequencer"].HTTPEndpoint(),
-		L2OOAddress:       config.L1Deployments.L2OutputOracleProxy.Hex(),
-		PollInterval:      50 * time.Millisecond,
-		TxMgrConfig:       newTxMgrConfig(sys.EthInstances["l1"].WSEndpoint(), cfg.Secrets.Proposer),
-		AllowNonFinalized: cfg.NonFinalizedProposals,
->>>>>>> c7385080
 		LogConfig: oplog.CLIConfig{
 			Level:  log.LvlInfo,
 			Format: oplog.FormatText,
@@ -1001,10 +847,6 @@
 	return sys, nil
 }
 
-<<<<<<< HEAD
-func selectEndpoint(node *node.Node) string {
-	useHTTP := os.Getenv("E2E_USE_HTTP") == "true"
-=======
 // IP6 range that gets blackholed (in case our traffic ever makes it out onto
 // the internet).
 var blackholeIP6 = net.ParseIP("100::")
@@ -1052,7 +894,6 @@
 
 func selectEndpoint(node EthInstance) string {
 	useHTTP := os.Getenv("OP_E2E_USE_HTTP") == "true"
->>>>>>> c7385080
 	if useHTTP {
 		log.Info("using HTTP client")
 		return node.HTTPEndpoint()
@@ -1072,10 +913,6 @@
 	}
 }
 
-<<<<<<< HEAD
-func configureL2(rollupNodeCfg *rollupNode.Config, l2Node *node.Node, jwtSecret [32]byte) {
-	useHTTP := os.Getenv("E2E_USE_HTTP") == "true"
-=======
 type WSOrHTTPEndpoint interface {
 	WSAuthEndpoint() string
 	HTTPAuthEndpoint() string
@@ -1083,7 +920,6 @@
 
 func configureL2(rollupNodeCfg *rollupNode.Config, l2Node WSOrHTTPEndpoint, jwtSecret [32]byte) {
 	useHTTP := os.Getenv("OP_E2E_USE_HTTP") == "true"
->>>>>>> c7385080
 	l2EndpointConfig := l2Node.WSAuthEndpoint()
 	if useHTTP {
 		l2EndpointConfig = l2Node.HTTPAuthEndpoint()
@@ -1103,7 +939,6 @@
 	return new(big.Int).SetUint64(cfg.DeployConfig.L2ChainID)
 }
 
-<<<<<<< HEAD
 func (cfg SystemConfig) DepositValidatorPool(l1Client *ethclient.Client, priv *ecdsa.PrivateKey, value *big.Int) error {
 	valpoolContract, err := bindings.NewValidatorPool(predeploys.DevValidatorPoolAddr, l1Client)
 	if err != nil {
@@ -1118,7 +953,7 @@
 	if err != nil {
 		return fmt.Errorf("unable to send deposit transaction: %w", err)
 	}
-	_, err = waitForTransaction(tx.Hash(), l1Client, time.Duration(3*cfg.DeployConfig.L1BlockTime)*time.Second)
+	_, err = geth.WaitForTransaction(tx.Hash(), l1Client, time.Duration(3*cfg.DeployConfig.L1BlockTime)*time.Second)
 	if err != nil {
 		return fmt.Errorf("unable to wait for validator deposit tx on L1: %w", err)
 	}
@@ -1151,12 +986,12 @@
 		return nil, fmt.Errorf("failed to send L2 tx to sequencer: %w", err)
 	}
 
-	_, err = waitForL2Transaction(tx.Hash(), l2Seq, 4*time.Duration(cfg.DeployConfig.L1BlockTime)*time.Second)
+	_, err = geth.WaitForL2Transaction(tx.Hash(), l2Seq, 4*time.Duration(cfg.DeployConfig.L1BlockTime)*time.Second)
 	if err != nil {
 		return nil, fmt.Errorf("failed to wait L2 tx on sequencer: %w", err)
 	}
 
-	receipt, err := waitForL2Transaction(tx.Hash(), l2Sync, 4*time.Duration(cfg.DeployConfig.L1BlockTime)*time.Second)
+	receipt, err := geth.WaitForL2Transaction(tx.Hash(), l2Sync, 4*time.Duration(cfg.DeployConfig.L1BlockTime)*time.Second)
 	if err != nil {
 		return nil, fmt.Errorf("failed to wait L2 tx on verifier: %w", err)
 	}
@@ -1170,8 +1005,6 @@
 	return &hu
 }
 
-=======
->>>>>>> c7385080
 func hexPriv(in *ecdsa.PrivateKey) string {
 	b := e2eutils.EncodePrivKey(in)
 	return hexutil.Encode(b)
