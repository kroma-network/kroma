package op_e2e

import (
	"bytes"
	"context"
	"crypto/ecdsa"
	"fmt"
	"math/big"
	"math/rand"
	"testing"
	"time"

	"github.com/ethereum-optimism/optimism/kroma-chain-ops/crossdomain"
	"github.com/ethereum-optimism/optimism/op-e2e/e2eutils"
	"github.com/ethereum-optimism/optimism/op-e2e/e2eutils/geth"
	"github.com/ethereum-optimism/optimism/op-e2e/e2eutils/wait"
<<<<<<< HEAD
	"github.com/ethereum-optimism/optimism/op-node/withdrawals"
	"github.com/ethereum-optimism/optimism/op-service/eth"
=======
>>>>>>> 99a53381
	"github.com/ethereum-optimism/optimism/op-service/testutils/fuzzerutils"
	"github.com/ethereum/go-ethereum/accounts"
	"github.com/ethereum/go-ethereum/accounts/abi"
	"github.com/ethereum/go-ethereum/accounts/abi/bind"
	"github.com/ethereum/go-ethereum/common"
	"github.com/ethereum/go-ethereum/core/types"
	"github.com/ethereum/go-ethereum/crypto"
	"github.com/ethereum/go-ethereum/ethclient"
	"github.com/ethereum/go-ethereum/ethclient/gethclient"
	"github.com/ethereum/go-ethereum/params"
	"github.com/ethereum/go-ethereum/rpc"
	fuzz "github.com/google/gofuzz"
	"github.com/kroma-network/kroma/kroma-bindings/bindings"
	"github.com/kroma-network/kroma/kroma-bindings/predeploys"
	"github.com/stretchr/testify/require"
)

// TestGasPriceOracleFeeUpdates checks that the gas price oracle cannot be locked by mis-configuring parameters.
func TestGasPriceOracleFeeUpdates(t *testing.T) {
	ctx, ctxCancel := context.WithCancel(context.Background())
	defer ctxCancel()

	InitParallel(t)
	// Define our values to set in the GasPriceOracle (we set them high to see if it can lock L2 or stop bindings
	// from updating the prices once again.
	overheadValue := abi.MaxUint256
	scalarValue := abi.MaxUint256
	var cancel context.CancelFunc

	// Create our system configuration for L1/L2 and start it
	cfg := DefaultSystemConfig(t)
	sys, err := cfg.Start(t)
	require.Nil(t, err, "Error starting up system")
	defer sys.Close()

	// Obtain our sequencer, verifier, and transactor keypair.
	l1Client := sys.Clients["l1"]
	l2Seq := sys.Clients["sequencer"]
	// l2Verif := sys.Clients["verifier"]
	ethPrivKey := cfg.Secrets.SysCfgOwner

	// Bind to the SystemConfig & GasPriceOracle contracts
	sysconfig, err := bindings.NewSystemConfig(cfg.L1Deployments.SystemConfigProxy, l1Client)
	require.Nil(t, err)
	gpoContract, err := bindings.NewGasPriceOracleCaller(predeploys.GasPriceOracleAddr, l2Seq)
	require.Nil(t, err)

	// Obtain our signer.
	opts, err := bind.NewKeyedTransactorWithChainID(ethPrivKey, cfg.L1ChainIDBig())
	require.Nil(t, err)

	// Define our L1 transaction timeout duration.
	txTimeoutDuration := 10 * time.Duration(cfg.DeployConfig.L1BlockTime) * time.Second

	// Update the gas config, wait for it to show up on L2, & verify that it was set as intended
	opts.Context, cancel = context.WithTimeout(ctx, txTimeoutDuration)
	tx, err := sysconfig.SetGasConfig(opts, overheadValue, scalarValue)
	cancel()
	require.Nil(t, err, "sending overhead update tx")

	receipt, err := wait.ForReceiptOK(ctx, l1Client, tx.Hash())
	require.Nil(t, err, "Waiting for sysconfig set gas config update tx")

	_, err = geth.WaitForL1OriginOnL2(sys.RollupConfig, receipt.BlockNumber.Uint64(), l2Seq, txTimeoutDuration)
	require.NoError(t, err, "waiting for L2 block to include the sysconfig update")

	gpoOverhead, err := gpoContract.Overhead(&bind.CallOpts{})
	require.Nil(t, err, "reading gpo overhead")
	gpoScalar, err := gpoContract.Scalar(&bind.CallOpts{})
	require.Nil(t, err, "reading gpo scalar")

	if gpoOverhead.Cmp(overheadValue) != 0 {
		t.Errorf("overhead that was found (%v) is not what was set (%v)", gpoOverhead, overheadValue)
	}
	if gpoScalar.Cmp(scalarValue) != 0 {
		t.Errorf("scalar that was found (%v) is not what was set (%v)", gpoScalar, scalarValue)
	}

	// Now modify the scalar value & ensure that the gas params can be modified
	scalarValue = big.NewInt(params.Ether)

	opts.Context, cancel = context.WithTimeout(context.Background(), txTimeoutDuration)
	tx, err = sysconfig.SetGasConfig(opts, overheadValue, scalarValue)
	cancel()
	require.Nil(t, err, "sending overhead update tx")

	receipt, err = wait.ForReceiptOK(ctx, l1Client, tx.Hash())
	require.Nil(t, err, "Waiting for sysconfig set gas config update tx")

	_, err = geth.WaitForL1OriginOnL2(sys.RollupConfig, receipt.BlockNumber.Uint64(), l2Seq, txTimeoutDuration)
	require.NoError(t, err, "waiting for L2 block to include the sysconfig update")

	gpoOverhead, err = gpoContract.Overhead(&bind.CallOpts{})
	require.Nil(t, err, "reading gpo overhead")
	gpoScalar, err = gpoContract.Scalar(&bind.CallOpts{})
	require.Nil(t, err, "reading gpo scalar")

	if gpoOverhead.Cmp(overheadValue) != 0 {
		t.Errorf("overhead that was found (%v) is not what was set (%v)", gpoOverhead, overheadValue)
	}
	if gpoScalar.Cmp(scalarValue) != 0 {
		t.Errorf("scalar that was found (%v) is not what was set (%v)", gpoScalar, scalarValue)
	}
}

// TestL2SequencerRPCDepositTx checks that the L2 sequencer will not accept DepositTx type transactions.
// The acceptance of these transactions would allow for arbitrary minting of ETH in L2.
func TestL2SequencerRPCDepositTx(t *testing.T) {
	InitParallel(t)

	// Create our system configuration for L1/L2 and start it
	cfg := DefaultSystemConfig(t)
	sys, err := cfg.Start(t)
	require.Nil(t, err, "Error starting up system")
	defer sys.Close()

	// Obtain our sequencer, verifier, and transactor keypair.
	l2Seq := sys.Clients["sequencer"]
	l2Verif := sys.Clients["verifier"]
	txSigningKey := sys.Cfg.Secrets.Alice
	require.Nil(t, err)

	// Create a deposit tx to send over RPC.
	tx := types.NewTx(&types.DepositTx{
		SourceHash: common.Hash{},
		From:       crypto.PubkeyToAddress(txSigningKey.PublicKey),
		To:         &common.Address{0xff, 0xff},
		Mint:       big.NewInt(1000),
		Value:      big.NewInt(1000),
		Gas:        0,
		Data:       nil,
	})

	ctx, cancel := context.WithTimeout(context.Background(), 5*time.Second)
	err = l2Seq.SendTransaction(ctx, tx)
	cancel()
	require.Error(t, err, "a DepositTx was accepted by L2 sequencer over RPC when it should not have been.")

	ctx, cancel = context.WithTimeout(context.Background(), 5*time.Second)
	err = l2Verif.SendTransaction(ctx, tx)
	cancel()
	require.Error(t, err, "a DepositTx was accepted by L2 verifier over RPC when it should not have been.")
}

// TestAccount defines an account generated by startConfigWithTestAccounts
type TestAccount struct {
	HDPath string
	Key    *ecdsa.PrivateKey
	Addr   common.Address
	L1Opts *bind.TransactOpts
	L2Opts *bind.TransactOpts
}

// startConfigWithTestAccounts takes a SystemConfig, generates additional accounts, adds them to the config, so they
// are funded on startup, starts the system, and imports the keys into the keystore, and obtains transaction opts for
// each account.
func startConfigWithTestAccounts(t *testing.T, cfg *SystemConfig, accountsToGenerate int) (*System, []*TestAccount, error) {
	// Create our test accounts and add them to the pre-mine cfg.
	testAccounts := make([]*TestAccount, 0)
	var err error
	for i := 0; i < accountsToGenerate; i++ {
		// Create our test account and add it to our list
		testAccount := &TestAccount{
			HDPath: fmt.Sprintf("m/44'/60'/0'/0/%d", 1000+i), // offset by 1000 to avoid collisions.
			Key:    nil,
			L1Opts: nil,
			L2Opts: nil,
		}
		testAccounts = append(testAccounts, testAccount)

		// Obtain our generated private key
		testAccount.Key, err = cfg.Secrets.Wallet.PrivateKey(accounts.Account{
			URL: accounts.URL{
				Path: testAccount.HDPath,
			},
		})
		if err != nil {
			return nil, nil, err
		}
		testAccount.Addr = crypto.PubkeyToAddress(testAccount.Key.PublicKey)

		// Obtain the transaction options for contract bindings for this account.
		testAccount.L1Opts, err = bind.NewKeyedTransactorWithChainID(testAccount.Key, cfg.L1ChainIDBig())
		if err != nil {
			return nil, nil, err
		}
		testAccount.L2Opts, err = bind.NewKeyedTransactorWithChainID(testAccount.Key, cfg.L2ChainIDBig())
		if err != nil {
			return nil, nil, err
		}

		// Fund the test account in our config
		cfg.Premine[testAccount.Addr] = big.NewInt(params.Ether)
		cfg.Premine[testAccount.Addr] = cfg.Premine[testAccount.Addr].Mul(cfg.Premine[testAccount.Addr], big.NewInt(1_000_000))

	}

	// Start our system
	sys, err := cfg.Start(t)
	if err != nil {
		return sys, nil, err
	}

	// Return our results.
	return sys, testAccounts, err
}

// TestMixedDepositValidity makes a number of deposit transactions, some which will succeed in transferring value,
// while others do not. It ensures that the expected nonces/balances match after several interactions.
func TestMixedDepositValidity(t *testing.T) {
	InitParallel(t)
	// Define how many deposit txs we'll make. Each deposit mints a fixed amount and transfers up to 1/3 of the user's
	// balance. As such, this number cannot be too high or else the test will always fail due to lack of balance in L1.
	const depositTxCount = 15

	// Define how many accounts we'll use to deposit funds
	const accountUsedToDeposit = 5

	// Create our system configuration, funding all accounts we created for L1/L2, and start it
	cfg := DefaultSystemConfig(t)
	sys, testAccounts, err := startConfigWithTestAccounts(t, &cfg, accountUsedToDeposit)
	require.Nil(t, err, "Error starting up system")
	defer sys.Close()

	// Obtain our sequencer, verifier, and transactor keypair.
	l1Client := sys.Clients["l1"]
	l2Seq := sys.Clients["sequencer"]
	l2Verif := sys.Clients["verifier"]
	require.NoError(t, err)

	// Define our L1 transaction timeout duration.
	txTimeoutDuration := 10 * time.Duration(cfg.DeployConfig.L1BlockTime) * time.Second

	// Create a struct used to track our transactors and their transactions sent.
	type TestAccountState struct {
		Account           *TestAccount
		ExpectedL1Balance *big.Int
		ExpectedL2Balance *big.Int
		StartingL1Nonce   uint64
		ExpectedL1Nonce   uint64
		StartingL2Nonce   uint64
		ExpectedL2Nonce   uint64
	}

	// Create the state objects for every test account we'll track changes for.
	transactors := make([]*TestAccountState, 0)
	for i := 0; i < len(testAccounts); i++ {
		// Obtain our account
		testAccount := testAccounts[i]

		// Obtain the transactor's starting nonce on L1.
		ctx, cancel := context.WithTimeout(context.Background(), txTimeoutDuration)
		startL1Nonce, err := l1Client.NonceAt(ctx, testAccount.L1Opts.From, nil)
		cancel()
		require.NoError(t, err)

		// Obtain the transactor's starting balance on L2.
		ctx, cancel = context.WithTimeout(context.Background(), txTimeoutDuration)
		startL2Balance, err := l2Verif.BalanceAt(ctx, testAccount.L2Opts.From, nil)
		cancel()
		require.NoError(t, err)

		// Obtain the transactor's starting nonce on L2.
		ctx, cancel = context.WithTimeout(context.Background(), txTimeoutDuration)
		startL2Nonce, err := l2Verif.NonceAt(ctx, testAccount.L2Opts.From, nil)
		cancel()
		require.NoError(t, err)

		// Add our transactor to our list
		transactors = append(transactors, &TestAccountState{
			Account:           testAccount,
			ExpectedL2Balance: startL2Balance,
			ExpectedL1Nonce:   startL1Nonce,
			ExpectedL2Nonce:   startL2Nonce,
		})
	}

	// Create our random provider
	randomProvider := rand.New(rand.NewSource(1452))

	// Now we create a number of deposits from each transactor
	for i := 0; i < depositTxCount; i++ {
		// Determine if this deposit should succeed in transferring value (not minting)
		validTransfer := randomProvider.Int()%2 == 0

		// Determine the transactor to use
		transactorIndex := randomProvider.Int() % len(transactors)
		transactor := transactors[transactorIndex]

		// Determine the transactor to receive the deposit
		receiverIndex := randomProvider.Int() % len(transactors)
		receiver := transactors[receiverIndex]
		toAddr := receiver.Account.L2Opts.From

		// Create our L1 deposit transaction and send it.
		mintAmount := big.NewInt(randomProvider.Int63() % 9_000_000)
		transactor.Account.L1Opts.Value = mintAmount
		var transferValue *big.Int
		if validTransfer {
			transferValue = new(big.Int).Div(transactor.ExpectedL2Balance, common.Big3) // send 1/3 our balance which should succeed.
		} else {
			transferValue = new(big.Int).Mul(common.Big2, transactor.ExpectedL2Balance) // trigger a revert by trying to transfer our current balance * 2
		}
		SendDepositTx(t, cfg, l1Client, l2Verif, transactor.Account.L1Opts, func(l2Opts *DepositTxOpts) {
			l2Opts.GasLimit = 100_000
			l2Opts.IsCreation = false
			l2Opts.Data = nil
			l2Opts.ToAddr = toAddr
			l2Opts.Value = transferValue
			if validTransfer {
				l2Opts.ExpectedStatus = types.ReceiptStatusSuccessful
			} else {
				l2Opts.ExpectedStatus = types.ReceiptStatusFailed
			}
		})

		// Update our expected balances.
		if validTransfer && transactor != receiver {
			// Transactor balances changes by minted minus transferred value.
			transactor.ExpectedL2Balance = new(big.Int).Add(transactor.ExpectedL2Balance, new(big.Int).Sub(mintAmount, transferValue))
			// Receiver balance changes by transferred value.
			receiver.ExpectedL2Balance = new(big.Int).Add(receiver.ExpectedL2Balance, transferValue)
		} else {
			// If the transfer failed, minting should've still succeeded but the balance shouldn't have transferred
			// to the recipient.
			transactor.ExpectedL2Balance = new(big.Int).Add(transactor.ExpectedL2Balance, mintAmount)
		}
		transactor.ExpectedL1Nonce = transactor.ExpectedL1Nonce + 1
		transactor.ExpectedL2Nonce = transactor.ExpectedL2Nonce + 1
	}

	// At the end, assert our account balance/nonce states.
	for _, transactor := range transactors {
		// Obtain the L1 account nonce
		ctx, cancel := context.WithTimeout(context.Background(), txTimeoutDuration)
		endL1Nonce, err := l1Client.NonceAt(ctx, transactor.Account.L1Opts.From, nil)
		cancel()
		require.NoError(t, err)

		// Obtain the L2 sequencer account balance
		ctx, cancel = context.WithTimeout(context.Background(), txTimeoutDuration)
		endL2SeqBalance, err := l2Seq.BalanceAt(ctx, transactor.Account.L2Opts.From, nil)
		cancel()
		require.NoError(t, err)

		// Obtain the L2 sequencer account nonce
		ctx, cancel = context.WithTimeout(context.Background(), txTimeoutDuration)
		endL2SeqNonce, err := l2Seq.NonceAt(ctx, transactor.Account.L2Opts.From, nil)
		cancel()
		require.NoError(t, err)

		// Obtain the L2 verifier account balance
		ctx, cancel = context.WithTimeout(context.Background(), txTimeoutDuration)
		endL2VerifBalance, err := l2Verif.BalanceAt(ctx, transactor.Account.L2Opts.From, nil)
		cancel()
		require.NoError(t, err)

		// Obtain the L2 verifier account nonce
		ctx, cancel = context.WithTimeout(context.Background(), txTimeoutDuration)
		endL2VerifNonce, err := l2Verif.NonceAt(ctx, transactor.Account.L2Opts.From, nil)
		cancel()
		require.NoError(t, err)

		require.Equal(t, transactor.ExpectedL1Nonce, endL1Nonce, "Unexpected L1 nonce for transactor")
		require.Equal(t, transactor.ExpectedL2Nonce, endL2SeqNonce, "Unexpected L2 sequencer nonce for transactor")
		require.Equal(t, transactor.ExpectedL2Balance, endL2SeqBalance, "Unexpected L2 sequencer balance for transactor")
		require.Equal(t, transactor.ExpectedL2Nonce, endL2VerifNonce, "Unexpected L2 verifier nonce for transactor")
		require.Equal(t, transactor.ExpectedL2Balance, endL2VerifBalance, "Unexpected L2 verifier balance for transactor")
	}
}

// TestMixedWithdrawalValidity makes a number of withdrawal transactions and ensures ones with modified parameters are
// rejected while unmodified ones are accepted. This runs test cases in different systems.
func TestMixedWithdrawalValidity(t *testing.T) {
	InitParallel(t)

	// There are 7 different fields we try modifying to cause a failure, plus one "good" test result we test.
	for i := 0; i <= 8; i++ {
		i := i // avoid loop var capture
		t.Run(fmt.Sprintf("withdrawal test#%d", i+1), func(t *testing.T) {
			ctx, bgCancel := context.WithCancel(context.Background())
			defer bgCancel()

			InitParallel(t)

			// Create our system configuration, funding all accounts we created for L1/L2, and start it
			cfg := DefaultSystemConfig(t)
			cfg.Nodes["sequencer"].SafeDBPath = t.TempDir()
			cfg.DeployConfig.L2BlockTime = 2
			require.LessOrEqual(t, cfg.DeployConfig.FinalizationPeriodSeconds, uint64(600))
			require.Equal(t, cfg.DeployConfig.FundDevAccounts, true)
			sys, err := cfg.Start(t)
			require.NoError(t, err, "error starting up system")
			defer sys.Close()

			// Obtain our sequencer, verifier, and transactor keypair.
			l1Client := sys.Clients["l1"]
			l2Seq := sys.Clients["sequencer"]
			l2Verif := sys.Clients["verifier"]
			require.NoError(t, err)

			systemConfig, err := bindings.NewSystemConfigCaller(cfg.L1Deployments.SystemConfigProxy, l1Client)
			require.NoError(t, err)
			unsafeBlockSigner, err := systemConfig.UnsafeBlockSigner(nil)
			require.NoError(t, err)
			require.Equal(t, cfg.DeployConfig.P2PSequencerAddress, unsafeBlockSigner)

			// The batcher has balance on L1
			batcherBalance, err := l1Client.BalanceAt(context.Background(), cfg.DeployConfig.BatchSenderAddress, nil)
			require.NoError(t, err)
			require.NotEqual(t, batcherBalance, big.NewInt(0))

			// The proposer has balance on L1
			proposerBalance, err := l1Client.BalanceAt(context.Background(), cfg.DeployConfig.ValidatorPoolTrustedValidator, nil)
			require.NoError(t, err)
			require.NotEqual(t, proposerBalance, big.NewInt(0))

			// Define our L1 transaction timeout duration.
			txTimeoutDuration := 10 * time.Duration(cfg.DeployConfig.L1BlockTime) * time.Second

			// Bind to the deposit contract
			depositContract, err := bindings.NewKromaPortal(cfg.L1Deployments.KromaPortalProxy, l1Client)
			_ = depositContract
			require.NoError(t, err)

			l2OutputOracle, err := bindings.NewL2OutputOracleCaller(cfg.L1Deployments.L2OutputOracleProxy, l1Client)
			require.NoError(t, err)

			finalizationPeriod, err := l2OutputOracle.FINALIZATIONPERIODSECONDS(nil)
			require.NoError(t, err)
			require.Equal(t, cfg.DeployConfig.FinalizationPeriodSeconds, finalizationPeriod.Uint64())

<<<<<<< HEAD
=======
			disputeGameFactory, err := bindings.NewDisputeGameFactoryCaller(cfg.L1Deployments.DisputeGameFactoryProxy, l1Client)
			require.NoError(t, err)

			optimismPortal2, err := bindingspreview.NewOptimismPortal2Caller(cfg.L1Deployments.OptimismPortalProxy, l1Client)
			require.NoError(t, err)

>>>>>>> 99a53381
			// Create a struct used to track our transactors and their transactions sent.
			type TestAccountState struct {
				Account           *TestAccount
				ExpectedL1Balance *big.Int
				ExpectedL2Balance *big.Int
				ExpectedL1Nonce   uint64
				ExpectedL2Nonce   uint64
			}

			// Create a test account state for our transactor.
			transactor := &TestAccountState{
				Account: &TestAccount{
					HDPath: e2eutils.DefaultMnemonicConfig.Alice,
					Key:    cfg.Secrets.Alice,
					L1Opts: nil,
					L2Opts: nil,
				},
				ExpectedL1Balance: nil,
				ExpectedL2Balance: nil,
				ExpectedL1Nonce:   0,
				ExpectedL2Nonce:   0,
			}
			transactor.Account.L1Opts, err = bind.NewKeyedTransactorWithChainID(transactor.Account.Key, cfg.L1ChainIDBig())
			require.NoError(t, err)
			transactor.Account.L2Opts, err = bind.NewKeyedTransactorWithChainID(transactor.Account.Key, cfg.L2ChainIDBig())
			require.NoError(t, err)

			// Obtain the transactor's starting balance on L1.
			txCtx, txCancel := context.WithTimeout(context.Background(), txTimeoutDuration)
			transactor.ExpectedL1Balance, err = l1Client.BalanceAt(txCtx, transactor.Account.L1Opts.From, nil)
			txCancel()
			require.NoError(t, err)

			// Obtain the transactor's starting balance on L2.
			txCtx, txCancel = context.WithTimeout(context.Background(), txTimeoutDuration)
			transactor.ExpectedL2Balance, err = l2Verif.BalanceAt(txCtx, transactor.Account.L2Opts.From, nil)
			txCancel()
			require.NoError(t, err)

			// Bind to the L2-L1 message passer
			l2l1MessagePasser, err := bindings.NewL2ToL1MessagePasser(predeploys.L2ToL1MessagePasserAddr, l2Seq)
			require.NoError(t, err, "error binding to message passer on L2")

			// Create our fuzzer wrapper to generate complex values (despite this not being a fuzz test, this is still a useful
			// provider to fill complex data structures).
			typeProvider := fuzz.NewWithSeed(time.Now().Unix()).NilChance(0).MaxDepth(10000).NumElements(0, 0x100)
			fuzzerutils.AddFuzzerFunctions(typeProvider)

			// Now we create a number of withdrawals from each transactor

			// Determine the address our request will come from
			fromAddr := crypto.PubkeyToAddress(transactor.Account.Key.PublicKey)
			fromBalance, err := l2Verif.BalanceAt(context.Background(), fromAddr, nil)
			require.NoError(t, err)
			require.Greaterf(t, fromBalance.Uint64(), uint64(700_000_000_000), "insufficient balance for %s", fromAddr)

			// Initiate Withdrawal
			withdrawAmount := big.NewInt(500_000_000_000)
			transactor.Account.L2Opts.Value = withdrawAmount
			tx, err := l2l1MessagePasser.InitiateWithdrawal(transactor.Account.L2Opts, fromAddr, big.NewInt(21000), nil)
			require.Nil(t, err, "sending initiate withdraw tx")

			t.Logf("Waiting for tx %s to be in sequencer", tx.Hash().Hex())
			receiptSeq, err := wait.ForReceiptOK(ctx, l2Seq, tx.Hash())
			require.Nil(t, err, "withdrawal initiated on L2 sequencer")

			verifierTip, err := l2Verif.BlockByNumber(context.Background(), nil)
			require.Nil(t, err)

			t.Logf("Waiting for tx %s to be in verifier. Verifier tip is %s:%d. Included in sequencer in block %s:%d", tx.Hash().Hex(), verifierTip.Hash().Hex(), verifierTip.NumberU64(), receiptSeq.BlockHash.Hex(), receiptSeq.BlockNumber)
			receipt, err := wait.ForReceiptOK(ctx, l2Verif, tx.Hash())
			require.Nilf(t, err, "withdrawal tx %s not found in verifier. included in block %s:%d", tx.Hash().Hex(), receiptSeq.BlockHash.Hex(), receiptSeq.BlockNumber)

			// Obtain the header for the block containing the transaction (used to calculate gas fees)
			txCtx, txCancel = context.WithTimeout(context.Background(), txTimeoutDuration)
			header, err := l2Verif.HeaderByNumber(txCtx, receipt.BlockNumber)
			txCancel()
			require.Nil(t, err)

			// Calculate gas fees for the withdrawal in L2 to later adjust our balance.
			withdrawalL2GasFee := calcGasFees(receipt.GasUsed, tx.GasTipCap(), tx.GasFeeCap(), header.BaseFee)

			// Adjust our expected L2 balance (should've decreased by withdraw amount + fees)
			transactor.ExpectedL2Balance = new(big.Int).Sub(transactor.ExpectedL2Balance, withdrawAmount)
			transactor.ExpectedL2Balance = new(big.Int).Sub(transactor.ExpectedL2Balance, withdrawalL2GasFee)
			transactor.ExpectedL2Balance = new(big.Int).Sub(transactor.ExpectedL2Balance, receipt.L1Fee)
			transactor.ExpectedL2Nonce = transactor.ExpectedL2Nonce + 1

			// Wait for the finalization period, then we can finalize this withdrawal.
			require.NotEqual(t, cfg.L1Deployments.L2OutputOracleProxy, common.Address{})
			var blockNumber uint64
			// [Kroma: START]
			//if e2eutils.UseFPAC() {
			//	blockNumber, err = wait.ForGamePublished(ctx, l1Client, cfg.L1Deployments.OptimismPortalProxy, cfg.L1Deployments.DisputeGameFactoryProxy, receipt.BlockNumber)
			//} else {
			//	blockNumber, err = wait.ForOutputRootPublished(ctx, l1Client, cfg.L1Deployments.L2OutputOracleProxy, receipt.BlockNumber)
			//}
			blockNumber, err = wait.ForOutputRootPublished(ctx, l1Client, cfg.L1Deployments.L2OutputOracleProxy, receipt.BlockNumber)
			// [Kroma: END]
			require.Nil(t, err)

			header, err = l2Verif.HeaderByNumber(ctx, new(big.Int).SetUint64(blockNumber))
			require.Nil(t, err)

			txCtx, txCancel = context.WithTimeout(context.Background(), txTimeoutDuration)
			nextHeader, err := l2Verif.HeaderByNumber(txCtx, new(big.Int).SetUint64(blockNumber+1))
			txCancel()
			require.Nil(t, err)

			rpcClient, err := rpc.Dial(sys.EthInstances["verifier"].WSEndpoint())
			require.Nil(t, err)
			proofCl := gethclient.New(rpcClient)
			receiptCl := ethclient.NewClient(rpcClient)

			// Now create the withdrawal
<<<<<<< HEAD
			version := eth.OutputVersionV0
			params, err := withdrawals.ProveWithdrawalParameters(context.Background(), version, proofCl, receiptCl, tx.Hash(), header, nextHeader, l2OutputOracle)
=======
			params, err := ProveWithdrawalParameters(context.Background(), proofCl, receiptCl, blockCl, tx.Hash(), header, l2OutputOracle, disputeGameFactory, optimismPortal2)
>>>>>>> 99a53381
			require.Nil(t, err)

			// Obtain our withdrawal parameters
			withdrawal := crossdomain.Withdrawal{
				Nonce:    params.Nonce,
				Sender:   &params.Sender,
				Target:   &params.Target,
				Value:    params.Value,
				GasLimit: params.GasLimit,
				Data:     params.Data,
			}
			withdrawalTransaction := withdrawal.WithdrawalTransaction()
			l2OutputIndexParam := params.L2OutputIndex
			outputRootProofParam := params.OutputRootProof
			withdrawalProofParam := params.WithdrawalProof

			// Determine if this will be a bad withdrawal.
			badWithdrawal := i < 8
			if badWithdrawal {
				// Select a field to overwrite depending on which test case this is.
				fieldIndex := i

				// We ensure that each field changes to something different.
				if fieldIndex == 0 {
					originalValue := new(big.Int).Set(withdrawalTransaction.Nonce)
					for originalValue.Cmp(withdrawalTransaction.Nonce) == 0 {
						typeProvider.Fuzz(&withdrawalTransaction.Nonce)
					}
				} else if fieldIndex == 1 {
					originalValue := withdrawalTransaction.Sender
					for originalValue == withdrawalTransaction.Sender {
						typeProvider.Fuzz(&withdrawalTransaction.Sender)
					}
				} else if fieldIndex == 2 {
					originalValue := withdrawalTransaction.Target
					for originalValue == withdrawalTransaction.Target {
						typeProvider.Fuzz(&withdrawalTransaction.Target)
					}
				} else if fieldIndex == 3 {
					originalValue := new(big.Int).Set(withdrawalTransaction.Value)
					for originalValue.Cmp(withdrawalTransaction.Value) == 0 {
						typeProvider.Fuzz(&withdrawalTransaction.Value)
					}
				} else if fieldIndex == 4 {
					originalValue := new(big.Int).Set(withdrawalTransaction.GasLimit)
					for originalValue.Cmp(withdrawalTransaction.GasLimit) == 0 {
						typeProvider.Fuzz(&withdrawalTransaction.GasLimit)
					}
				} else if fieldIndex == 5 {
					originalValue := new(big.Int).Set(l2OutputIndexParam)
					for originalValue.Cmp(l2OutputIndexParam) == 0 {
						typeProvider.Fuzz(&l2OutputIndexParam)
					}
				} else if fieldIndex == 6 {
					// TODO: this is a large structure that is unlikely to ever produce the same value, however we should
					//  verify that we actually generated different values.
					typeProvider.Fuzz(&outputRootProofParam)
				} else if fieldIndex == 7 {
					typeProvider.Fuzz(&withdrawalProofParam)
					originalValue := make([][]byte, len(withdrawalProofParam))
					for i := 0; i < len(withdrawalProofParam); i++ {
						originalValue[i] = make([]byte, len(withdrawalProofParam[i]))
						copy(originalValue[i], withdrawalProofParam[i])
						for bytes.Equal(originalValue[i], withdrawalProofParam[i]) {
							typeProvider.Fuzz(&withdrawalProofParam[i])
						}
					}

				}
			}

			// Prove withdrawal. This checks the proof so we only finalize if this succeeds
			tx, err = depositContract.ProveWithdrawalTransaction(
				transactor.Account.L1Opts,
				withdrawalTransaction,
				l2OutputIndexParam,
				outputRootProofParam,
				withdrawalProofParam,
			)

			// If we had a bad withdrawal, we don't update some expected value and skip to processing the next
			// withdrawal. Otherwise, if it was valid, this should've succeeded so we proceed with updating our expected
			// values and asserting no errors occurred.
			if badWithdrawal {
				require.Error(t, err)
			} else {
				require.NoError(t, err)

				receipt, err = wait.ForReceiptOK(ctx, l1Client, tx.Hash())
				require.NoError(t, err, "finalize withdrawal")
				require.Equal(t, types.ReceiptStatusSuccessful, receipt.Status)

				// Verify balance after withdrawal
				header, err = l1Client.HeaderByNumber(ctx, receipt.BlockNumber)
				require.NoError(t, err)

				// Ensure that withdrawal - gas fees are added to the L1 balance
				// Fun fact, the fee is greater than the withdrawal amount
				withdrawalL1GasFee := calcGasFees(receipt.GasUsed, tx.GasTipCap(), tx.GasFeeCap(), header.BaseFee)
				transactor.ExpectedL1Balance = new(big.Int).Add(transactor.ExpectedL2Balance, withdrawAmount)
				transactor.ExpectedL1Balance = new(big.Int).Sub(transactor.ExpectedL2Balance, withdrawalL1GasFee)
				transactor.ExpectedL1Nonce++

				// Ensure that our withdrawal was proved successfully
				_, err := wait.ForReceiptOK(ctx, l1Client, tx.Hash())
				require.NoError(t, err, "prove withdrawal")

				// Wait for finalization and then create the Finalized Withdrawal Transaction
				// [Kroma: START]
				ctx, withdrawalCancel := context.WithTimeout(context.Background(), 60*time.Duration(cfg.DeployConfig.L1BlockTime)*time.Second)
				defer withdrawalCancel()
				// [Kroma: END]
				err = wait.ForFinalizationPeriod(ctx, l1Client, header.Number, cfg.L1Deployments.L2OutputOracleProxy)
				require.NoError(t, err)

				// Finalize withdrawal
				_, err = depositContract.FinalizeWithdrawalTransaction(
					transactor.Account.L1Opts,
					withdrawalTransaction,
				)
				require.NoError(t, err)
			}

			// At the end, assert our account balance/nonce states.

			// Obtain the L2 sequencer account balance
			endL1Balance, err := l1Client.BalanceAt(ctx, transactor.Account.L1Opts.From, nil)
			require.NoError(t, err)

			// Obtain the L1 account nonce
			endL1Nonce, err := l1Client.NonceAt(ctx, transactor.Account.L1Opts.From, nil)
			require.NoError(t, err)

			// Obtain the L2 sequencer account balance
			endL2SeqBalance, err := l2Seq.BalanceAt(ctx, transactor.Account.L1Opts.From, nil)
			require.NoError(t, err)

			// Obtain the L2 sequencer account nonce
			endL2SeqNonce, err := l2Seq.NonceAt(ctx, transactor.Account.L1Opts.From, nil)
			require.NoError(t, err)

			// Obtain the L2 verifier account balance
			endL2VerifBalance, err := l2Verif.BalanceAt(ctx, transactor.Account.L1Opts.From, nil)
			require.NoError(t, err)

			// Obtain the L2 verifier account nonce
			endL2VerifNonce, err := l2Verif.NonceAt(ctx, transactor.Account.L1Opts.From, nil)
			require.NoError(t, err)

			// TODO: Check L1 balance as well here. We avoided this due to time constraints as it seems L1 fees
			//  were off slightly.
			_ = endL1Balance
			// require.Equal(t, transactor.ExpectedL1Balance, endL1Balance, "Unexpected L1 balance for transactor")
			require.Equal(t, transactor.ExpectedL1Nonce, endL1Nonce, "Unexpected L1 nonce for transactor")
			require.Equal(t, transactor.ExpectedL2Nonce, endL2SeqNonce, "Unexpected L2 sequencer nonce for transactor")
			require.Equal(t, transactor.ExpectedL2Balance, endL2SeqBalance, "Unexpected L2 sequencer balance for transactor")
			require.Equal(t, transactor.ExpectedL2Nonce, endL2VerifNonce, "Unexpected L2 verifier nonce for transactor")
			require.Equal(t, transactor.ExpectedL2Balance, endL2VerifBalance, "Unexpected L2 verifier balance for transactor")
		})
	}
}<|MERGE_RESOLUTION|>--- conflicted
+++ resolved
@@ -14,11 +14,8 @@
 	"github.com/ethereum-optimism/optimism/op-e2e/e2eutils"
 	"github.com/ethereum-optimism/optimism/op-e2e/e2eutils/geth"
 	"github.com/ethereum-optimism/optimism/op-e2e/e2eutils/wait"
-<<<<<<< HEAD
 	"github.com/ethereum-optimism/optimism/op-node/withdrawals"
 	"github.com/ethereum-optimism/optimism/op-service/eth"
-=======
->>>>>>> 99a53381
 	"github.com/ethereum-optimism/optimism/op-service/testutils/fuzzerutils"
 	"github.com/ethereum/go-ethereum/accounts"
 	"github.com/ethereum/go-ethereum/accounts/abi"
@@ -408,7 +405,7 @@
 			cfg := DefaultSystemConfig(t)
 			cfg.Nodes["sequencer"].SafeDBPath = t.TempDir()
 			cfg.DeployConfig.L2BlockTime = 2
-			require.LessOrEqual(t, cfg.DeployConfig.FinalizationPeriodSeconds, uint64(600))
+			require.LessOrEqual(t, cfg.DeployConfig.FinalizationPeriodSeconds, uint64(6))
 			require.Equal(t, cfg.DeployConfig.FundDevAccounts, true)
 			sys, err := cfg.Start(t)
 			require.NoError(t, err, "error starting up system")
@@ -451,15 +448,17 @@
 			require.NoError(t, err)
 			require.Equal(t, cfg.DeployConfig.FinalizationPeriodSeconds, finalizationPeriod.Uint64())
 
-<<<<<<< HEAD
-=======
-			disputeGameFactory, err := bindings.NewDisputeGameFactoryCaller(cfg.L1Deployments.DisputeGameFactoryProxy, l1Client)
-			require.NoError(t, err)
-
-			optimismPortal2, err := bindingspreview.NewOptimismPortal2Caller(cfg.L1Deployments.OptimismPortalProxy, l1Client)
-			require.NoError(t, err)
-
->>>>>>> 99a53381
+			// [Kroma: START]
+			// disputeGameFactory, err := bindings.NewDisputeGameFactoryCaller(cfg.L1Deployments.DisputeGameFactoryProxy, l1Client)
+			// require.NoError(t, err)
+			//
+			// optimismPortal, err := bindings.NewOptimismPortalCaller(cfg.L1Deployments.OptimismPortalProxy, l1Client)
+			// require.NoError(t, err)
+			//
+			// optimismPortal2, err := bindingspreview.NewOptimismPortal2Caller(cfg.L1Deployments.OptimismPortalProxy, l1Client)
+			// require.NoError(t, err)
+			// [Kroma: END]
+
 			// Create a struct used to track our transactors and their transactions sent.
 			type TestAccountState struct {
 				Account           *TestAccount
@@ -573,14 +572,12 @@
 			require.Nil(t, err)
 			proofCl := gethclient.New(rpcClient)
 			receiptCl := ethclient.NewClient(rpcClient)
+			blockCl := ethclient.NewClient(rpcClient)
 
 			// Now create the withdrawal
-<<<<<<< HEAD
+			// FIXME : need update
 			version := eth.OutputVersionV0
-			params, err := withdrawals.ProveWithdrawalParameters(context.Background(), version, proofCl, receiptCl, tx.Hash(), header, nextHeader, l2OutputOracle)
-=======
 			params, err := ProveWithdrawalParameters(context.Background(), proofCl, receiptCl, blockCl, tx.Hash(), header, l2OutputOracle, disputeGameFactory, optimismPortal2)
->>>>>>> 99a53381
 			require.Nil(t, err)
 
 			// Obtain our withdrawal parameters
