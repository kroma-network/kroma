package op_e2e

import (
	"context"
	"fmt"
	"math"
	"math/big"
	"testing"
	"time"

	"github.com/ethereum-optimism/optimism/op-bindings/bindings"
	"github.com/ethereum-optimism/optimism/op-bindings/predeploys"
	"github.com/ethereum-optimism/optimism/op-e2e/testdata"
	"github.com/ethereum-optimism/optimism/op-node/client"
	"github.com/ethereum-optimism/optimism/op-node/eth"
	"github.com/ethereum-optimism/optimism/op-node/metrics"
	rollupNode "github.com/ethereum-optimism/optimism/op-node/node"
	"github.com/ethereum-optimism/optimism/op-node/p2p"
	"github.com/ethereum-optimism/optimism/op-node/rollup"
	"github.com/ethereum-optimism/optimism/op-node/rollup/derive"
	"github.com/ethereum-optimism/optimism/op-node/rollup/driver"
	"github.com/ethereum-optimism/optimism/op-node/sources"
	"github.com/ethereum-optimism/optimism/op-node/testlog"
	"github.com/ethereum-optimism/optimism/op-node/withdrawals"
	"github.com/ethereum-optimism/optimism/op-service/backoff"
	opprof "github.com/ethereum-optimism/optimism/op-service/pprof"
	"github.com/ethereum/go-ethereum"
	"github.com/ethereum/go-ethereum/accounts/abi/bind"
	"github.com/ethereum/go-ethereum/accounts/keystore"
	"github.com/ethereum/go-ethereum/common"
	"github.com/ethereum/go-ethereum/core/types"
	"github.com/ethereum/go-ethereum/crypto"
	"github.com/ethereum/go-ethereum/eth/ethconfig"
	"github.com/ethereum/go-ethereum/ethclient"
	"github.com/ethereum/go-ethereum/log"
	"github.com/ethereum/go-ethereum/node"
	"github.com/ethereum/go-ethereum/rpc"
	"github.com/libp2p/go-libp2p/core/peer"
	"github.com/stretchr/testify/require"
	"golang.org/x/exp/slices"

<<<<<<< HEAD
	val "github.com/kroma-network/kroma/components/validator"
	chal "github.com/kroma-network/kroma/components/validator/challenge"
)

var enableParallelTesting bool = true

// Init testing to enable test flags
var _ = func() bool {
	testing.Init()
	return true
}()

var verboseGethNodes bool

func init() {
	flag.BoolVar(&verboseGethNodes, "gethlogs", true, "Enable logs on geth nodes")
	flag.Parse()
	if os.Getenv("E2E_DISABLE_PARALLEL") == "true" {
		enableParallelTesting = false
	}
}

func parallel(t *testing.T) {
	t.Helper()
	if enableParallelTesting {
		t.Parallel()
	}
}

=======
	"github.com/ethereum-optimism/optimism/op-bindings/bindings"
	"github.com/ethereum-optimism/optimism/op-bindings/predeploys"
	"github.com/ethereum-optimism/optimism/op-node/client"
	"github.com/ethereum-optimism/optimism/op-node/eth"
	"github.com/ethereum-optimism/optimism/op-node/metrics"
	rollupNode "github.com/ethereum-optimism/optimism/op-node/node"
	"github.com/ethereum-optimism/optimism/op-node/p2p"
	"github.com/ethereum-optimism/optimism/op-node/rollup/derive"
	"github.com/ethereum-optimism/optimism/op-node/rollup/driver"
	"github.com/ethereum-optimism/optimism/op-node/sources"
	"github.com/ethereum-optimism/optimism/op-node/testlog"
	"github.com/ethereum-optimism/optimism/op-service/backoff"
	oppprof "github.com/ethereum-optimism/optimism/op-service/pprof"
)

>>>>>>> 090644ae
func TestL2OutputSubmitter(t *testing.T) {
	InitParallel(t)

	cfg := DefaultSystemConfig(t)
	cfg.NonFinalizedOutputs = true // speed up the time till we see checkpoint outputs

	sys, err := cfg.Start()
	require.Nil(t, err, "Error starting up system")
	defer sys.Close()

	l1Client := sys.Clients["l1"]

	rollupRPCClient, err := rpc.DialContext(context.Background(), sys.RollupNodes["sequencer"].HTTPEndpoint())
	require.Nil(t, err)
	rollupClient := sources.NewRollupClient(client.NewBaseRPCClient(rollupRPCClient))

	// OutputOracle is already deployed
	l2OutputOracle, err := bindings.NewL2OutputOracleCaller(predeploys.DevL2OutputOracleAddr, l1Client)
	require.Nil(t, err)

	initialOutputBlockNumber, err := l2OutputOracle.LatestBlockNumber(&bind.CallOpts{})
	require.Nil(t, err)

	// Wait until the second output submission from L2. The output submitter submits outputs from the
	// unsafe portion of the chain which gets reorged on startup. The sequencer has an out of date view
	// when it creates it's first block and uses and old L1 Origin. It then does not submit a batch
	// for that block and subsequently reorgs to match what the verifier derives when running the
	// reconciliation process.
	l2Verif := sys.Clients["verifier"]
	_, err = waitForL2Block(big.NewInt(6), l2Verif, 10*time.Duration(cfg.DeployConfig.L2BlockTime)*time.Second)
	require.Nil(t, err)

	// Wait for batch submitter to update L2 output oracle.
	timeoutCh := time.After(15 * time.Second)
	ticker := time.NewTicker(1 * time.Second)
	defer ticker.Stop()
	for {
		l2ooBlockNumber, err := l2OutputOracle.LatestBlockNumber(&bind.CallOpts{})
		require.Nil(t, err)

		// Wait for the L2 output oracle to have been changed from the initial
		// timestamp set in the contract constructor.
		if l2ooBlockNumber.Cmp(initialOutputBlockNumber) > 0 {
			// Retrieve the l2 output committed at this updated timestamp.
			committedL2Output, err := l2OutputOracle.GetL2OutputAfter(&bind.CallOpts{}, l2ooBlockNumber)
			require.NotEqual(t, [32]byte{}, committedL2Output.OutputRoot, "Empty L2 Output")
			require.Nil(t, err)

			// Fetch the corresponding L2 block and assert the committed L2
			// output matches the block's state root.
			//
			// NOTE: This assertion will change once the L2 output format is
			// finalized.
			ctx, cancel := context.WithTimeout(context.Background(), time.Second)
			defer cancel()
			l2Output, err := rollupClient.OutputAtBlock(ctx, l2ooBlockNumber.Uint64())
			require.Nil(t, err)
			require.Equal(t, l2Output.OutputRoot[:], committedL2Output.OutputRoot[:])
			break
		}

		select {
		case <-timeoutCh:
			t.Fatalf("State root oracle not updated")
		case <-ticker.C:
		}
	}
}

func TestValidationReward(t *testing.T) {
	parallel(t)
	if !verboseGethNodes {
		log.Root().SetHandler(log.DiscardHandler())
	}

	cfg := DefaultSystemConfig(t)
	cfg.DeployConfig.FinalizationPeriodSeconds = 32
	cfg.DeployConfig.L2OutputOracleSubmissionInterval = 16
	cfg.DeployConfig.ColosseumSegmentsLengths = "5,5"
	cfg.DeployConfig.ValidatorPoolRoundDuration = 16

	sys, err := cfg.Start()
	require.NoError(t, err, "Error starting up system")
	defer sys.Close()

	l2Seq := sys.Clients["sequencer"]
	l2Verif := sys.Clients["verifier"]

	validatorVault, err := bindings.NewValidatorRewardVault(predeploys.ValidatorRewardVaultAddr, l2Verif)
	require.NoError(t, err)

	rewardDivider, err := validatorVault.REWARDDIVIDER(&bind.CallOpts{})
	require.NoError(t, err)
	require.GreaterOrEqual(t, rewardDivider.Uint64(), uint64(1))

	// Send a transaction to pay a fee.
	_, err = cfg.SendTransferTx(l2Seq, l2Verif)
	require.NoError(t, err)

	l2RewardedCh := make(chan *bindings.ValidatorRewardVaultRewarded, 1)
	rewardedSub, err := validatorVault.WatchRewarded(&bind.WatchOpts{}, l2RewardedCh, nil, nil)
	require.NoError(t, err)
	defer rewardedSub.Unsubscribe()

	timeout := time.Minute * 2
	ctx, cancel := context.WithTimeout(context.Background(), timeout)
	defer cancel()
	for {
		select {
		case evt := <-l2RewardedCh:
			vaultBalance, err := l2Verif.PendingBalanceAt(ctx, predeploys.ValidatorRewardVaultAddr)
			require.NoError(t, err)
			reward := new(big.Int).Div(vaultBalance, rewardDivider)
			require.Equal(t, 0, reward.Cmp(evt.Amount))
			return
		case <-ctx.Done():
			t.Fatalf("not rewarded to validator")
		}
	}
}

// TestSystemE2E sets up a L1 Geth node, a rollup node, and a L2 geth node and then confirms that L1 deposits are reflected on L2.
// All nodes are run in process (but are the full nodes, not mocked or stubbed).
func TestSystemE2E(t *testing.T) {
	InitParallel(t)

	cfg := DefaultSystemConfig(t)

	sys, err := cfg.Start()
	require.Nil(t, err, "Error starting up system")
	defer sys.Close()

	log := testlog.Logger(t, log.LvlInfo)
	log.Info("genesis", "l2", sys.RollupConfig.Genesis.L2, "l1", sys.RollupConfig.Genesis.L1, "l2_time", sys.RollupConfig.Genesis.L2Time)

	l1Client := sys.Clients["l1"]
	l2Seq := sys.Clients["sequencer"]
	l2Verif := sys.Clients["verifier"]

	// Transactor Account
	ethPrivKey := sys.cfg.Secrets.Alice

	// Send Transaction & wait for success
	fromAddr := sys.cfg.Secrets.Addresses().Alice

<<<<<<< HEAD
	// Find deposit contract
	depositContract, err := bindings.NewKromaPortal(predeploys.DevKromaPortalAddr, l1Client)
	require.Nil(t, err)

	// Create signer
	opts, err := bind.NewKeyedTransactorWithChainID(ethPrivKey, cfg.L1ChainIDBig())
	require.Nil(t, err)

	ctx, cancel := context.WithTimeout(context.Background(), 1*time.Second)
=======
	ctx, cancel := context.WithTimeout(context.Background(), 15*time.Second)
>>>>>>> 090644ae
	defer cancel()
	startBalance, err := l2Verif.BalanceAt(ctx, fromAddr, nil)
	require.Nil(t, err)

	// Send deposit transaction
	opts, err := bind.NewKeyedTransactorWithChainID(ethPrivKey, cfg.L1ChainIDBig())
	require.Nil(t, err)
	mintAmount := big.NewInt(1_000_000_000_000)
	opts.Value = mintAmount
<<<<<<< HEAD
	tx, err := depositContract.DepositTransaction(opts, fromAddr, common.Big0, 1_000_000, false, nil)
	require.Nil(t, err, "with deposit tx")

	receipt, err := waitForTransaction(tx.Hash(), l1Client, 3*time.Duration(cfg.DeployConfig.L1BlockTime)*time.Second)
	require.Nil(t, err, "Waiting for deposit tx on L1")

	reconstructedDep, err := derive.UnmarshalDepositLogEvent(receipt.Logs[0])
	require.NoError(t, err, "Could not reconstruct L2 Deposit")
	tx = types.NewTx(reconstructedDep)
	receipt, err = waitForL2Transaction(tx.Hash(), l2Verif, 6*time.Duration(cfg.DeployConfig.L1BlockTime)*time.Second)
	require.NoError(t, err)
	require.Equal(t, receipt.Status, types.ReceiptStatusSuccessful)
=======
	SendDepositTx(t, cfg, l1Client, l2Verif, opts, func(l2Opts *DepositTxOpts) {})
>>>>>>> 090644ae

	// Confirm balance
	ctx, cancel = context.WithTimeout(context.Background(), 15*time.Second)
	defer cancel()
	endBalance, err := l2Verif.BalanceAt(ctx, fromAddr, nil)
	require.Nil(t, err)

	diff := new(big.Int)
	diff = diff.Sub(endBalance, startBalance)
	require.Equal(t, mintAmount, diff, "Did not get expected balance change")

	// Submit TX to L2 sequencer node
	receipt := SendL2Tx(t, cfg, l2Seq, ethPrivKey, func(opts *TxOpts) {
		opts.Value = big.NewInt(1_000_000_000)
		opts.Nonce = 1 // Already have deposit
		opts.ToAddr = &common.Address{0xff, 0xff}
		opts.VerifyOnClients(l2Verif)
	})
<<<<<<< HEAD
	err = l2Seq.SendTransaction(context.Background(), tx)
	require.Nil(t, err, "Sending L2 tx to sequencer")

	_, err = waitForL2Transaction(tx.Hash(), l2Seq, 3*time.Duration(cfg.DeployConfig.L1BlockTime)*time.Second)
	require.Nil(t, err, "Waiting for L2 tx on sequencer")

	receipt, err = waitForL2Transaction(tx.Hash(), l2Verif, 10*time.Duration(cfg.DeployConfig.L1BlockTime)*time.Second)
	require.Nil(t, err, "Waiting for L2 tx on verifier")
	require.Equal(t, types.ReceiptStatusSuccessful, receipt.Status, "TX should have succeeded")
=======
>>>>>>> 090644ae

	// Verify blocks match after batch submission on verifiers and sequencers
	verifBlock, err := l2Verif.BlockByNumber(context.Background(), receipt.BlockNumber)
	require.Nil(t, err)
	seqBlock, err := l2Seq.BlockByNumber(context.Background(), receipt.BlockNumber)
	require.Nil(t, err)
	require.Equal(t, verifBlock.NumberU64(), seqBlock.NumberU64(), "Verifier and sequencer blocks not the same after including a batch tx")
	require.Equal(t, verifBlock.ParentHash(), seqBlock.ParentHash(), "Verifier and sequencer blocks parent hashes not the same after including a batch tx")
	require.Equal(t, verifBlock.Hash(), seqBlock.Hash(), "Verifier and sequencer blocks not the same after including a batch tx")

	rollupRPCClient, err := rpc.DialContext(context.Background(), sys.RollupNodes["sequencer"].HTTPEndpoint())
	require.Nil(t, err)
	rollupClient := sources.NewRollupClient(client.NewBaseRPCClient(rollupRPCClient))
	// basic check that sync status works
	seqStatus, err := rollupClient.SyncStatus(context.Background())
	require.Nil(t, err)
	require.LessOrEqual(t, seqBlock.NumberU64(), seqStatus.UnsafeL2.Number)
	// basic check that version endpoint works
	seqVersion, err := rollupClient.Version(context.Background())
	require.Nil(t, err)
	require.NotEqual(t, "", seqVersion)
}

// TestConfirmationDepth runs the rollup with both sequencer and verifier not immediately processing the tip of the chain.
func TestConfirmationDepth(t *testing.T) {
	InitParallel(t)

	cfg := DefaultSystemConfig(t)
	cfg.DeployConfig.SequencerWindowSize = 4
	cfg.DeployConfig.MaxSequencerDrift = 10 * cfg.DeployConfig.L1BlockTime
	seqConfDepth := uint64(2)
	verConfDepth := uint64(5)
	cfg.Nodes["sequencer"].Driver.SequencerConfDepth = seqConfDepth
	cfg.Nodes["sequencer"].Driver.VerifierConfDepth = 0
	cfg.Nodes["verifier"].Driver.VerifierConfDepth = verConfDepth

	sys, err := cfg.Start()
	require.Nil(t, err, "Error starting up system")
	defer sys.Close()

	log := testlog.Logger(t, log.LvlInfo)
	log.Info("genesis", "l2", sys.RollupConfig.Genesis.L2, "l1", sys.RollupConfig.Genesis.L1, "l2_time", sys.RollupConfig.Genesis.L2Time)

	l1Client := sys.Clients["l1"]
	l2Seq := sys.Clients["sequencer"]
	l2Verif := sys.Clients["verifier"]

	// Wait enough time for the sequencer to submit a block with distance from L1 head, submit it,
	// and for the slower verifier to read a full sequence window and cover confirmation depth for reading and some margin
	<-time.After(time.Duration((cfg.DeployConfig.SequencerWindowSize+verConfDepth+3)*cfg.DeployConfig.L1BlockTime) * time.Second)

	// within a second, get both L1 and L2 verifier and sequencer block heads
	ctx, cancel := context.WithTimeout(context.Background(), 1*time.Second)
	defer cancel()
	l1Head, err := l1Client.BlockByNumber(ctx, nil)
	require.NoError(t, err)
	l2SeqHead, err := l2Seq.BlockByNumber(ctx, nil)
	require.NoError(t, err)
	l2VerHead, err := l2Verif.BlockByNumber(ctx, nil)
	require.NoError(t, err)

	seqInfo, err := derive.L1InfoDepositTxData(l2SeqHead.Transactions()[0].Data())
	require.NoError(t, err)
	require.LessOrEqual(t, seqInfo.Number+seqConfDepth, l1Head.NumberU64(), "the seq L2 head block should have an origin older than the L1 head block by at least the sequencer conf depth")

	verInfo, err := derive.L1InfoDepositTxData(l2VerHead.Transactions()[0].Data())
	require.NoError(t, err)
	require.LessOrEqual(t, verInfo.Number+verConfDepth, l1Head.NumberU64(), "the ver L2 head block should have an origin older than the L1 head block by at least the verifier conf depth")
}

// TestPendingGasLimit tests the configuration of the gas limit of the pending block,
// and if it does not conflict with the regular gas limit on the verifier or sequencer.
func TestPendingGasLimit(t *testing.T) {
	InitParallel(t)

	cfg := DefaultSystemConfig(t)

	// configure the L2 gas limit to be high, and the pending gas limits to be lower for resource saving.
	cfg.DeployConfig.L2GenesisBlockGasLimit = 30_000_000
	cfg.GethOptions["sequencer"] = []GethOption{
		func(ethCfg *ethconfig.Config, nodeCfg *node.Config) error {
			ethCfg.Miner.GasCeil = 10_000_000
			return nil
		},
	}
	cfg.GethOptions["verifier"] = []GethOption{
		func(ethCfg *ethconfig.Config, nodeCfg *node.Config) error {
			ethCfg.Miner.GasCeil = 9_000_000
			return nil
		},
	}

	sys, err := cfg.Start()
	require.Nil(t, err, "Error starting up system")
	defer sys.Close()

	log := testlog.Logger(t, log.LvlInfo)
	log.Info("genesis", "l2", sys.RollupConfig.Genesis.L2, "l1", sys.RollupConfig.Genesis.L1, "l2_time", sys.RollupConfig.Genesis.L2Time)

	l2Verif := sys.Clients["verifier"]
	l2Seq := sys.Clients["sequencer"]

	checkGasLimit := func(client *ethclient.Client, number *big.Int, expected uint64) *types.Header {
		ctx, cancel := context.WithTimeout(context.Background(), time.Second)
		header, err := client.HeaderByNumber(ctx, number)
		cancel()
		require.NoError(t, err)
		require.Equal(t, expected, header.GasLimit)
		return header
	}

	// check if the gaslimits are matching the expected values,
	// and that the verifier/sequencer can use their locally configured gas limit for the pending block.
	for {
		checkGasLimit(l2Seq, big.NewInt(-1), 10_000_000)
		checkGasLimit(l2Verif, big.NewInt(-1), 9_000_000)
		checkGasLimit(l2Seq, nil, 30_000_000)
		latestVerifHeader := checkGasLimit(l2Verif, nil, 30_000_000)

		// Stop once the verifier passes genesis:
		// this implies we checked a new block from the sequencer, on both sequencer and verifier nodes.
		if latestVerifHeader.Number.Uint64() > 0 {
			break
		}
		time.Sleep(500 * time.Millisecond)
	}
}

// TestFinalize tests if L2 finalizes after sufficient time after L1 finalizes
func TestFinalize(t *testing.T) {
	InitParallel(t)

	cfg := DefaultSystemConfig(t)

	sys, err := cfg.Start()
	require.Nil(t, err, "Error starting up system")
	defer sys.Close()

	l2Seq := sys.Clients["sequencer"]

	// as configured in the extra geth lifecycle in testing setup
	const finalizedDistance = 8
	// Wait enough time for L1 to finalize and L2 to confirm its data in finalized L1 blocks
	time.Sleep(time.Duration((finalizedDistance+6)*cfg.DeployConfig.L1BlockTime) * time.Second)

	// fetch the finalizes head of geth
	ctx, cancel := context.WithTimeout(context.Background(), 1*time.Second)
	defer cancel()
	l2Finalized, err := l2Seq.BlockByNumber(ctx, big.NewInt(int64(rpc.FinalizedBlockNumber)))
	require.NoError(t, err)

	require.NotZerof(t, l2Finalized.NumberU64(), "must have finalized L2 block")
}

func TestMintOnRevertedDeposit(t *testing.T) {
	InitParallel(t)
	cfg := DefaultSystemConfig(t)

	sys, err := cfg.Start()
	require.Nil(t, err, "Error starting up system")
	defer sys.Close()

	l1Client := sys.Clients["l1"]
	l2Verif := sys.Clients["verifier"]

<<<<<<< HEAD
	// Find deposit contract
	depositContract, err := bindings.NewKromaPortal(predeploys.DevKromaPortalAddr, l1Client)
	require.Nil(t, err)
=======
>>>>>>> 090644ae
	l1Node := sys.Nodes["l1"]

	// create signer
	ks := l1Node.AccountManager().Backends(keystore.KeyStoreType)[0].(*keystore.KeyStore)
	opts, err := bind.NewKeyStoreTransactorWithChainID(ks, ks.Accounts()[0], cfg.L1ChainIDBig())
	require.Nil(t, err)
	fromAddr := opts.From

	ctx, cancel := context.WithTimeout(context.Background(), 1*time.Second)
	startBalance, err := l2Verif.BalanceAt(ctx, fromAddr, nil)
	cancel()
	require.Nil(t, err)

	ctx, cancel = context.WithTimeout(context.Background(), 1*time.Second)
	startNonce, err := l2Verif.NonceAt(ctx, fromAddr, nil)
	require.NoError(t, err)
	cancel()

	toAddr := common.Address{0xff, 0xff}
	mintAmount := big.NewInt(9_000_000)
	opts.Value = mintAmount
<<<<<<< HEAD
	value := new(big.Int).Mul(common.Big2, startBalance) // trigger a revert by transferring more than we have available
	tx, err := depositContract.DepositTransaction(opts, toAddr, value, 1_000_000, false, nil)
	require.Nil(t, err, "with deposit tx")

	receipt, err := waitForTransaction(tx.Hash(), l1Client, 3*time.Duration(cfg.DeployConfig.L1BlockTime)*time.Second)
	require.Nil(t, err, "Waiting for deposit tx on L1")

	reconstructedDep, err := derive.UnmarshalDepositLogEvent(receipt.Logs[0])
	require.NoError(t, err, "Could not reconstruct L2 Deposit")
	tx = types.NewTx(reconstructedDep)
	receipt, err = waitForL2Transaction(tx.Hash(), l2Verif, 10*time.Duration(cfg.DeployConfig.L1BlockTime)*time.Second)
	require.NoError(t, err)
	require.Equal(t, receipt.Status, types.ReceiptStatusFailed)
=======
	SendDepositTx(t, cfg, l1Client, l2Verif, opts, func(l2Opts *DepositTxOpts) {
		l2Opts.ToAddr = toAddr
		// trigger a revert by transferring more than we have available
		l2Opts.Value = new(big.Int).Mul(common.Big2, startBalance)
		l2Opts.ExpectedStatus = types.ReceiptStatusFailed
	})
>>>>>>> 090644ae

	// Confirm balance
	ctx, cancel = context.WithTimeout(context.Background(), 1*time.Second)
	endBalance, err := l2Verif.BalanceAt(ctx, fromAddr, nil)
	cancel()
	require.Nil(t, err)
	ctx, cancel = context.WithTimeout(context.Background(), 1*time.Second)
	toAddrBalance, err := l2Verif.BalanceAt(ctx, toAddr, nil)
	require.NoError(t, err)
	cancel()

	diff := new(big.Int)
	diff = diff.Sub(endBalance, startBalance)
	require.Equal(t, mintAmount, diff, "Did not get expected balance change")
	require.Equal(t, common.Big0.Int64(), toAddrBalance.Int64(), "The recipient account balance should be zero")

	ctx, cancel = context.WithTimeout(context.Background(), 1*time.Second)
	endNonce, err := l2Verif.NonceAt(ctx, fromAddr, nil)
	require.NoError(t, err)
	cancel()
	require.Equal(t, startNonce+1, endNonce, "Nonce of deposit sender should increment on L2, even if the deposit fails")
}

func TestMissingBatchE2E(t *testing.T) {
	InitParallel(t)
	// Note this test zeroes the balance of the batch-submitter to make the batches unable to go into L1.
	// The test logs may look scary, but this is expected:
	// 'batcher unable to publish transaction    role=batcher   err="insufficient funds for gas * price + value"'

	cfg := DefaultSystemConfig(t)
	// small sequence window size so the test does not take as long
	cfg.DeployConfig.SequencerWindowSize = 4

	// Specifically set batch submitter balance to stop batches from being included
	cfg.Premine[cfg.Secrets.Addresses().Batcher] = big.NewInt(0)

	sys, err := cfg.Start()
	require.Nil(t, err, "Error starting up system")
	defer sys.Close()

	l2Seq := sys.Clients["sequencer"]
	l2Verif := sys.Clients["verifier"]

	// Transactor Account
	ethPrivKey := cfg.Secrets.Alice

	// Submit TX to L2 sequencer node
	receipt := SendL2Tx(t, cfg, l2Seq, ethPrivKey, func(opts *TxOpts) {
		opts.ToAddr = &common.Address{0xff, 0xff}
		opts.Value = big.NewInt(1_000_000_000)
	})
<<<<<<< HEAD
	err = l2Seq.SendTransaction(context.Background(), tx)
	require.Nil(t, err, "Sending L2 tx to sequencer")

	// Let it show up on the unsafe chain
	receipt, err := waitForL2Transaction(tx.Hash(), l2Seq, 3*time.Duration(cfg.DeployConfig.L1BlockTime)*time.Second)
	require.Nil(t, err, "Waiting for L2 tx on sequencer")
=======
>>>>>>> 090644ae

	// Wait until the block it was first included in shows up in the safe chain on the verifier
	_, err = waitForL2Block(receipt.BlockNumber, l2Verif, time.Duration((sys.RollupConfig.SeqWindowSize+4)*cfg.DeployConfig.L1BlockTime)*time.Second)
	require.Nil(t, err, "Waiting for block on verifier")

	// Assert that the transaction is not found on the verifier
	ctx, cancel := context.WithTimeout(context.Background(), time.Second)
	defer cancel()
	_, err = l2Verif.TransactionReceipt(ctx, receipt.TxHash)
	require.Equal(t, ethereum.NotFound, err, "Found transaction in verifier when it should not have been included")

	// Wait a short time for the L2 reorg to occur on the sequencer as well.
	// The proper thing to do is to wait until the sequencer marks this block safe.
	<-time.After(2 * time.Second)

	// Assert that the reconciliation process did an L2 reorg on the sequencer to remove the invalid block
	ctx2, cancel := context.WithTimeout(context.Background(), time.Second)
	defer cancel()
	block, err := l2Seq.BlockByNumber(ctx2, receipt.BlockNumber)
	require.Nil(t, err, "Get block from sequencer")
	require.NotEqual(t, block.Hash(), receipt.BlockHash, "L2 Sequencer did not reorg out transaction on it's safe chain")
}

func L1InfoFromState(ctx context.Context, contract *bindings.L1Block, l2Number *big.Int) (derive.L1BlockInfo, error) {
	var err error
	var out derive.L1BlockInfo
	opts := bind.CallOpts{
		BlockNumber: l2Number,
		Context:     ctx,
	}

	out.Number, err = contract.Number(&opts)
	if err != nil {
		return derive.L1BlockInfo{}, fmt.Errorf("failed to get number: %w", err)
	}

	out.Time, err = contract.Timestamp(&opts)
	if err != nil {
		return derive.L1BlockInfo{}, fmt.Errorf("failed to get timestamp: %w", err)
	}

	out.BaseFee, err = contract.Basefee(&opts)
	if err != nil {
		return derive.L1BlockInfo{}, fmt.Errorf("failed to get timestamp: %w", err)
	}

	blockHashBytes, err := contract.Hash(&opts)
	if err != nil {
		return derive.L1BlockInfo{}, fmt.Errorf("failed to get block hash: %w", err)
	}
	out.BlockHash = common.BytesToHash(blockHashBytes[:])

	out.SequenceNumber, err = contract.SequenceNumber(&opts)
	if err != nil {
		return derive.L1BlockInfo{}, fmt.Errorf("failed to get sequence number: %w", err)
	}

	overhead, err := contract.L1FeeOverhead(&opts)
	if err != nil {
		return derive.L1BlockInfo{}, fmt.Errorf("failed to get l1 fee overhead: %w", err)
	}
	out.L1FeeOverhead = eth.Bytes32(common.BigToHash(overhead))

	scalar, err := contract.L1FeeScalar(&opts)
	if err != nil {
		return derive.L1BlockInfo{}, fmt.Errorf("failed to get l1 fee scalar: %w", err)
	}
	out.L1FeeScalar = eth.Bytes32(common.BigToHash(scalar))

	batcherHash, err := contract.BatcherHash(&opts)
	if err != nil {
		return derive.L1BlockInfo{}, fmt.Errorf("failed to get batch sender: %w", err)
	}
	out.BatcherAddr = common.BytesToAddress(batcherHash[:])

	validatorRewardScalar, err := contract.ValidatorRewardScalar(&opts)
	if err != nil {
		return derive.L1BlockInfo{}, fmt.Errorf("failed to get validator reward scalar: %w", err)
	}
	out.ValidatorRewardScalar = eth.Bytes32(common.BigToHash(validatorRewardScalar))

	return out, nil
}

// TestSystemMockP2P sets up a L1 Geth node, a rollup node, and a L2 geth node and then confirms that
// the nodes can sync L2 blocks before they are confirmed on L1.
func TestSystemMockP2P(t *testing.T) {
	t.Skip("flaky in CI") // TODO(CLI-3859): Re-enable this test.
	InitParallel(t)

	cfg := DefaultSystemConfig(t)
	// Disable batcher, so we don't sync from L1 & set a large sequence window so we only have unsafe blocks
	cfg.DisableBatcher = true
	cfg.DeployConfig.SequencerWindowSize = 100_000
	cfg.DeployConfig.MaxSequencerDrift = 100_000
	// disable at the start, so we don't miss any gossiped blocks.
	cfg.Nodes["sequencer"].Driver.SequencerStopped = true

	// connect the nodes
	cfg.P2PTopology = map[string][]string{
		"verifier": {"sequencer"},
	}

	var published, received []common.Hash
	seqTracer, verifTracer := new(FnTracer), new(FnTracer)
	seqTracer.OnPublishL2PayloadFn = func(ctx context.Context, payload *eth.ExecutionPayload) {
		published = append(published, payload.BlockHash)
	}
	verifTracer.OnUnsafeL2PayloadFn = func(ctx context.Context, from peer.ID, payload *eth.ExecutionPayload) {
		received = append(received, payload.BlockHash)
	}
	cfg.Nodes["sequencer"].Tracer = seqTracer
	cfg.Nodes["verifier"].Tracer = verifTracer

	sys, err := cfg.Start()
	require.Nil(t, err, "Error starting up system")
	defer sys.Close()

	// Enable the sequencer now that everyone is ready to receive payloads.
	rollupRPCClient, err := rpc.DialContext(context.Background(), sys.RollupNodes["sequencer"].HTTPEndpoint())
	require.Nil(t, err)

	verifierPeerID := sys.RollupNodes["verifier"].P2P().Host().ID()
	check := func() bool {
		sequencerBlocksTopicPeers := sys.RollupNodes["sequencer"].P2P().GossipOut().BlocksTopicPeers()
		return slices.Contains[peer.ID](sequencerBlocksTopicPeers, verifierPeerID)
	}

	// poll to see if the verifier node is connected & meshed on gossip.
	// Without this verifier, we shouldn't start sending blocks around, or we'll miss them and fail the test.
	backOffStrategy := backoff.Exponential()
	for i := 0; i < 10; i++ {
		if check() {
			break
		}
		time.Sleep(backOffStrategy.Duration(i))
	}
	require.True(t, check(), "verifier must be meshed with sequencer for gossip test to proceed")

	require.NoError(t, rollupRPCClient.Call(nil, "admin_startSequencer", sys.L2GenesisCfg.ToBlock().Hash()))

	l2Seq := sys.Clients["sequencer"]
	l2Verif := sys.Clients["verifier"]

	// Transactor Account
	ethPrivKey := cfg.Secrets.Alice

	// Submit TX to L2 sequencer node
	receiptSeq := SendL2Tx(t, cfg, l2Seq, ethPrivKey, func(opts *TxOpts) {
		opts.ToAddr = &common.Address{0xff, 0xff}
		opts.Value = big.NewInt(1_000_000_000)

<<<<<<< HEAD
	// Wait for tx to be mined on the L2 sequencer chain
	receiptSeq, err := waitForL2Transaction(tx.Hash(), l2Seq, 5*time.Minute)
	require.Nil(t, err, "Waiting for L2 tx on sequencer")

	// Wait until the block it was first included in shows up in the safe chain on the verifier
	receiptVerif, err := waitForL2Transaction(tx.Hash(), l2Verif, 5*time.Minute)
	require.Nil(t, err, "Waiting for L2 tx on verifier")

	require.Equal(t, receiptSeq, receiptVerif)
=======
		// Wait until the block it was first included in shows up in the safe chain on the verifier
		opts.VerifyOnClients(l2Verif)
	})
>>>>>>> 090644ae

	// Verify that everything that was received was published
	require.GreaterOrEqual(t, len(published), len(received))
	require.ElementsMatch(t, received, published[:len(received)])

	// Verify that the tx was received via p2p
	require.Contains(t, received, receiptSeq.BlockHash)
}

// TestSystemRPCAltSync sets up a L1 Geth node, a rollup node, and a L2 geth node and then confirms that
// the nodes can sync L2 blocks before they are confirmed on L1.
//
// Test steps:
// 1. Spin up the nodes (P2P is disabled on the verifier)
// 2. Send a transaction to the sequencer.
// 3. Wait for the TX to be mined on the sequencer chain.
// 5. Wait for the verifier to detect a gap in the payload queue vs. the unsafe head
// 6. Wait for the RPC sync method to grab the block from the sequencer over RPC and insert it into the verifier's unsafe chain.
// 7. Wait for the verifier to sync the unsafe chain into the safe chain.
// 8. Verify that the TX is included in the verifier's safe chain.
func TestSystemRPCAltSync(t *testing.T) {
	InitParallel(t)

	cfg := DefaultSystemConfig(t)
	// the default is nil, but this may change in the future.
	// This test must ensure the blocks are not synced via Gossip, but instead via the alt RPC based sync.
	cfg.P2PTopology = nil
	// Disable batcher, so there will not be any L1 data to sync from
	cfg.DisableBatcher = true

	var published, received []string
	seqTracer, verifTracer := new(FnTracer), new(FnTracer)
	// The sequencer still publishes the blocks to the tracer, even if they do not reach the network due to disabled P2P
	seqTracer.OnPublishL2PayloadFn = func(ctx context.Context, payload *eth.ExecutionPayload) {
		published = append(published, payload.ID().String())
	}
	// Blocks are now received via the RPC based alt-sync method
	verifTracer.OnUnsafeL2PayloadFn = func(ctx context.Context, from peer.ID, payload *eth.ExecutionPayload) {
		received = append(received, payload.ID().String())
	}
	cfg.Nodes["sequencer"].Tracer = seqTracer
	cfg.Nodes["verifier"].Tracer = verifTracer

	sys, err := cfg.Start(SystemConfigOption{
		key:  "afterRollupNodeStart",
		role: "sequencer",
		action: func(sCfg *SystemConfig, system *System) {
			rpc, _ := system.Nodes["sequencer"].Attach() // never errors
			cfg.Nodes["verifier"].L2Sync = &rollupNode.PreparedL2SyncEndpoint{
				Client: client.NewBaseRPCClient(rpc),
			}
		},
	})
	require.Nil(t, err, "Error starting up system")
	defer sys.Close()

	l2Seq := sys.Clients["sequencer"]
	l2Verif := sys.Clients["verifier"]

	// Transactor Account
	ethPrivKey := cfg.Secrets.Alice

	// Submit a TX to L2 sequencer node
	receiptSeq := SendL2Tx(t, cfg, l2Seq, ethPrivKey, func(opts *TxOpts) {
		opts.ToAddr = &common.Address{0xff, 0xff}
		opts.Value = big.NewInt(1_000_000_000)

		// Wait for alt RPC sync to pick up the blocks on the sequencer chain
		opts.VerifyOnClients(l2Verif)
	})

	// Verify that the tx was received via RPC sync (P2P is disabled)
	require.Contains(t, received, eth.BlockID{Hash: receiptSeq.BlockHash, Number: receiptSeq.BlockNumber.Uint64()}.String())

	// Verify that everything that was received was published
	require.GreaterOrEqual(t, len(published), len(received))
	require.ElementsMatch(t, received, published[:len(received)])
}

func TestSystemP2PAltSync(t *testing.T) {
	InitParallel(t)

	cfg := DefaultSystemConfig(t)

	// remove default verifier node
	delete(cfg.Nodes, "verifier")
	// Add more verifier nodes
	cfg.Nodes["alice"] = &rollupNode.Config{
		Driver: driver.Config{
			VerifierConfDepth:  0,
			SequencerConfDepth: 0,
			SequencerEnabled:   false,
		},
		L1EpochPollInterval: time.Second * 4,
	}
	cfg.Nodes["bob"] = &rollupNode.Config{
		Driver: driver.Config{
			VerifierConfDepth:  0,
			SequencerConfDepth: 0,
			SequencerEnabled:   false,
		},
		L1EpochPollInterval: time.Second * 4,
	}
	cfg.Loggers["alice"] = testlog.Logger(t, log.LvlInfo).New("role", "alice")
	cfg.Loggers["bob"] = testlog.Logger(t, log.LvlInfo).New("role", "bob")

	// connect the nodes
	cfg.P2PTopology = map[string][]string{
		"sequencer": {"alice", "bob"},
		"alice":     {"sequencer", "bob"},
		"bob":       {"alice", "sequencer"},
	}
	// Enable the P2P req-resp based sync
	cfg.P2PReqRespSync = true

	// Disable batcher, so there will not be any L1 data to sync from
	cfg.DisableBatcher = true

	var published []string
	seqTracer := new(FnTracer)
	// The sequencer still publishes the blocks to the tracer, even if they do not reach the network due to disabled P2P
	seqTracer.OnPublishL2PayloadFn = func(ctx context.Context, payload *eth.ExecutionPayload) {
		published = append(published, payload.ID().String())
	}
	// Blocks are now received via the RPC based alt-sync method
	cfg.Nodes["sequencer"].Tracer = seqTracer

	sys, err := cfg.Start()
	require.Nil(t, err, "Error starting up system")
	defer sys.Close()

	l2Seq := sys.Clients["sequencer"]

	// Transactor Account
	ethPrivKey := cfg.Secrets.Alice

	// Submit a TX to L2 sequencer node
	receiptSeq := SendL2Tx(t, cfg, l2Seq, ethPrivKey, func(opts *TxOpts) {
		opts.ToAddr = &common.Address{0xff, 0xff}
		opts.Value = big.NewInt(1_000_000_000)
	})

	// Gossip is able to respond to IWANT messages for the duration of heartbeat_time * message_window = 0.5 * 12 = 6
	// Wait till we pass that, and then we'll have missed some blocks that cannot be retrieved in any way from gossip
	time.Sleep(time.Second * 10)

	// set up our syncer node, connect it to alice/bob
	cfg.Loggers["syncer"] = testlog.Logger(t, log.LvlInfo).New("role", "syncer")
	snapLog := log.New()
	snapLog.SetHandler(log.DiscardHandler())

	// Create a peer, and hook up alice and bob
	h, err := sys.Mocknet.GenPeer()
	require.NoError(t, err)
	_, err = sys.Mocknet.LinkPeers(sys.RollupNodes["alice"].P2P().Host().ID(), h.ID())
	require.NoError(t, err)
	_, err = sys.Mocknet.LinkPeers(sys.RollupNodes["bob"].P2P().Host().ID(), h.ID())
	require.NoError(t, err)

	// Configure the new rollup node that'll be syncing
	var syncedPayloads []string
	syncNodeCfg := &rollupNode.Config{
		L2Sync:    &rollupNode.PreparedL2SyncEndpoint{Client: nil},
		Driver:    driver.Config{VerifierConfDepth: 0},
		Rollup:    *sys.RollupConfig,
		P2PSigner: nil,
		RPC: rollupNode.RPCConfig{
			ListenAddr:  "127.0.0.1",
			ListenPort:  0,
			EnableAdmin: true,
		},
		P2P:                 &p2p.Prepared{HostP2P: h, EnableReqRespSync: true},
		Metrics:             rollupNode.MetricsConfig{Enabled: false}, // no metrics server
		Pprof:               opprof.CLIConfig{},
		L1EpochPollInterval: time.Second * 10,
		Tracer: &FnTracer{
			OnUnsafeL2PayloadFn: func(ctx context.Context, from peer.ID, payload *eth.ExecutionPayload) {
				syncedPayloads = append(syncedPayloads, payload.ID().String())
			},
		},
	}
	configureL1(syncNodeCfg, sys.Nodes["l1"])
	syncerL2Engine, _, err := initL2Geth("syncer", big.NewInt(int64(cfg.DeployConfig.L2ChainID)), sys.L2GenesisCfg, cfg.JWTFilePath)
	require.NoError(t, err)
	require.NoError(t, syncerL2Engine.Start())

	configureL2(syncNodeCfg, syncerL2Engine, cfg.JWTSecret)

	syncerNode, err := rollupNode.New(context.Background(), syncNodeCfg, cfg.Loggers["syncer"], snapLog, "", metrics.NewMetrics(""))
	require.NoError(t, err)
	err = syncerNode.Start(context.Background())
	require.NoError(t, err)

	// connect alice and bob to our new syncer node
	_, err = sys.Mocknet.ConnectPeers(sys.RollupNodes["alice"].P2P().Host().ID(), syncerNode.P2P().Host().ID())
	require.NoError(t, err)
	_, err = sys.Mocknet.ConnectPeers(sys.RollupNodes["bob"].P2P().Host().ID(), syncerNode.P2P().Host().ID())
	require.NoError(t, err)

	rpc, err := syncerL2Engine.Attach()
	require.NoError(t, err)
	l2Verif := ethclient.NewClient(rpc)

	// It may take a while to sync, but eventually we should see the sequenced data show up
	receiptVerif, err := waitForTransaction(receiptSeq.TxHash, l2Verif, 100*time.Duration(sys.RollupConfig.BlockTime)*time.Second)
	require.Nil(t, err, "Waiting for L2 tx on verifier")

	require.Equal(t, receiptSeq, receiptVerif)

	// Verify that the tx was received via P2P sync
	require.Contains(t, syncedPayloads, eth.BlockID{Hash: receiptVerif.BlockHash, Number: receiptVerif.BlockNumber.Uint64()}.String())

	// Verify that everything that was received was published
	require.GreaterOrEqual(t, len(published), len(syncedPayloads))
	require.ElementsMatch(t, syncedPayloads, published[:len(syncedPayloads)])
}

// TestSystemDenseTopology sets up a dense p2p topology with 3 verifier nodes and 1 sequencer node.
func TestSystemDenseTopology(t *testing.T) {
	t.Skip("Skipping dense topology test to avoid flakiness. @refcell address in p2p scoring pr.")

	InitParallel(t)

	cfg := DefaultSystemConfig(t)
	// slow down L1 blocks so we can see the L2 blocks arrive well before the L1 blocks do.
	// Keep the seq window small so the L2 chain is started quick
	cfg.DeployConfig.L1BlockTime = 10

	// Append additional nodes to the system to construct a dense p2p network
	cfg.Nodes["verifier2"] = &rollupNode.Config{
		Driver: driver.Config{
			VerifierConfDepth:  0,
			SequencerConfDepth: 0,
			SequencerEnabled:   false,
		},
		L1EpochPollInterval: time.Second * 4,
	}
	cfg.Nodes["verifier3"] = &rollupNode.Config{
		Driver: driver.Config{
			VerifierConfDepth:  0,
			SequencerConfDepth: 0,
			SequencerEnabled:   false,
		},
		L1EpochPollInterval: time.Second * 4,
	}
	cfg.Loggers["verifier2"] = testlog.Logger(t, log.LvlInfo).New("role", "verifier")
	cfg.Loggers["verifier3"] = testlog.Logger(t, log.LvlInfo).New("role", "verifier")

	// connect the nodes
	cfg.P2PTopology = map[string][]string{
		"verifier":  {"sequencer", "verifier2", "verifier3"},
		"verifier2": {"sequencer", "verifier", "verifier3"},
		"verifier3": {"sequencer", "verifier", "verifier2"},
	}

	// Set peer scoring for each node, but without banning
	for _, node := range cfg.Nodes {
		params, err := p2p.GetPeerScoreParams("light", 2)
		require.NoError(t, err)
		node.P2P = &p2p.Config{
			PeerScoring:    params,
			BanningEnabled: false,
		}
	}

	var published, received1, received2, received3 []common.Hash
	seqTracer, verifTracer, verifTracer2, verifTracer3 := new(FnTracer), new(FnTracer), new(FnTracer), new(FnTracer)
	seqTracer.OnPublishL2PayloadFn = func(ctx context.Context, payload *eth.ExecutionPayload) {
		published = append(published, payload.BlockHash)
	}
	verifTracer.OnUnsafeL2PayloadFn = func(ctx context.Context, from peer.ID, payload *eth.ExecutionPayload) {
		received1 = append(received1, payload.BlockHash)
	}
	verifTracer2.OnUnsafeL2PayloadFn = func(ctx context.Context, from peer.ID, payload *eth.ExecutionPayload) {
		received2 = append(received2, payload.BlockHash)
	}
	verifTracer3.OnUnsafeL2PayloadFn = func(ctx context.Context, from peer.ID, payload *eth.ExecutionPayload) {
		received3 = append(received3, payload.BlockHash)
	}
	cfg.Nodes["sequencer"].Tracer = seqTracer
	cfg.Nodes["verifier"].Tracer = verifTracer
	cfg.Nodes["verifier2"].Tracer = verifTracer2
	cfg.Nodes["verifier3"].Tracer = verifTracer3

	sys, err := cfg.Start()
	require.Nil(t, err, "Error starting up system")
	defer sys.Close()

	l2Seq := sys.Clients["sequencer"]
	l2Verif := sys.Clients["verifier"]
	l2Verif2 := sys.Clients["verifier2"]
	l2Verif3 := sys.Clients["verifier3"]

	// Transactor Account
	ethPrivKey := cfg.Secrets.Alice

	// Submit TX to L2 sequencer node
	receiptSeq := SendL2Tx(t, cfg, l2Seq, ethPrivKey, func(opts *TxOpts) {
		opts.ToAddr = &common.Address{0xff, 0xff}
		opts.Value = big.NewInt(1_000_000_000)

		// Wait until the block it was first included in shows up in the safe chain on the verifiers
		opts.VerifyOnClients(l2Verif, l2Verif2, l2Verif3)
	})

	// Verify that everything that was received was published
	require.GreaterOrEqual(t, len(published), len(received1))
	require.GreaterOrEqual(t, len(published), len(received2))
	require.GreaterOrEqual(t, len(published), len(received3))
	require.ElementsMatch(t, published, received1[:len(published)])
	require.ElementsMatch(t, published, received2[:len(published)])
	require.ElementsMatch(t, published, received3[:len(published)])

	// Verify that the tx was received via p2p
	require.Contains(t, received1, receiptSeq.BlockHash)
	require.Contains(t, received2, receiptSeq.BlockHash)
	require.Contains(t, received3, receiptSeq.BlockHash)
}

func TestL1InfoContract(t *testing.T) {
	InitParallel(t)

	cfg := DefaultSystemConfig(t)

	sys, err := cfg.Start()
	require.Nil(t, err, "Error starting up system")
	defer sys.Close()

	l1Client := sys.Clients["l1"]
	l2Seq := sys.Clients["sequencer"]
	l2Verif := sys.Clients["verifier"]

	endVerifBlockNumber := big.NewInt(4)
	endSeqBlockNumber := big.NewInt(6)
	endVerifBlock, err := waitForL2Block(endVerifBlockNumber, l2Verif, time.Minute)
	require.Nil(t, err)
	endSeqBlock, err := waitForL2Block(endSeqBlockNumber, l2Seq, time.Minute)
	require.Nil(t, err)

	seqL1Info, err := bindings.NewL1Block(cfg.L1InfoPredeployAddress, l2Seq)
	require.Nil(t, err)

	verifL1Info, err := bindings.NewL1Block(cfg.L1InfoPredeployAddress, l2Verif)
	require.Nil(t, err)

	ctx, cancel := context.WithTimeout(context.Background(), 2*time.Minute)
	defer cancel()

	fillInfoLists := func(start *types.Block, contract *bindings.L1Block, client *ethclient.Client) ([]derive.L1BlockInfo, []derive.L1BlockInfo) {
		var txList, stateList []derive.L1BlockInfo
		for b := start; ; {
			var infoFromTx derive.L1BlockInfo
			require.NoError(t, infoFromTx.UnmarshalBinary(b.Transactions()[0].Data()))
			txList = append(txList, infoFromTx)

			infoFromState, err := L1InfoFromState(ctx, contract, b.Number())
			require.Nil(t, err)
			stateList = append(stateList, infoFromState)

			// Genesis L2 block contains no L1 Deposit TX
			if b.NumberU64() == 1 {
				return txList, stateList
			}
			b, err = client.BlockByHash(ctx, b.ParentHash())
			require.Nil(t, err)
		}
	}

	l1InfosFromSequencerTransactions, l1InfosFromSequencerState := fillInfoLists(endSeqBlock, seqL1Info, l2Seq)
	l1InfosFromVerifierTransactions, l1InfosFromVerifierState := fillInfoLists(endVerifBlock, verifL1Info, l2Verif)

	l1blocks := make(map[common.Hash]derive.L1BlockInfo)
	maxL1Hash := l1InfosFromSequencerTransactions[0].BlockHash
	for h := maxL1Hash; ; {
		b, err := l1Client.BlockByHash(ctx, h)
		require.Nil(t, err)

		l1blocks[h] = derive.L1BlockInfo{
			Number:                b.NumberU64(),
			Time:                  b.Time(),
			BaseFee:               b.BaseFee(),
			BlockHash:             h,
			SequenceNumber:        0, // ignored, will be overwritten
			BatcherAddr:           sys.RollupConfig.Genesis.SystemConfig.BatcherAddr,
			L1FeeOverhead:         sys.RollupConfig.Genesis.SystemConfig.Overhead,
			L1FeeScalar:           sys.RollupConfig.Genesis.SystemConfig.Scalar,
			ValidatorRewardScalar: sys.RollupConfig.Genesis.SystemConfig.ValidatorRewardScalar,
		}

		h = b.ParentHash()
		if b.NumberU64() == 0 {
			break
		}
	}

	checkInfoList := func(name string, list []derive.L1BlockInfo) {
		for _, info := range list {
			if expected, ok := l1blocks[info.BlockHash]; ok {
				expected.SequenceNumber = info.SequenceNumber // the seq nr is not part of the L1 info we know in advance, so we ignore it.
				require.Equal(t, expected, info)
			} else {
				t.Fatalf("Did not find block hash for L1 Info: %v in test %s", info, name)
			}
		}
	}

	checkInfoList("On sequencer with tx", l1InfosFromSequencerTransactions)
	checkInfoList("On sequencer with state", l1InfosFromSequencerState)
	checkInfoList("On verifier with tx", l1InfosFromVerifierTransactions)
	checkInfoList("On verifier with state", l1InfosFromVerifierState)

}

// calcGasFees determines the actual cost of the transaction given a specific basefee
// This does not include the L1 data fee charged from L2 transactions.
func calcGasFees(gasUsed uint64, gasTipCap *big.Int, gasFeeCap *big.Int, baseFee *big.Int) *big.Int {
	x := new(big.Int).Add(gasTipCap, baseFee)
	// If tip + basefee > gas fee cap, clamp it to the gas fee cap
	if x.Cmp(gasFeeCap) > 0 {
		x = gasFeeCap
	}
	return x.Mul(x, new(big.Int).SetUint64(gasUsed))
}

// calcL1GasUsed returns the gas used to include the transaction data in
// the calldata on L1
func calcL1GasUsed(data []byte, overhead *big.Int) *big.Int {
	var zeroes, ones uint64
	for _, byt := range data {
		if byt == 0 {
			zeroes++
		} else {
			ones++
		}
	}

	zeroesGas := zeroes * 4 // params.TxDataZeroGas
	//NOTE: kroma need check
	//onesGas := (ones + 68) * 16 // params.TxDataNonZeroGasEIP2028
	onesGas := ones * 16 // params.TxDataNonZeroGasEIP2028
	l1Gas := new(big.Int).SetUint64(zeroesGas + onesGas)
	return new(big.Int).Add(l1Gas, overhead)
}

// TestWithdrawals checks that a deposit and then withdrawal execution succeeds. It verifies the
// balance changes on L1 and L2 and has to include gas fees in the balance checks.
// It does not check that the withdrawal can be executed prior to the end of the finality period.
func TestWithdrawals(t *testing.T) {
	InitParallel(t)

	cfg := DefaultSystemConfig(t)
	cfg.DeployConfig.FinalizationPeriodSeconds = 2 // 2s finalization period

	sys, err := cfg.Start()
	require.Nil(t, err, "Error starting up system")
	defer sys.Close()

	l1Client := sys.Clients["l1"]
	l2Seq := sys.Clients["sequencer"]
	l2Verif := sys.Clients["verifier"]

	// Transactor Account
	ethPrivKey := cfg.Secrets.Alice
	fromAddr := crypto.PubkeyToAddress(ethPrivKey.PublicKey)

<<<<<<< HEAD
	// Find deposit contract
	depositContract, err := bindings.NewKromaPortal(predeploys.DevKromaPortalAddr, l1Client)
	require.Nil(t, err)

=======
>>>>>>> 090644ae
	// Create L1 signer
	opts, err := bind.NewKeyedTransactorWithChainID(ethPrivKey, cfg.L1ChainIDBig())
	require.Nil(t, err)

	// Start L2 balance
	ctx, cancel := context.WithTimeout(context.Background(), 1*time.Second)
	defer cancel()
	startBalance, err := l2Verif.BalanceAt(ctx, fromAddr, nil)
	require.Nil(t, err)

	// Send deposit tx
	mintAmount := big.NewInt(1_000_000_000_000)
	opts.Value = mintAmount
<<<<<<< HEAD
	tx, err := depositContract.DepositTransaction(opts, fromAddr, common.Big0, 1_000_000, false, nil)
	require.Nil(t, err, "with deposit tx")

	receipt, err := waitForTransaction(tx.Hash(), l1Client, 3*time.Duration(cfg.DeployConfig.L1BlockTime)*time.Second)
	require.Nil(t, err, "Waiting for deposit tx on L1")

	// Bind L2 Withdrawer Contract
	l2withdrawer, err := bindings.NewL2ToL1MessagePasser(predeploys.L2ToL1MessagePasserAddr, l2Seq)
	require.Nil(t, err, "binding withdrawer on L2")

	// Wait for deposit to arrive
	reconstructedDep, err := derive.UnmarshalDepositLogEvent(receipt.Logs[0])
	require.NoError(t, err, "Could not reconstruct L2 Deposit")
	tx = types.NewTx(reconstructedDep)
	receipt, err = waitForL2Transaction(tx.Hash(), l2Verif, 10*time.Duration(cfg.DeployConfig.L1BlockTime)*time.Second)
	require.NoError(t, err)
	require.Equal(t, receipt.Status, types.ReceiptStatusSuccessful)
=======
	SendDepositTx(t, cfg, l1Client, l2Verif, opts, func(l2Opts *DepositTxOpts) {
		l2Opts.Value = common.Big0
	})
>>>>>>> 090644ae

	// Confirm L2 balance
	ctx, cancel = context.WithTimeout(context.Background(), 1*time.Second)
	defer cancel()
	endBalance, err := l2Verif.BalanceAt(ctx, fromAddr, nil)
	require.Nil(t, err)

	diff := new(big.Int)
	diff = diff.Sub(endBalance, startBalance)
	require.Equal(t, mintAmount, diff, "Did not get expected balance change after mint")

	// Start L2 balance for withdrawal
	ctx, cancel = context.WithTimeout(context.Background(), 1*time.Second)
	defer cancel()
	startBalance, err = l2Seq.BalanceAt(ctx, fromAddr, nil)
	require.Nil(t, err)

<<<<<<< HEAD
	// Initiate Withdrawal
	withdrawAmount := big.NewInt(500_000_000_000)
	l2opts, err := bind.NewKeyedTransactorWithChainID(ethPrivKey, cfg.L2ChainIDBig())
	require.Nil(t, err)
	l2opts.Value = withdrawAmount
	tx, err = l2withdrawer.InitiateWithdrawal(l2opts, fromAddr, big.NewInt(21000), nil)
	require.Nil(t, err, "sending initiate withdraw tx")

	receipt, err = waitForL2Transaction(tx.Hash(), l2Verif, 10*time.Duration(cfg.DeployConfig.L1BlockTime)*time.Second)
	require.Nil(t, err, "withdrawal initiated on L2 sequencer")
	require.Equal(t, receipt.Status, types.ReceiptStatusSuccessful, "transaction failed")
=======
	withdrawAmount := big.NewInt(500_000_000_000)
	tx, receipt := SendWithdrawal(t, cfg, l2Seq, ethPrivKey, func(opts *WithdrawalTxOpts) {
		opts.Value = withdrawAmount
		opts.VerifyOnClients(l2Verif)
	})
>>>>>>> 090644ae

	// Verify L2 balance after withdrawal
	ctx, cancel = context.WithTimeout(context.Background(), 1*time.Second)
	defer cancel()
	header, err := l2Verif.HeaderByNumber(ctx, receipt.BlockNumber)
	require.Nil(t, err)

	ctx, cancel = context.WithTimeout(context.Background(), 1*time.Second)
	defer cancel()
	endBalance, err = l2Verif.BalanceAt(ctx, fromAddr, nil)
	require.Nil(t, err)

	// Take fee into account
	diff = new(big.Int).Sub(startBalance, endBalance)
	fees := calcGasFees(receipt.GasUsed, tx.GasTipCap(), tx.GasFeeCap(), header.BaseFee)
	fees = fees.Add(fees, receipt.L1Fee)
	diff = diff.Sub(diff, fees)
	require.Equal(t, withdrawAmount, diff)

	// Take start balance on L1
	ctx, cancel = context.WithTimeout(context.Background(), 1*time.Second)
	defer cancel()
	startBalance, err = l1Client.BalanceAt(ctx, fromAddr, nil)
	require.Nil(t, err)

<<<<<<< HEAD
	// Get l2BlockNumber for proof generation
	ctx, cancel = context.WithTimeout(context.Background(), 40*time.Duration(cfg.DeployConfig.L1BlockTime)*time.Second*timeoutMultiplier)
	defer cancel()
	blockNumber, err := withdrawals.WaitForFinalizationPeriod(ctx, l1Client, predeploys.DevKromaPortalAddr, receipt.BlockNumber)
	require.Nil(t, err)

	ctx, cancel = context.WithTimeout(context.Background(), 1*time.Second)
	defer cancel()
	header, err = l2Verif.HeaderByNumber(ctx, new(big.Int).SetUint64(blockNumber))
	require.Nil(t, err)

	ctx, cancel = context.WithTimeout(context.Background(), 1*time.Second)
	defer cancel()
	nextHeader, err := l2Verif.HeaderByNumber(ctx, new(big.Int).SetUint64(blockNumber+1))
	require.Nil(t, err)

	rpcClient, err := rpc.Dial(sys.Nodes["verifier"].WSEndpoint())
	require.Nil(t, err)
	proofCl := gethclient.New(rpcClient)
	receiptCl := ethclient.NewClient(rpcClient)

	// Now create withdrawal
	oracle, err := bindings.NewL2OutputOracleCaller(predeploys.DevL2OutputOracleAddr, l1Client)
	require.Nil(t, err)

	version := rollup.L2OutputRootVersion(sys.RollupConfig, header.Time)
	params, err := withdrawals.ProveWithdrawalParameters(context.Background(), version, proofCl, receiptCl, tx.Hash(), header, nextHeader, oracle)
	require.Nil(t, err)

	portal, err := bindings.NewKromaPortal(predeploys.DevKromaPortalAddr, l1Client)
	require.Nil(t, err)

	opts.Value = nil

	// Prove withdrawal
	tx, err = portal.ProveWithdrawalTransaction(
		opts,
		bindings.TypesWithdrawalTransaction{
			Nonce:    params.Nonce,
			Sender:   params.Sender,
			Target:   params.Target,
			Value:    params.Value,
			GasLimit: params.GasLimit,
			Data:     params.Data,
		},
		params.L2OutputIndex,
		params.OutputRootProof,
		params.WithdrawalProof,
	)
	require.Nil(t, err)

	// Ensure that our withdrawal was proved successfully
	proveReceipt, err := waitForTransaction(tx.Hash(), l1Client, 3*time.Duration(cfg.DeployConfig.L1BlockTime)*time.Second)
	require.Nil(t, err, "prove withdrawal")
	require.Equal(t, types.ReceiptStatusSuccessful, proveReceipt.Status)

	// Wait for finalization and then create the Finalized Withdrawal Transaction
	ctx, cancel = context.WithTimeout(context.Background(), 30*time.Duration(cfg.DeployConfig.L1BlockTime)*time.Second)
	defer cancel()
	_, err = withdrawals.WaitForFinalizationPeriod(ctx, l1Client, predeploys.DevKromaPortalAddr, header.Number)
	require.Nil(t, err)

	// Finalize withdrawal
	tx, err = portal.FinalizeWithdrawalTransaction(
		opts,
		bindings.TypesWithdrawalTransaction{
			Nonce:    params.Nonce,
			Sender:   params.Sender,
			Target:   params.Target,
			Value:    params.Value,
			GasLimit: params.GasLimit,
			Data:     params.Data,
		},
	)
	require.Nil(t, err)

	// Ensure that our withdrawal was finalized successfully
	finalizeReceipt, err := waitForTransaction(tx.Hash(), l1Client, 3*time.Duration(cfg.DeployConfig.L1BlockTime)*time.Second)
	require.Nil(t, err, "finalize withdrawal")
	require.Equal(t, types.ReceiptStatusSuccessful, finalizeReceipt.Status)
=======
	proveReceipt, finalizeReceipt := ProveAndFinalizeWithdrawal(t, cfg, l1Client, sys.Nodes["verifier"], ethPrivKey, receipt)
>>>>>>> 090644ae

	// Verify balance after withdrawal
	ctx, cancel = context.WithTimeout(context.Background(), 1*time.Second)
	defer cancel()
	header, err = l1Client.HeaderByNumber(ctx, finalizeReceipt.BlockNumber)
	require.Nil(t, err)

	ctx, cancel = context.WithTimeout(context.Background(), 1*time.Second)
	defer cancel()
	endBalance, err = l1Client.BalanceAt(ctx, fromAddr, nil)
	require.Nil(t, err)

	// Ensure that withdrawal - gas fees are added to the L1 balance
	// Fun fact, the fee is greater than the withdrawal amount
	// NOTE: The gas fees include *both* the ProveWithdrawalTransaction and FinalizeWithdrawalTransaction transactions.
	diff = new(big.Int).Sub(endBalance, startBalance)
	fees = calcGasFees(proveReceipt.GasUsed+finalizeReceipt.GasUsed, tx.GasTipCap(), tx.GasFeeCap(), header.BaseFee)
	withdrawAmount = withdrawAmount.Sub(withdrawAmount, fees)
	require.Equal(t, withdrawAmount, diff)
}

// TestFees checks that L1/L2 fees are handled.
func TestFees(t *testing.T) {
	InitParallel(t)

	cfg := DefaultSystemConfig(t)
	// TODO: after we have the system config contract and new kroma-geth L1 cost utils,
	// we can pull in l1 costs into every e2e test and account for it in assertions easily etc.
	cfg.DeployConfig.GasPriceOracleOverhead = 2100
	cfg.DeployConfig.GasPriceOracleScalar = 1000_000

	sys, err := cfg.Start()
	require.Nil(t, err, "Error starting up system")
	defer sys.Close()

	l2Seq := sys.Clients["sequencer"]
	l2Verif := sys.Clients["verifier"]

	// Transactor Account
	ethPrivKey := cfg.Secrets.Alice
	fromAddr := crypto.PubkeyToAddress(ethPrivKey.PublicKey)

	// Find gaspriceoracle contract
	gpoContract, err := bindings.NewGasPriceOracle(predeploys.GasPriceOracleAddr, l2Seq)
	require.Nil(t, err)

	overhead, err := gpoContract.Overhead(&bind.CallOpts{})
	require.Nil(t, err, "reading gpo overhead")
	decimals, err := gpoContract.DECIMALS(&bind.CallOpts{})
	require.Nil(t, err, "reading gpo decimals")
	scalar, err := gpoContract.Scalar(&bind.CallOpts{})
	require.Nil(t, err, "reading gpo scalar")

	require.Equal(t, overhead.Uint64(), uint64(2100), "wrong gpo overhead")
	require.Equal(t, decimals.Uint64(), uint64(6), "wrong gpo decimals")
	require.Equal(t, scalar.Uint64(), uint64(1_000_000), "wrong gpo scalar")

	// Check balances of ProtocolVault
	ctx, cancel := context.WithTimeout(context.Background(), 1*time.Second)
	defer cancel()
	protocolVaultStartBalance, err := l2Seq.BalanceAt(ctx, predeploys.ProtocolVaultAddr, nil)
	require.Nil(t, err)

	// Check balances of L1FeeVault
	ctx, cancel = context.WithTimeout(context.Background(), 1*time.Second)
	defer cancel()
	l1FeeVaultStartBalance, err := l2Seq.BalanceAt(ctx, predeploys.L1FeeVaultAddr, nil)
	require.Nil(t, err)

	// Simple transfer from signer to random account
	ctx, cancel = context.WithTimeout(context.Background(), 1*time.Second)
	defer cancel()
	startBalance, err := l2Verif.BalanceAt(ctx, fromAddr, nil)
	require.Nil(t, err)

	transferAmount := big.NewInt(1_000_000_000)
	gasTip := big.NewInt(10)
	receipt := SendL2Tx(t, cfg, l2Seq, ethPrivKey, func(opts *TxOpts) {
		opts.ToAddr = &common.Address{0xff, 0xff}
		opts.Value = transferAmount
		opts.GasTipCap = gasTip
		opts.Gas = 21000
		opts.GasFeeCap = big.NewInt(200)
		opts.VerifyOnClients(l2Verif)
	})
<<<<<<< HEAD
	sender, err := types.LatestSignerForChainID(cfg.L2ChainIDBig()).Sender(tx)
	require.NoError(t, err)
	t.Logf("waiting for tx %s from %s to %s", tx.Hash(), sender, tx.To())
	err = l2Seq.SendTransaction(context.Background(), tx)
	require.Nil(t, err, "Sending L2 tx to sequencer")

	_, err = waitForL2Transaction(tx.Hash(), l2Seq, 4*time.Duration(cfg.DeployConfig.L1BlockTime)*time.Second)
	require.Nil(t, err, "Waiting for L2 tx on sequencer")

	receipt, err := waitForL2Transaction(tx.Hash(), l2Verif, 4*time.Duration(cfg.DeployConfig.L1BlockTime)*time.Second)
	require.Nil(t, err, "Waiting for L2 tx on verifier")
	require.Equal(t, types.ReceiptStatusSuccessful, receipt.Status, "TX should have succeeded")
=======
>>>>>>> 090644ae

	ctx, cancel = context.WithTimeout(context.Background(), 1*time.Second)
	defer cancel()
	header, err := l2Seq.HeaderByNumber(ctx, receipt.BlockNumber)
	require.Nil(t, err)

	ctx, cancel = context.WithTimeout(context.Background(), 1*time.Second)
	defer cancel()
	validatorRewardVaultStartBalance, err := l2Seq.BalanceAt(ctx, predeploys.ValidatorRewardVaultAddr, safeAddBig(header.Number, big.NewInt(-1)))
	require.Nil(t, err)

	ctx, cancel = context.WithTimeout(context.Background(), 1*time.Second)
	defer cancel()
	validatorRewardVaultEndBalance, err := l2Seq.BalanceAt(ctx, predeploys.ValidatorRewardVaultAddr, header.Number)
	require.Nil(t, err)

	ctx, cancel = context.WithTimeout(context.Background(), 1*time.Second)
	defer cancel()
	endBalance, err := l2Seq.BalanceAt(ctx, fromAddr, header.Number)
	require.Nil(t, err)

	ctx, cancel = context.WithTimeout(context.Background(), 1*time.Second)
	defer cancel()
	protocolVaultEndBalance, err := l2Seq.BalanceAt(ctx, predeploys.ProtocolVaultAddr, header.Number)
	require.Nil(t, err)

	l1Header, err := sys.Clients["l1"].HeaderByNumber(ctx, nil)
	require.Nil(t, err)

	ctx, cancel = context.WithTimeout(context.Background(), 1*time.Second)
	defer cancel()
	l1FeeVaultEndBalance, err := l2Seq.BalanceAt(ctx, predeploys.L1FeeVaultAddr, header.Number)
	require.Nil(t, err)

	// Diff fee recipients balances
	protocolVaultDiff := new(big.Int).Sub(protocolVaultEndBalance, protocolVaultStartBalance)
	l1FeeVaultDiff := new(big.Int).Sub(l1FeeVaultEndBalance, l1FeeVaultStartBalance)
	validatorRewardVaultDiff := new(big.Int).Sub(validatorRewardVaultEndBalance, validatorRewardVaultStartBalance)

	// get a validator reward scalar from L1Block contract
	l1BlockContract, err := bindings.NewL1Block(predeploys.L1BlockAddr, l2Seq)
	require.Nil(t, err)

	validatorRewardScalar, err := l1BlockContract.ValidatorRewardScalar(&bind.CallOpts{})
	require.Nil(t, err, "reading validatorRewardScalar")

	gasUsed := new(big.Int).SetUint64(receipt.GasUsed)
	fee := new(big.Int)
	fee.Mul(gasUsed, header.BaseFee)
	fee.Add(fee, new(big.Int).Mul(gasTip, gasUsed))

	R := big.NewRat(validatorRewardScalar.Int64(), 10000)
	reward := new(big.Int).Mul(fee, R.Num())
	reward.Div(reward, R.Denom())

<<<<<<< HEAD
	// Tally Validator reward
	require.Equal(t, reward, validatorRewardVaultDiff, "validator reward mismatch")

	// Tally Protocol fund
	protocolFee := new(big.Int).Sub(fee, reward)
	require.Equal(t, protocolFee.Cmp(protocolVaultDiff), 0, "protocol fund mismatch")

	// Tally sequencer reward
=======
	// Tally L1 Fee
	tx, _, err := l2Seq.TransactionByHash(ctx, receipt.TxHash)
	require.NoError(t, err, "Should be able to get transaction")
>>>>>>> 090644ae
	bytes, err := tx.MarshalBinary()
	require.Nil(t, err)
	l1GasUsed := calcL1GasUsed(bytes, overhead)
	divisor := new(big.Int).Exp(big.NewInt(10), decimals, nil)
	l1Fee := new(big.Int).Mul(l1GasUsed, l1Header.BaseFee)
	l1Fee = l1Fee.Mul(l1Fee, scalar)
	l1Fee = l1Fee.Div(l1Fee, divisor)

	require.Equal(t, l1Fee, l1FeeVaultDiff, "sequencer reward mismatch")

	// Tally Sequencer reward against GasPriceOracle
	gpoL1Fee, err := gpoContract.GetL1Fee(&bind.CallOpts{}, bytes)
	require.Nil(t, err)
	require.Equal(t, l1Fee, gpoL1Fee, "sequencer reward mismatch")

	// Calculate total fee
	protocolVaultDiff.Add(protocolVaultDiff, validatorRewardVaultDiff)
	totalFee := new(big.Int).Add(protocolVaultDiff, l1FeeVaultDiff)
	balanceDiff := new(big.Int).Sub(startBalance, endBalance)
	balanceDiff.Sub(balanceDiff, transferAmount)
	require.Equal(t, balanceDiff, totalFee, "balances should add up")
}

func TestStopStartSequencer(t *testing.T) {
	InitParallel(t)

	cfg := DefaultSystemConfig(t)
	sys, err := cfg.Start()
	require.Nil(t, err, "Error starting up system")
	defer sys.Close()

	l2Seq := sys.Clients["sequencer"]
	rollupNode := sys.RollupNodes["sequencer"]

	nodeRPC, err := rpc.DialContext(context.Background(), rollupNode.HTTPEndpoint())
	require.Nil(t, err, "Error dialing node")

	blockBefore := latestBlock(t, l2Seq)
	time.Sleep(time.Duration(cfg.DeployConfig.L2BlockTime+1) * time.Second)
	blockAfter := latestBlock(t, l2Seq)
	require.Greaterf(t, blockAfter, blockBefore, "Chain did not advance")

	ctx, cancel := context.WithTimeout(context.Background(), 5*time.Second)
	defer cancel()
	blockHash := common.Hash{}
	err = nodeRPC.CallContext(ctx, &blockHash, "admin_stopSequencer")
	require.Nil(t, err, "Error stopping sequencer")

	blockBefore = latestBlock(t, l2Seq)
	time.Sleep(time.Duration(cfg.DeployConfig.L2BlockTime+1) * time.Second)
	blockAfter = latestBlock(t, l2Seq)
	require.Equal(t, blockAfter, blockBefore, "Chain advanced after stopping sequencer")

	ctx, cancel = context.WithTimeout(context.Background(), 5*time.Second)
	defer cancel()
	err = nodeRPC.CallContext(ctx, nil, "admin_startSequencer", blockHash)
	require.Nil(t, err, "Error starting sequencer")

	blockBefore = latestBlock(t, l2Seq)
	time.Sleep(time.Duration(cfg.DeployConfig.L2BlockTime+1) * time.Second)
	blockAfter = latestBlock(t, l2Seq)
	require.Greater(t, blockAfter, blockBefore, "Chain did not advance after starting sequencer")
}

func TestStopStartBatcher(t *testing.T) {
	InitParallel(t)

	cfg := DefaultSystemConfig(t)
	sys, err := cfg.Start()
	require.Nil(t, err, "Error starting up system")
	defer sys.Close()

	rollupRPCClient, err := rpc.DialContext(context.Background(), sys.RollupNodes["verifier"].HTTPEndpoint())
	require.Nil(t, err)
	rollupClient := sources.NewRollupClient(client.NewBaseRPCClient(rollupRPCClient))

	l2Seq := sys.Clients["sequencer"]
	l2Verif := sys.Clients["verifier"]

	// retrieve the initial sync status
	seqStatus, err := rollupClient.SyncStatus(context.Background())
	require.Nil(t, err)

	nonce := uint64(0)
	sendTx := func() *types.Receipt {
		// Submit TX to L2 sequencer node
		receipt := SendL2Tx(t, cfg, l2Seq, cfg.Secrets.Alice, func(opts *TxOpts) {
			opts.ToAddr = &common.Address{0xff, 0xff}
			opts.Value = big.NewInt(1_000_000_000)
			opts.Nonce = nonce
		})
		nonce++
		return receipt
	}
	// send a transaction
	receipt := sendTx()

	// wait until the block the tx was first included in shows up in the safe chain on the verifier
	safeBlockInclusionDuration := time.Duration(3*cfg.DeployConfig.L1BlockTime) * time.Second
	_, err = waitForL2Block(receipt.BlockNumber, l2Verif, safeBlockInclusionDuration)
	require.Nil(t, err, "Waiting for block on verifier")

	// ensure the safe chain advances
	newSeqStatus, err := rollupClient.SyncStatus(context.Background())
	require.Nil(t, err)
	require.Greater(t, newSeqStatus.SafeL2.Number, seqStatus.SafeL2.Number, "Safe chain did not advance")

	// stop the batch submission
	err = sys.BatchSubmitter.Stop(context.Background())
	require.Nil(t, err)

	// wait for any old safe blocks being submitted / derived
	time.Sleep(safeBlockInclusionDuration)

	// get the initial sync status
	seqStatus, err = rollupClient.SyncStatus(context.Background())
	require.Nil(t, err)

	// send another tx
	sendTx()
	time.Sleep(safeBlockInclusionDuration)

	// ensure that the safe chain does not advance while the batcher is stopped
	newSeqStatus, err = rollupClient.SyncStatus(context.Background())
	require.Nil(t, err)
	require.Equal(t, newSeqStatus.SafeL2.Number, seqStatus.SafeL2.Number, "Safe chain advanced while batcher was stopped")

	// start the batch submission
	err = sys.BatchSubmitter.Start()
	require.Nil(t, err)
	time.Sleep(safeBlockInclusionDuration)

	// send a third tx
	receipt = sendTx()

	// wait until the block the tx was first included in shows up in the safe chain on the verifier
	_, err = waitForL2Block(receipt.BlockNumber, l2Verif, safeBlockInclusionDuration)
	require.Nil(t, err, "Waiting for block on verifier")

	// ensure that the safe chain advances after restarting the batcher
	newSeqStatus, err = rollupClient.SyncStatus(context.Background())
	require.Nil(t, err)
	require.Greater(t, newSeqStatus.SafeL2.Number, seqStatus.SafeL2.Number, "Safe chain did not advance after batcher was restarted")
}

func TestChallenge(t *testing.T) {
	parallel(t)
	if !verboseGethNodes {
		log.Root().SetHandler(log.DiscardHandler())
	}

	cfg := DefaultSystemConfig(t)
	cfg.EnableMaliciousValidator = true
	cfg.EnableGuardian = true

	sys, err := cfg.Start()
	require.NoError(t, err, "Error starting up system")
	defer sys.Close()

	l1Client := sys.Clients["l1"]

	// deposit to ValidatorPool to be a challenger
	err = cfg.DepositValidatorPool(l1Client, cfg.Secrets.Challenger1, big.NewInt(1_000_000_000))
	require.NoError(t, err, "Error challenger deposit to ValidatorPool")

	// OutputOracle is already deployed
	l2OutputOracle, err := bindings.NewL2OutputOracleCaller(predeploys.DevL2OutputOracleAddr, l1Client)
	require.NoError(t, err)

	// Colosseum is already deployed
	colosseum, err := bindings.NewColosseumCaller(predeploys.DevColosseumAddr, l1Client)
	require.NoError(t, err)

	// SecurityCouncil is already deployed
	securityCouncil, err := bindings.NewSecurityCouncilCaller(predeploys.DevSecurityCouncilAddr, l1Client)
	require.NoError(t, err)

	targetOutputOracleIndex := uint64(math.Ceil(float64(testdata.TargetBlockNumber) / float64(cfg.DeployConfig.L2OutputOracleSubmissionInterval)))

	// set a timeout for one cycle of challenge
	ctx, cancel := context.WithTimeout(context.Background(), 200*time.Second)
	defer cancel()

	ticker := time.NewTicker(1 * time.Second)
	defer ticker.Stop()

	for ; ; <-ticker.C {
		select {
		case <-ctx.Done():
			t.Fatalf("Timed out for challenge test")
		default:
			challengeStatus, err := colosseum.GetStatus(&bind.CallOpts{}, new(big.Int).SetUint64(targetOutputOracleIndex), cfg.Secrets.Addresses().Challenger1)
			require.NoError(t, err)

			// wait until status becomes READY_TO_PROVE
			if challengeStatus != chal.StatusReadyToProve {
				continue
			}
		}
		break
	}
	cancel()

	// set a timeout for security council to validate output
	ctx, cancel = context.WithTimeout(context.Background(), 10*time.Second)
	defer cancel()

	for ; ; <-ticker.C {
		select {
		case <-ctx.Done():
			// after security council timed out, the challenge is regarded to be correct
			return
		default:
			challengeStatus, err := colosseum.GetStatus(&bind.CallOpts{}, new(big.Int).SetUint64(targetOutputOracleIndex), cfg.Secrets.Addresses().Challenger1)
			require.NoError(t, err)

			// after challenge is proven, status is NONE
			if challengeStatus == chal.StatusNone {
				// check tx not executed
				tx, err := securityCouncil.Transactions(&bind.CallOpts{}, new(big.Int).SetUint64(0))
				require.NoError(t, err)
				require.False(t, tx.Executed)

				// check output is deleted by challenger
				output, err := l2OutputOracle.GetL2Output(&bind.CallOpts{}, new(big.Int).SetUint64(targetOutputOracleIndex))
				require.NoError(t, err)
				require.Equal(t, output.Submitter, cfg.Secrets.Addresses().Challenger1)
				outputDeleted := val.IsOutputDeleted(output.OutputRoot)
				require.True(t, outputDeleted)
			}
		}
	}
}

func safeAddBig(a *big.Int, b *big.Int) *big.Int {
	return new(big.Int).Add(a, b)
}

func latestBlock(t *testing.T, client *ethclient.Client) uint64 {
	ctx, cancel := context.WithTimeout(context.Background(), 1*time.Second)
	defer cancel()
	blockAfter, err := client.BlockNumber(ctx)
	require.Nil(t, err, "Error getting latest block")
	return blockAfter
}<|MERGE_RESOLUTION|>--- conflicted
+++ resolved
@@ -21,7 +21,6 @@
 	"github.com/ethereum-optimism/optimism/op-node/rollup/driver"
 	"github.com/ethereum-optimism/optimism/op-node/sources"
 	"github.com/ethereum-optimism/optimism/op-node/testlog"
-	"github.com/ethereum-optimism/optimism/op-node/withdrawals"
 	"github.com/ethereum-optimism/optimism/op-service/backoff"
 	opprof "github.com/ethereum-optimism/optimism/op-service/pprof"
 	"github.com/ethereum/go-ethereum"
@@ -39,53 +38,10 @@
 	"github.com/stretchr/testify/require"
 	"golang.org/x/exp/slices"
 
-<<<<<<< HEAD
 	val "github.com/kroma-network/kroma/components/validator"
 	chal "github.com/kroma-network/kroma/components/validator/challenge"
 )
 
-var enableParallelTesting bool = true
-
-// Init testing to enable test flags
-var _ = func() bool {
-	testing.Init()
-	return true
-}()
-
-var verboseGethNodes bool
-
-func init() {
-	flag.BoolVar(&verboseGethNodes, "gethlogs", true, "Enable logs on geth nodes")
-	flag.Parse()
-	if os.Getenv("E2E_DISABLE_PARALLEL") == "true" {
-		enableParallelTesting = false
-	}
-}
-
-func parallel(t *testing.T) {
-	t.Helper()
-	if enableParallelTesting {
-		t.Parallel()
-	}
-}
-
-=======
-	"github.com/ethereum-optimism/optimism/op-bindings/bindings"
-	"github.com/ethereum-optimism/optimism/op-bindings/predeploys"
-	"github.com/ethereum-optimism/optimism/op-node/client"
-	"github.com/ethereum-optimism/optimism/op-node/eth"
-	"github.com/ethereum-optimism/optimism/op-node/metrics"
-	rollupNode "github.com/ethereum-optimism/optimism/op-node/node"
-	"github.com/ethereum-optimism/optimism/op-node/p2p"
-	"github.com/ethereum-optimism/optimism/op-node/rollup/derive"
-	"github.com/ethereum-optimism/optimism/op-node/rollup/driver"
-	"github.com/ethereum-optimism/optimism/op-node/sources"
-	"github.com/ethereum-optimism/optimism/op-node/testlog"
-	"github.com/ethereum-optimism/optimism/op-service/backoff"
-	oppprof "github.com/ethereum-optimism/optimism/op-service/pprof"
-)
-
->>>>>>> 090644ae
 func TestL2OutputSubmitter(t *testing.T) {
 	InitParallel(t)
 
@@ -156,10 +112,7 @@
 }
 
 func TestValidationReward(t *testing.T) {
-	parallel(t)
-	if !verboseGethNodes {
-		log.Root().SetHandler(log.DiscardHandler())
-	}
+	InitParallel(t)
 
 	cfg := DefaultSystemConfig(t)
 	cfg.DeployConfig.FinalizationPeriodSeconds = 32
@@ -231,19 +184,7 @@
 	// Send Transaction & wait for success
 	fromAddr := sys.cfg.Secrets.Addresses().Alice
 
-<<<<<<< HEAD
-	// Find deposit contract
-	depositContract, err := bindings.NewKromaPortal(predeploys.DevKromaPortalAddr, l1Client)
-	require.Nil(t, err)
-
-	// Create signer
-	opts, err := bind.NewKeyedTransactorWithChainID(ethPrivKey, cfg.L1ChainIDBig())
-	require.Nil(t, err)
-
-	ctx, cancel := context.WithTimeout(context.Background(), 1*time.Second)
-=======
 	ctx, cancel := context.WithTimeout(context.Background(), 15*time.Second)
->>>>>>> 090644ae
 	defer cancel()
 	startBalance, err := l2Verif.BalanceAt(ctx, fromAddr, nil)
 	require.Nil(t, err)
@@ -253,22 +194,7 @@
 	require.Nil(t, err)
 	mintAmount := big.NewInt(1_000_000_000_000)
 	opts.Value = mintAmount
-<<<<<<< HEAD
-	tx, err := depositContract.DepositTransaction(opts, fromAddr, common.Big0, 1_000_000, false, nil)
-	require.Nil(t, err, "with deposit tx")
-
-	receipt, err := waitForTransaction(tx.Hash(), l1Client, 3*time.Duration(cfg.DeployConfig.L1BlockTime)*time.Second)
-	require.Nil(t, err, "Waiting for deposit tx on L1")
-
-	reconstructedDep, err := derive.UnmarshalDepositLogEvent(receipt.Logs[0])
-	require.NoError(t, err, "Could not reconstruct L2 Deposit")
-	tx = types.NewTx(reconstructedDep)
-	receipt, err = waitForL2Transaction(tx.Hash(), l2Verif, 6*time.Duration(cfg.DeployConfig.L1BlockTime)*time.Second)
-	require.NoError(t, err)
-	require.Equal(t, receipt.Status, types.ReceiptStatusSuccessful)
-=======
 	SendDepositTx(t, cfg, l1Client, l2Verif, opts, func(l2Opts *DepositTxOpts) {})
->>>>>>> 090644ae
 
 	// Confirm balance
 	ctx, cancel = context.WithTimeout(context.Background(), 15*time.Second)
@@ -287,18 +213,6 @@
 		opts.ToAddr = &common.Address{0xff, 0xff}
 		opts.VerifyOnClients(l2Verif)
 	})
-<<<<<<< HEAD
-	err = l2Seq.SendTransaction(context.Background(), tx)
-	require.Nil(t, err, "Sending L2 tx to sequencer")
-
-	_, err = waitForL2Transaction(tx.Hash(), l2Seq, 3*time.Duration(cfg.DeployConfig.L1BlockTime)*time.Second)
-	require.Nil(t, err, "Waiting for L2 tx on sequencer")
-
-	receipt, err = waitForL2Transaction(tx.Hash(), l2Verif, 10*time.Duration(cfg.DeployConfig.L1BlockTime)*time.Second)
-	require.Nil(t, err, "Waiting for L2 tx on verifier")
-	require.Equal(t, types.ReceiptStatusSuccessful, receipt.Status, "TX should have succeeded")
-=======
->>>>>>> 090644ae
 
 	// Verify blocks match after batch submission on verifiers and sequencers
 	verifBlock, err := l2Verif.BlockByNumber(context.Background(), receipt.BlockNumber)
@@ -464,12 +378,6 @@
 	l1Client := sys.Clients["l1"]
 	l2Verif := sys.Clients["verifier"]
 
-<<<<<<< HEAD
-	// Find deposit contract
-	depositContract, err := bindings.NewKromaPortal(predeploys.DevKromaPortalAddr, l1Client)
-	require.Nil(t, err)
-=======
->>>>>>> 090644ae
 	l1Node := sys.Nodes["l1"]
 
 	// create signer
@@ -491,28 +399,12 @@
 	toAddr := common.Address{0xff, 0xff}
 	mintAmount := big.NewInt(9_000_000)
 	opts.Value = mintAmount
-<<<<<<< HEAD
-	value := new(big.Int).Mul(common.Big2, startBalance) // trigger a revert by transferring more than we have available
-	tx, err := depositContract.DepositTransaction(opts, toAddr, value, 1_000_000, false, nil)
-	require.Nil(t, err, "with deposit tx")
-
-	receipt, err := waitForTransaction(tx.Hash(), l1Client, 3*time.Duration(cfg.DeployConfig.L1BlockTime)*time.Second)
-	require.Nil(t, err, "Waiting for deposit tx on L1")
-
-	reconstructedDep, err := derive.UnmarshalDepositLogEvent(receipt.Logs[0])
-	require.NoError(t, err, "Could not reconstruct L2 Deposit")
-	tx = types.NewTx(reconstructedDep)
-	receipt, err = waitForL2Transaction(tx.Hash(), l2Verif, 10*time.Duration(cfg.DeployConfig.L1BlockTime)*time.Second)
-	require.NoError(t, err)
-	require.Equal(t, receipt.Status, types.ReceiptStatusFailed)
-=======
 	SendDepositTx(t, cfg, l1Client, l2Verif, opts, func(l2Opts *DepositTxOpts) {
 		l2Opts.ToAddr = toAddr
 		// trigger a revert by transferring more than we have available
 		l2Opts.Value = new(big.Int).Mul(common.Big2, startBalance)
 		l2Opts.ExpectedStatus = types.ReceiptStatusFailed
 	})
->>>>>>> 090644ae
 
 	// Confirm balance
 	ctx, cancel = context.WithTimeout(context.Background(), 1*time.Second)
@@ -564,15 +456,6 @@
 		opts.ToAddr = &common.Address{0xff, 0xff}
 		opts.Value = big.NewInt(1_000_000_000)
 	})
-<<<<<<< HEAD
-	err = l2Seq.SendTransaction(context.Background(), tx)
-	require.Nil(t, err, "Sending L2 tx to sequencer")
-
-	// Let it show up on the unsafe chain
-	receipt, err := waitForL2Transaction(tx.Hash(), l2Seq, 3*time.Duration(cfg.DeployConfig.L1BlockTime)*time.Second)
-	require.Nil(t, err, "Waiting for L2 tx on sequencer")
-=======
->>>>>>> 090644ae
 
 	// Wait until the block it was first included in shows up in the safe chain on the verifier
 	_, err = waitForL2Block(receipt.BlockNumber, l2Verif, time.Duration((sys.RollupConfig.SeqWindowSize+4)*cfg.DeployConfig.L1BlockTime)*time.Second)
@@ -725,21 +608,9 @@
 		opts.ToAddr = &common.Address{0xff, 0xff}
 		opts.Value = big.NewInt(1_000_000_000)
 
-<<<<<<< HEAD
-	// Wait for tx to be mined on the L2 sequencer chain
-	receiptSeq, err := waitForL2Transaction(tx.Hash(), l2Seq, 5*time.Minute)
-	require.Nil(t, err, "Waiting for L2 tx on sequencer")
-
-	// Wait until the block it was first included in shows up in the safe chain on the verifier
-	receiptVerif, err := waitForL2Transaction(tx.Hash(), l2Verif, 5*time.Minute)
-	require.Nil(t, err, "Waiting for L2 tx on verifier")
-
-	require.Equal(t, receiptSeq, receiptVerif)
-=======
 		// Wait until the block it was first included in shows up in the safe chain on the verifier
 		opts.VerifyOnClients(l2Verif)
 	})
->>>>>>> 090644ae
 
 	// Verify that everything that was received was published
 	require.GreaterOrEqual(t, len(published), len(received))
@@ -1205,13 +1076,6 @@
 	ethPrivKey := cfg.Secrets.Alice
 	fromAddr := crypto.PubkeyToAddress(ethPrivKey.PublicKey)
 
-<<<<<<< HEAD
-	// Find deposit contract
-	depositContract, err := bindings.NewKromaPortal(predeploys.DevKromaPortalAddr, l1Client)
-	require.Nil(t, err)
-
-=======
->>>>>>> 090644ae
 	// Create L1 signer
 	opts, err := bind.NewKeyedTransactorWithChainID(ethPrivKey, cfg.L1ChainIDBig())
 	require.Nil(t, err)
@@ -1225,29 +1089,9 @@
 	// Send deposit tx
 	mintAmount := big.NewInt(1_000_000_000_000)
 	opts.Value = mintAmount
-<<<<<<< HEAD
-	tx, err := depositContract.DepositTransaction(opts, fromAddr, common.Big0, 1_000_000, false, nil)
-	require.Nil(t, err, "with deposit tx")
-
-	receipt, err := waitForTransaction(tx.Hash(), l1Client, 3*time.Duration(cfg.DeployConfig.L1BlockTime)*time.Second)
-	require.Nil(t, err, "Waiting for deposit tx on L1")
-
-	// Bind L2 Withdrawer Contract
-	l2withdrawer, err := bindings.NewL2ToL1MessagePasser(predeploys.L2ToL1MessagePasserAddr, l2Seq)
-	require.Nil(t, err, "binding withdrawer on L2")
-
-	// Wait for deposit to arrive
-	reconstructedDep, err := derive.UnmarshalDepositLogEvent(receipt.Logs[0])
-	require.NoError(t, err, "Could not reconstruct L2 Deposit")
-	tx = types.NewTx(reconstructedDep)
-	receipt, err = waitForL2Transaction(tx.Hash(), l2Verif, 10*time.Duration(cfg.DeployConfig.L1BlockTime)*time.Second)
-	require.NoError(t, err)
-	require.Equal(t, receipt.Status, types.ReceiptStatusSuccessful)
-=======
 	SendDepositTx(t, cfg, l1Client, l2Verif, opts, func(l2Opts *DepositTxOpts) {
 		l2Opts.Value = common.Big0
 	})
->>>>>>> 090644ae
 
 	// Confirm L2 balance
 	ctx, cancel = context.WithTimeout(context.Background(), 1*time.Second)
@@ -1265,25 +1109,11 @@
 	startBalance, err = l2Seq.BalanceAt(ctx, fromAddr, nil)
 	require.Nil(t, err)
 
-<<<<<<< HEAD
-	// Initiate Withdrawal
-	withdrawAmount := big.NewInt(500_000_000_000)
-	l2opts, err := bind.NewKeyedTransactorWithChainID(ethPrivKey, cfg.L2ChainIDBig())
-	require.Nil(t, err)
-	l2opts.Value = withdrawAmount
-	tx, err = l2withdrawer.InitiateWithdrawal(l2opts, fromAddr, big.NewInt(21000), nil)
-	require.Nil(t, err, "sending initiate withdraw tx")
-
-	receipt, err = waitForL2Transaction(tx.Hash(), l2Verif, 10*time.Duration(cfg.DeployConfig.L1BlockTime)*time.Second)
-	require.Nil(t, err, "withdrawal initiated on L2 sequencer")
-	require.Equal(t, receipt.Status, types.ReceiptStatusSuccessful, "transaction failed")
-=======
 	withdrawAmount := big.NewInt(500_000_000_000)
 	tx, receipt := SendWithdrawal(t, cfg, l2Seq, ethPrivKey, func(opts *WithdrawalTxOpts) {
 		opts.Value = withdrawAmount
 		opts.VerifyOnClients(l2Verif)
 	})
->>>>>>> 090644ae
 
 	// Verify L2 balance after withdrawal
 	ctx, cancel = context.WithTimeout(context.Background(), 1*time.Second)
@@ -1309,90 +1139,8 @@
 	startBalance, err = l1Client.BalanceAt(ctx, fromAddr, nil)
 	require.Nil(t, err)
 
-<<<<<<< HEAD
-	// Get l2BlockNumber for proof generation
-	ctx, cancel = context.WithTimeout(context.Background(), 40*time.Duration(cfg.DeployConfig.L1BlockTime)*time.Second*timeoutMultiplier)
-	defer cancel()
-	blockNumber, err := withdrawals.WaitForFinalizationPeriod(ctx, l1Client, predeploys.DevKromaPortalAddr, receipt.BlockNumber)
-	require.Nil(t, err)
-
-	ctx, cancel = context.WithTimeout(context.Background(), 1*time.Second)
-	defer cancel()
-	header, err = l2Verif.HeaderByNumber(ctx, new(big.Int).SetUint64(blockNumber))
-	require.Nil(t, err)
-
-	ctx, cancel = context.WithTimeout(context.Background(), 1*time.Second)
-	defer cancel()
-	nextHeader, err := l2Verif.HeaderByNumber(ctx, new(big.Int).SetUint64(blockNumber+1))
-	require.Nil(t, err)
-
-	rpcClient, err := rpc.Dial(sys.Nodes["verifier"].WSEndpoint())
-	require.Nil(t, err)
-	proofCl := gethclient.New(rpcClient)
-	receiptCl := ethclient.NewClient(rpcClient)
-
-	// Now create withdrawal
-	oracle, err := bindings.NewL2OutputOracleCaller(predeploys.DevL2OutputOracleAddr, l1Client)
-	require.Nil(t, err)
-
 	version := rollup.L2OutputRootVersion(sys.RollupConfig, header.Time)
-	params, err := withdrawals.ProveWithdrawalParameters(context.Background(), version, proofCl, receiptCl, tx.Hash(), header, nextHeader, oracle)
-	require.Nil(t, err)
-
-	portal, err := bindings.NewKromaPortal(predeploys.DevKromaPortalAddr, l1Client)
-	require.Nil(t, err)
-
-	opts.Value = nil
-
-	// Prove withdrawal
-	tx, err = portal.ProveWithdrawalTransaction(
-		opts,
-		bindings.TypesWithdrawalTransaction{
-			Nonce:    params.Nonce,
-			Sender:   params.Sender,
-			Target:   params.Target,
-			Value:    params.Value,
-			GasLimit: params.GasLimit,
-			Data:     params.Data,
-		},
-		params.L2OutputIndex,
-		params.OutputRootProof,
-		params.WithdrawalProof,
-	)
-	require.Nil(t, err)
-
-	// Ensure that our withdrawal was proved successfully
-	proveReceipt, err := waitForTransaction(tx.Hash(), l1Client, 3*time.Duration(cfg.DeployConfig.L1BlockTime)*time.Second)
-	require.Nil(t, err, "prove withdrawal")
-	require.Equal(t, types.ReceiptStatusSuccessful, proveReceipt.Status)
-
-	// Wait for finalization and then create the Finalized Withdrawal Transaction
-	ctx, cancel = context.WithTimeout(context.Background(), 30*time.Duration(cfg.DeployConfig.L1BlockTime)*time.Second)
-	defer cancel()
-	_, err = withdrawals.WaitForFinalizationPeriod(ctx, l1Client, predeploys.DevKromaPortalAddr, header.Number)
-	require.Nil(t, err)
-
-	// Finalize withdrawal
-	tx, err = portal.FinalizeWithdrawalTransaction(
-		opts,
-		bindings.TypesWithdrawalTransaction{
-			Nonce:    params.Nonce,
-			Sender:   params.Sender,
-			Target:   params.Target,
-			Value:    params.Value,
-			GasLimit: params.GasLimit,
-			Data:     params.Data,
-		},
-	)
-	require.Nil(t, err)
-
-	// Ensure that our withdrawal was finalized successfully
-	finalizeReceipt, err := waitForTransaction(tx.Hash(), l1Client, 3*time.Duration(cfg.DeployConfig.L1BlockTime)*time.Second)
-	require.Nil(t, err, "finalize withdrawal")
-	require.Equal(t, types.ReceiptStatusSuccessful, finalizeReceipt.Status)
-=======
-	proveReceipt, finalizeReceipt := ProveAndFinalizeWithdrawal(t, cfg, l1Client, sys.Nodes["verifier"], ethPrivKey, receipt)
->>>>>>> 090644ae
+	proveReceipt, finalizeReceipt := ProveAndFinalizeWithdrawal(t, version, cfg, l1Client, sys.Nodes["verifier"], ethPrivKey, receipt)
 
 	// Verify balance after withdrawal
 	ctx, cancel = context.WithTimeout(context.Background(), 1*time.Second)
@@ -1478,21 +1226,6 @@
 		opts.GasFeeCap = big.NewInt(200)
 		opts.VerifyOnClients(l2Verif)
 	})
-<<<<<<< HEAD
-	sender, err := types.LatestSignerForChainID(cfg.L2ChainIDBig()).Sender(tx)
-	require.NoError(t, err)
-	t.Logf("waiting for tx %s from %s to %s", tx.Hash(), sender, tx.To())
-	err = l2Seq.SendTransaction(context.Background(), tx)
-	require.Nil(t, err, "Sending L2 tx to sequencer")
-
-	_, err = waitForL2Transaction(tx.Hash(), l2Seq, 4*time.Duration(cfg.DeployConfig.L1BlockTime)*time.Second)
-	require.Nil(t, err, "Waiting for L2 tx on sequencer")
-
-	receipt, err := waitForL2Transaction(tx.Hash(), l2Verif, 4*time.Duration(cfg.DeployConfig.L1BlockTime)*time.Second)
-	require.Nil(t, err, "Waiting for L2 tx on verifier")
-	require.Equal(t, types.ReceiptStatusSuccessful, receipt.Status, "TX should have succeeded")
-=======
->>>>>>> 090644ae
 
 	ctx, cancel = context.WithTimeout(context.Background(), 1*time.Second)
 	defer cancel()
@@ -1548,7 +1281,6 @@
 	reward := new(big.Int).Mul(fee, R.Num())
 	reward.Div(reward, R.Denom())
 
-<<<<<<< HEAD
 	// Tally Validator reward
 	require.Equal(t, reward, validatorRewardVaultDiff, "validator reward mismatch")
 
@@ -1557,11 +1289,8 @@
 	require.Equal(t, protocolFee.Cmp(protocolVaultDiff), 0, "protocol fund mismatch")
 
 	// Tally sequencer reward
-=======
-	// Tally L1 Fee
 	tx, _, err := l2Seq.TransactionByHash(ctx, receipt.TxHash)
 	require.NoError(t, err, "Should be able to get transaction")
->>>>>>> 090644ae
 	bytes, err := tx.MarshalBinary()
 	require.Nil(t, err)
 	l1GasUsed := calcL1GasUsed(bytes, overhead)
@@ -1708,10 +1437,7 @@
 }
 
 func TestChallenge(t *testing.T) {
-	parallel(t)
-	if !verboseGethNodes {
-		log.Root().SetHandler(log.DiscardHandler())
-	}
+	InitParallel(t)
 
 	cfg := DefaultSystemConfig(t)
 	cfg.EnableMaliciousValidator = true
