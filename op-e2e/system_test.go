--- conflicted
+++ resolved
@@ -10,6 +10,22 @@
 	"testing"
 	"time"
 
+	"github.com/ethereum-optimism/optimism/op-bindings/bindings"
+	"github.com/ethereum-optimism/optimism/op-bindings/predeploys"
+	"github.com/ethereum-optimism/optimism/op-e2e/testdata"
+	"github.com/ethereum-optimism/optimism/op-node/client"
+	"github.com/ethereum-optimism/optimism/op-node/eth"
+	"github.com/ethereum-optimism/optimism/op-node/metrics"
+	rollupNode "github.com/ethereum-optimism/optimism/op-node/node"
+	"github.com/ethereum-optimism/optimism/op-node/p2p"
+	"github.com/ethereum-optimism/optimism/op-node/rollup"
+	"github.com/ethereum-optimism/optimism/op-node/rollup/derive"
+	"github.com/ethereum-optimism/optimism/op-node/rollup/driver"
+	"github.com/ethereum-optimism/optimism/op-node/sources"
+	"github.com/ethereum-optimism/optimism/op-node/testlog"
+	"github.com/ethereum-optimism/optimism/op-node/withdrawals"
+	"github.com/ethereum-optimism/optimism/op-service/backoff"
+	opprof "github.com/ethereum-optimism/optimism/op-service/pprof"
 	"github.com/ethereum/go-ethereum"
 	"github.com/ethereum/go-ethereum/accounts/abi/bind"
 	"github.com/ethereum/go-ethereum/accounts/keystore"
@@ -26,28 +42,8 @@
 	"github.com/stretchr/testify/require"
 	"golang.org/x/exp/slices"
 
-	"github.com/ethereum-optimism/optimism/op-bindings/bindings"
-	"github.com/ethereum-optimism/optimism/op-bindings/predeploys"
-	"github.com/ethereum-optimism/optimism/op-node/client"
-	"github.com/ethereum-optimism/optimism/op-node/eth"
-	"github.com/ethereum-optimism/optimism/op-node/metrics"
-	rollupNode "github.com/ethereum-optimism/optimism/op-node/node"
-	"github.com/ethereum-optimism/optimism/op-node/p2p"
-	"github.com/ethereum-optimism/optimism/op-node/rollup"
-	"github.com/ethereum-optimism/optimism/op-node/rollup/derive"
-	"github.com/ethereum-optimism/optimism/op-node/rollup/driver"
-	"github.com/ethereum-optimism/optimism/op-node/sources"
-	"github.com/ethereum-optimism/optimism/op-node/testlog"
-	"github.com/ethereum-optimism/optimism/op-node/withdrawals"
-<<<<<<< HEAD
-	opprof "github.com/ethereum-optimism/optimism/op-service/pprof"
 	val "github.com/kroma-network/kroma/components/validator"
 	chal "github.com/kroma-network/kroma/components/validator/challenge"
-	"github.com/ethereum-optimism/optimism/op-e2e/testdata"
-=======
-	"github.com/ethereum-optimism/optimism/op-service/backoff"
-	oppprof "github.com/ethereum-optimism/optimism/op-service/pprof"
->>>>>>> e6f1f61c
 )
 
 var enableParallelTesting bool = true
@@ -111,9 +107,7 @@
 	require.Nil(t, err)
 
 	// Wait for batch submitter to update L2 output oracle.
-	ctx, cancel := context.WithTimeout(context.Background(), 15*time.Second)
-	defer cancel()
-
+	timeoutCh := time.After(15 * time.Second)
 	ticker := time.NewTicker(1 * time.Second)
 	defer ticker.Stop()
 	for {
@@ -142,7 +136,7 @@
 		}
 
 		select {
-		case <-ctx.Done():
+		case <-timeoutCh:
 			t.Fatalf("State root oracle not updated")
 		case <-ticker.C:
 		}
@@ -439,27 +433,15 @@
 	// as configured in the extra geth lifecycle in testing setup
 	const finalizedDistance = 8
 	// Wait enough time for L1 to finalize and L2 to confirm its data in finalized L1 blocks
-	timeout := time.Duration((finalizedDistance+6)*cfg.DeployConfig.L1BlockTime) * time.Second * timeoutMultiplier
-	ctx, cancel := context.WithTimeout(context.Background(), timeout)
-	defer cancel()
+	time.Sleep(time.Duration((finalizedDistance+6)*cfg.DeployConfig.L1BlockTime) * time.Second)
 
 	// fetch the finalizes head of geth
-	for {
-		select {
-		case <-ctx.Done():
-			require.Fail(t, "timeout")
-			return
-		default:
-			<-time.After(time.Second)
-		}
-
-		// poll until the finalized block number is greater than 0
-		l2Finalized, err := waitForL2Block(big.NewInt(int64(rpc.FinalizedBlockNumber)), l2Seq, time.Second)
-		require.NoError(t, err)
-		if l2Finalized.NumberU64() > 0 {
-			break
-		}
-	}
+	ctx, cancel := context.WithTimeout(context.Background(), 1*time.Second)
+	defer cancel()
+	l2Finalized, err := l2Seq.BlockByNumber(ctx, big.NewInt(int64(rpc.FinalizedBlockNumber)))
+	require.NoError(t, err)
+
+	require.NotZerof(t, l2Finalized.NumberU64(), "must have finalized L2 block")
 }
 
 func TestMintOnRevertedDeposit(t *testing.T) {
@@ -701,9 +683,6 @@
 
 	// Enable the sequencer now that everyone is ready to receive payloads.
 	rollupRPCClient, err := rpc.DialContext(context.Background(), sys.RollupNodes["sequencer"].HTTPEndpoint())
-<<<<<<< HEAD
-	require.NoError(t, err)
-=======
 	require.Nil(t, err)
 
 	verifierPeerID := sys.RollupNodes["verifier"].P2P().Host().ID()
@@ -723,7 +702,6 @@
 	}
 	require.True(t, check(), "verifier must be meshed with sequencer for gossip test to proceed")
 
->>>>>>> e6f1f61c
 	require.NoError(t, rollupRPCClient.Call(nil, "admin_startSequencer", sys.L2GenesisCfg.ToBlock().Hash()))
 
 	l2Seq := sys.Clients["sequencer"]
@@ -747,19 +725,11 @@
 	require.Nil(t, err, "Sending L2 tx to sequencer")
 
 	// Wait for tx to be mined on the L2 sequencer chain
-<<<<<<< HEAD
-	receiptSeq, err := waitForL2Transaction(tx.Hash(), l2Seq, 10*time.Duration(sys.RollupConfig.BlockTime)*time.Second)
+	receiptSeq, err := waitForL2Transaction(tx.Hash(), l2Seq, 5*time.Minute)
 	require.Nil(t, err, "Waiting for L2 tx on sequencer")
 
 	// Wait until the block it was first included in shows up in the safe chain on the verifier
-	receiptVerif, err := waitForL2Transaction(tx.Hash(), l2Verif, 10*time.Duration(sys.RollupConfig.BlockTime)*time.Second)
-=======
-	receiptSeq, err := waitForTransaction(tx.Hash(), l2Seq, 5*time.Minute)
-	require.Nil(t, err, "Waiting for L2 tx on sequencer")
-
-	// Wait until the block it was first included in shows up in the safe chain on the verifier
-	receiptVerif, err := waitForTransaction(tx.Hash(), l2Verif, 5*time.Minute)
->>>>>>> e6f1f61c
+	receiptVerif, err := waitForL2Transaction(tx.Hash(), l2Verif, 5*time.Minute)
 	require.Nil(t, err, "Waiting for L2 tx on verifier")
 
 	require.Equal(t, receiptSeq, receiptVerif)
@@ -912,7 +882,7 @@
 	cfg.Nodes["sequencer"].Tracer = seqTracer
 
 	sys, err := cfg.Start()
-	require.NoError(t, err, "Error starting up system")
+	require.Nil(t, err, "Error starting up system")
 	defer sys.Close()
 
 	l2Seq := sys.Clients["sequencer"]
@@ -932,11 +902,11 @@
 		Gas:       21000,
 	})
 	err = l2Seq.SendTransaction(context.Background(), tx)
-	require.NoError(t, err, "Sending L2 tx to sequencer")
+	require.Nil(t, err, "Sending L2 tx to sequencer")
 
 	// Wait for tx to be mined on the L2 sequencer chain
 	receiptSeq, err := waitForTransaction(tx.Hash(), l2Seq, 6*time.Duration(sys.RollupConfig.BlockTime)*time.Second)
-	require.NoError(t, err, "Waiting for L2 tx on sequencer")
+	require.Nil(t, err, "Waiting for L2 tx on sequencer")
 
 	// Gossip is able to respond to IWANT messages for the duration of heartbeat_time * message_window = 0.5 * 12 = 6
 	// Wait till we pass that, and then we'll have missed some blocks that cannot be retrieved in any way from gossip
@@ -1001,7 +971,7 @@
 
 	// It may take a while to sync, but eventually we should see the sequenced data show up
 	receiptVerif, err := waitForTransaction(tx.Hash(), l2Verif, 100*time.Duration(sys.RollupConfig.BlockTime)*time.Second)
-	require.NoError(t, err, "Waiting for L2 tx on verifier")
+	require.Nil(t, err, "Waiting for L2 tx on verifier")
 
 	require.Equal(t, receiptSeq, receiptVerif)
 
@@ -1023,7 +993,7 @@
 	}
 
 	cfg := DefaultSystemConfig(t)
-	// slow down L1 blocks, so we can see the L2 blocks arrive well before the L1 blocks do.
+	// slow down L1 blocks so we can see the L2 blocks arrive well before the L1 blocks do.
 	// Keep the seq window small so the L2 chain is started quick
 	cfg.DeployConfig.L1BlockTime = 10
 
@@ -1261,7 +1231,7 @@
 	}
 
 	zeroesGas := zeroes * 4 // params.TxDataZeroGas
-	//NOTE: kroma TODO check
+	//NOTE: kroma need check
 	//onesGas := (ones + 68) * 16 // params.TxDataNonZeroGasEIP2028
 	onesGas := ones * 16 // params.TxDataNonZeroGasEIP2028
 	l1Gas := new(big.Int).SetUint64(zeroesGas + onesGas)
@@ -1750,7 +1720,7 @@
 
 	// stop the batch submission
 	err = sys.BatchSubmitter.Stop(context.Background())
-	require.NoError(t, err)
+	require.Nil(t, err)
 
 	// wait for any old safe blocks being submitted / derived
 	time.Sleep(safeBlockInclusionDuration)
@@ -1770,7 +1740,7 @@
 
 	// start the batch submission
 	err = sys.BatchSubmitter.Start()
-	require.NoError(t, err)
+	require.Nil(t, err)
 	time.Sleep(safeBlockInclusionDuration)
 
 	// send a third tx
