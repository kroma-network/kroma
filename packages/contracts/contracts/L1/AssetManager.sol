--- conflicted
+++ resolved
@@ -173,35 +173,7 @@
     }
 
     /**
-     * @inheritdoc IAssetManager
-     */
-<<<<<<< HEAD
-=======
-    function previewKghDelegate(address validator) external view returns (uint128) {
-        return _convertToKghShares(validator);
-    }
-
-    /**
-     * @inheritdoc IAssetManager
-     */
-    function previewKghUndelegate(
-        address validator,
-        address delegator,
-        uint256 tokenId
-    ) external view returns (uint128) {
-        uint128 kroInKgh = KGH_MANAGER.totalKroInKgh(tokenId);
-
-        uint128 kghAssets = _convertToKghAssets(validator, delegator, tokenId) - VKRO_PER_KGH;
-        uint128 kroAssets = _convertToKroAssets(
-            validator,
-            _vaults[validator].kghDelegators[delegator].shares[tokenId].kro
-        ) - kroInKgh;
-
-        return kghAssets + kroAssets;
-    }
-
-    /**
-     * @inheritdoc IAssetManager
+ * @inheritdoc IAssetManager
      */
     function getKghReward(
         address validator,
@@ -223,7 +195,6 @@
     /**
      * @inheritdoc IAssetManager
      */
->>>>>>> 6e0ec89d
     function getWithdrawAccount(address validator) external view returns (address) {
         return _vaults[validator].withdrawAccount;
     }
