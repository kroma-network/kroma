// SPDX-License-Identifier: MIT
pragma solidity 0.8.15;

import { IERC20 } from "@openzeppelin/contracts/token/ERC20/IERC20.sol";
import { SafeERC20 } from "@openzeppelin/contracts/token/ERC20/utils/SafeERC20.sol";
import { IERC721 } from "@openzeppelin/contracts/token/ERC721/IERC721.sol";
import { IERC721Receiver } from "@openzeppelin/contracts/token/ERC721/IERC721Receiver.sol";

import { Uint128Math } from "../libraries/Uint128Math.sol";
import { IKGHManager } from "../universal/IKGHManager.sol";
import { ISemver } from "../universal/ISemver.sol";
import { IAssetManager } from "./interfaces/IAssetManager.sol";
import { IValidatorManager } from "./interfaces/IValidatorManager.sol";

/**
 * @title AssetManager
 * @notice AssetManager is an abstract contract that handles (un)delegations of KRO and KGH, and
 *         the distribution of rewards to the delegators and the validator.
 */
contract AssetManager is ISemver, IERC721Receiver, IAssetManager {
    using SafeERC20 for IERC20;
    using Uint128Math for uint128;

    /**
     * @notice The numerator of the tax.
     */
    uint128 public constant TAX_NUMERATOR = 20;

    /**
     * @notice The denominator of the tax.
     */
    uint128 public constant TAX_DENOMINATOR = 100;

    /**
     * @notice Decimals offset for the KRO shares.
     */
    uint128 public constant DECIMAL_OFFSET = 10 ** 6;

    /**
     * @notice Address of the KRO token contract.
     */
    IERC20 public immutable ASSET_TOKEN;

    /**
     * @notice Address of the KGH token contract.
     */
    IERC721 public immutable KGH;

    /**
     * @notice Address of the KGHManager contract.
     */
    IKGHManager public immutable KGH_MANAGER;

    /**
     * @notice The address of the SecurityCouncil contract. Can be updated via upgrade.
     */
    address public immutable SECURITY_COUNCIL;

    /**
     * @notice Address of ValidatorManager contract. Can be updated via upgrade.
     */
    IValidatorManager public immutable VALIDATOR_MANAGER;

    /**
     * @notice Minimum delegation period. Can be updated via upgrade.
     */
    uint256 public immutable MIN_DELEGATION_PERIOD;

    /**
     * @notice The amount to bond.
     */
    uint128 public immutable BOND_AMOUNT;

    /**
     * @notice A mapping of validator address to the vault.
     */
    mapping(address => Vault) internal _vaults;

    /**
     * @notice Modifier to check if the caller is the ValidatorManager contract.
     */
    modifier onlyValidatorManager() {
        if (msg.sender != address(VALIDATOR_MANAGER)) revert NotAllowedCaller();
        _;
    }

    /**
     * @notice Modifier to check if the validator is registered and not in jail.
     */
    modifier isRegistered(address validator) {
        if (
            VALIDATOR_MANAGER.getStatus(validator) < IValidatorManager.ValidatorStatus.REGISTERED ||
            VALIDATOR_MANAGER.inJail(validator)
        ) revert ImproperValidatorStatus();
        _;
    }

    /**
     * @notice Semantic version.
     * @custom:semver 1.0.0
     */
    string public constant version = "1.0.0";

    /**
     * @notice Constructs the AssetManager contract.
     *
     * @param _assetToken          Address of the KRO token.
     * @param _kgh                 Address of the KGH token.
     * @param _kghManager          Address of the KGHManager contract.
     * @param _securityCouncil     Address of the SecurityCouncil contract.
     * @param _validatorManager    Address of the ValidatorManager contract.
     * @param _minDelegationPeriod Minimum delegation period.
     * @param _bondAmount          Amount to bond.
     */
    constructor(
        IERC20 _assetToken,
        IERC721 _kgh,
        IKGHManager _kghManager,
        address _securityCouncil,
        IValidatorManager _validatorManager,
        uint128 _minDelegationPeriod,
        uint128 _bondAmount
    ) {
        ASSET_TOKEN = _assetToken;
        KGH = _kgh;
        KGH_MANAGER = _kghManager;
        SECURITY_COUNCIL = _securityCouncil;
        VALIDATOR_MANAGER = _validatorManager;
        MIN_DELEGATION_PERIOD = _minDelegationPeriod;
        BOND_AMOUNT = _bondAmount;
    }

    /**
     * @inheritdoc IAssetManager
     */
    function getKroTotalShareBalance(
        address validator,
        address delegator
    ) external view returns (uint128) {
        return _vaults[validator].kroDelegators[delegator].shares;
    }

    /**
     * @inheritdoc IAssetManager
     */
    function getKghNum(address validator, address delegator) external view returns (uint128) {
        return _vaults[validator].kghDelegators[delegator].kghNum;
    }

    /**
     * @inheritdoc IAssetManager
     */
    function getKghTotalShareBalance(
        address validator,
        address delegator,
        uint256 tokenId
    ) external view returns (uint128) {
        return _vaults[validator].kghDelegators[delegator].kroShares[tokenId];
    }

    /**
     * @inheritdoc IAssetManager
     */
    function previewDelegate(address validator, uint128 assets) external view returns (uint128) {
        return _convertToKroShares(validator, assets);
    }

    /**
     * @inheritdoc IAssetManager
     */
    function previewUndelegate(address validator, uint128 shares) external view returns (uint128) {
        return _convertToKroAssets(validator, shares);
    }

    /**
     * @inheritdoc IAssetManager
<<<<<<< HEAD
=======
     */
    function canUndelegateKroAt(
        address validator,
        address delegator
    ) external view returns (uint128) {
        return
            _vaults[validator].kroDelegators[delegator].lastDelegatedAt +
            uint128(MIN_DELEGATION_PERIOD);
    }

    /**
     * @inheritdoc IAssetManager
>>>>>>> 32a4cbd2
     */
    function getKghReward(
        address validator,
        address delegator,
        uint256[] calldata tokenIds
    ) external view returns (uint128) {
        Vault storage vault = _vaults[validator];
        KghDelegator storage kghDelegator = vault.kghDelegators[delegator];

        uint128 rewardPerKghStored = vault.asset.rewardPerKghStored;
        uint128 totalBoostedReward = kghDelegator.kghNum *
            (rewardPerKghStored - kghDelegator.rewardPerKghPaid);

        (, uint128 kghBaseReward) = _calculateBaseRewardForKgh(validator, kghDelegator, tokenIds);

        return totalBoostedReward + kghBaseReward;
    }

    /**
     * @inheritdoc IAssetManager
     */
    function getWithdrawAccount(address validator) external view returns (address) {
        return _vaults[validator].withdrawAccount;
    }

    /**
     * @inheritdoc IAssetManager
     */
    function totalKroAssets(address validator) public view returns (uint128) {
        return _vaults[validator].asset.totalKro;
    }

    /**
     * @inheritdoc IAssetManager
     */
    function totalKghNum(address validator) external view returns (uint128) {
        return _vaults[validator].asset.totalKgh;
    }

    /**
     * @inheritdoc IAssetManager
     */
    function totalKroInKgh(address validator) external view returns (uint128) {
        return _vaults[validator].asset.totalKroInKgh;
    }

    /**
     * @inheritdoc IAssetManager
     */
    function totalValidatorKro(address validator) external view returns (uint128) {
        return _vaults[validator].asset.validatorKro;
    }

    /**
     * @inheritdoc IAssetManager
     */
    function totalValidatorKroBonded(address validator) external view returns (uint128) {
        return _vaults[validator].asset.validatorKroBonded;
    }

    /**
     * @inheritdoc IAssetManager
     */
    function totalValidatorReward(address validator) external view returns (uint128) {
        return _vaults[validator].asset.validatorRewardKro;
    }

    /**
<<<<<<< HEAD
     * @inheritdoc IAssetManager
     */
    function canUndelegateKroAt(
        address validator,
        address delegator
    ) external view returns (uint128) {
        return
            _vaults[validator].kroDelegators[delegator].lastDelegatedAt +
            uint128(MIN_DELEGATION_PERIOD);
    }

    /**
     * @inheritdoc IAssetManager
     */
    function canUndelegateKghAt(
        address validator,
        address delegator,
        uint256 tokenId
    ) external view returns (uint128) {
        return
            _vaults[validator].kghDelegators[delegator].delegatedAt[tokenId] +
            uint128(MIN_DELEGATION_PERIOD);
    }

    /**
=======
>>>>>>> 32a4cbd2
     * @notice Returns the reflective weight of given validator. It can be different from the actual
     *         current weight of the validator in validator tree since it includes all accumulated
     *         rewards.
     *
     * @param validator Address of the validator.
     *
     * @return The reflective weight of given validator.
     */
    // TODO: modify total weight
    function reflectiveWeight(address validator) external view returns (uint128) {
        return
            _vaults[validator].asset.totalKro +
            _vaults[validator].asset.validatorKro +
            _vaults[validator].asset.boostedReward +
            _vaults[validator].asset.validatorRewardKro;
    }

    /**
     * @notice Returns the total amount of KRO shares held by the vault.
     *
     * @param validator Address of the validator.
     *
     * @return The total amount of shares held by the validator vault.
     */
    function _totalKroShares(address validator) internal view returns (uint128) {
        return _vaults[validator].asset.totalKroShares;
    }

    /**
     * @notice Deposit KRO to register as a validator. This function is only called by the
     *         ValidatorManager contract.
     *
     * @param validator       Address of the validator.
     * @param assets          The amount of KRO to deposit.
     * @param withdrawAccount An account where assets can be withdrawn to. Only this account can
     *                        withdraw the assets.
     */
    function depositToRegister(
        address validator,
        uint128 assets,
        address withdrawAccount
    ) external onlyValidatorManager {
        if (assets == 0) revert NotAllowedZeroInput();
        if (withdrawAccount == address(0)) revert ZeroAddress();

        _vaults[validator].withdrawAccount = withdrawAccount;
        _deposit(validator, assets, false);
        emit Deposited(validator, assets);
    }

    /**
     * @inheritdoc IAssetManager
     */
    function deposit(uint128 assets) external {
        if (assets == 0) revert NotAllowedZeroInput();
        if (VALIDATOR_MANAGER.getStatus(msg.sender) == IValidatorManager.ValidatorStatus.NONE)
            revert ImproperValidatorStatus();

        _deposit(msg.sender, assets, true);
        emit Deposited(msg.sender, assets);
    }

    /**
     * @inheritdoc IAssetManager
     */
    function delegate(
        address validator,
        uint128 assets
    ) external isRegistered(validator) returns (uint128) {
        if (assets == 0) revert NotAllowedZeroInput();
        ASSET_TOKEN.safeTransferFrom(msg.sender, address(this), assets);
        uint128 shares = _convertToKroShares(validator, assets);
        _delegate(validator, msg.sender, assets, shares);
        VALIDATOR_MANAGER.updateValidatorTree(validator, false);

        emit KroDelegated(validator, msg.sender, assets, shares);
        return shares;
    }

    /**
     * @inheritdoc IAssetManager
     */
    function delegateKgh(
        address validator,
        uint256 tokenId
    ) external isRegistered(validator) returns (uint128) {
        // claim boost reward and compounding it
        uint128 boostRewardAssets = _claimBoostedReward(validator, msg.sender);
        uint128 boostRewardShares = _convertToKroShares(validator, boostRewardAssets);
        _delegate(validator, msg.sender, boostReward, boostRewardAssets, boostRewardShares);

        KGH.safeTransferFrom(msg.sender, address(this), tokenId);

        uint128 kroInKgh = KGH_MANAGER.totalKroInKgh(tokenId);
        uint128 kroShares = _convertToKroShares(validator, kroInKgh);

        _delegateKgh(validator, msg.sender, tokenId, kroInKgh, kroShares);

        VALIDATOR_MANAGER.updateValidatorTree(validator, false);

        emit KghDelegated(validator, msg.sender, tokenId, kroInKgh, kroShares);
        return kroShares;
    }

    /**
     * @inheritdoc IAssetManager
     */
    function delegateKghBatch(
        address validator,
        uint256[] calldata tokenIds
    ) external isRegistered(validator) returns (uint128) {
        if (tokenIds.length == 0) revert NotAllowedZeroInput();

        // claim boost reward and compounding it
        uint128 boostRewardAssets = _claimBoostedReward(validator, msg.sender);
        uint128 boostRewardShares = _convertToKroShares(validator, boostRewardAssets);
        _delegate(validator, msg.sender, boostReward, boostRewardAssets, boostRewardShares);

        KghDelegator storage kghDelegator = _vaults[validator].kghDelegators[msg.sender];
        uint128 kroShares;
        uint128 kroInKghs;

        for (uint256 i = 0; i < tokenIds.length; ) {
            KGH.safeTransferFrom(msg.sender, address(this), tokenIds[i]);

            uint128 kroInKgh = KGH_MANAGER.totalKroInKgh(tokenIds[i]);
            uint128 kroSharesForTokenId = _convertToKroShares(validator, kroInKgh);

            kghDelegator.kroShares[tokenIds[i]] = kroSharesForTokenId;
            kghDelegator.delegatedAt[tokenIds[i]] = uint128(block.timestamp);

            unchecked {
                kroInKghs += kroInKgh;
                kroShares += kroSharesForTokenId;

                ++i;
            }
        }

        _delegateKghBatch(validator, msg.sender, uint128(tokenIds.length), kroInKghs, kroShares);

        VALIDATOR_MANAGER.updateValidatorTree(validator, false);

        emit KghBatchDelegated(validator, msg.sender, tokenIds, kroInKghs, kroShares);
        return kroShares;
    }

    /**
     * @inheritdoc IAssetManager
     */
    function undelegate(address validator, uint128 assets) external {
        if (assets == 0) revert InsufficientAsset();
        uint128 shares = _convertToKroShares(validator, assets);
        if (shares == 0) revert NotAllowedZeroInput();
        if (shares > _vaults[validator].kroDelegators[msg.sender].shares)
            revert InsufficientShare();

        if (canUndelegateKroAt(validator, msg.sender) > block.timestamp)
            revert NotElapsedMinDelegationPeriod();

        _undelegate(validator, msg.sender, assets, shares);
        VALIDATOR_MANAGER.updateValidatorTree(validator, true);
        ASSET_TOKEN.safeTransfer(msg.sender, assets);

        emit KroUndelegated(validator, msg.sender, assets, shares);
    }

    /**
     * @inheritdoc IAssetManager
     */
    function undelegateKgh(address validator, uint256 tokenId) external {
        if (canUndelegateKghAt(validator, msg.sender, tokenId) > block.timestamp)
            revert NotElapsedMinDelegationPeriod();

        // KRO in KGH including base reward
        uint128 kroShares = _vaults[validator].kghDelegators[msg.sender].kroShares[tokenId];
        uint128 kroAssets = _convertToKroAssets(validator, kroShares);

        // boost reward of KGH
        uint128 boostReward = _claimBoostedReward(validator, msg.sender);

        // update storage
        _undelegateKgh(validator, msg.sender, tokenId, kroAssets, kroShares);

        // update validator tree
        VALIDATOR_MANAGER.updateValidatorTree(validator, true);

        // transfer KGH
        KGH.safeTransferFrom(address(this), msg.sender, tokenId);

        // transfer KRO
        ASSET_TOKEN.safeTransfer(msg.sender, boostReward + kroAssets);

        emit KghUndelegated(validator, msg.sender, tokenId, kroAssets, kroShares);
    }

    /**
     * @inheritdoc IAssetManager
     */
    function undelegateKghBatch(address validator, uint256[] calldata tokenIds) external {
        if (tokenIds.length == 0) revert NotAllowedZeroInput();

        KghDelegator storage kghDelegator = _vaults[validator].kghDelegators[msg.sender];

        // KRO in KGH including base reward
        uint128 kroShares;
        uint128 kroInKghs;
        for (uint256 i = 0; i < tokenIds.length; ) {
            if (canUndelegateKghAt(validator, msg.sender, tokenIds[i]) > block.timestamp)
                revert NotElapsedMinDelegationPeriod();

            uint128 kroSharesForTokenId = kghDelegator.kroShares[tokenIds[i]];

            delete kghDelegator.delegatedAt[tokenIds[i]];
            delete kghDelegator.kroShares[tokenIds[i]];

            unchecked {
                kroShares += kroSharesForTokenId;
                kroInKghs += KGH_MANAGER.totalKroInKgh(tokenIds[i]);

                ++i;
            }
        }
        uint128 kroAssets = _convertToKroAssets(validator, kroShares);

        // boost reward of KGH
        uint128 boostReward = _claimBoostedReward(validator, msg.sender);

        // update storage
        _undelegateKghBatch(
            validator,
            msg.sender,
            uint128(tokenIds.length),
            kroAssets,
            kroShares,
            kroInKghs
        );

        // update validator tree
        VALIDATOR_MANAGER.updateValidatorTree(validator, true);

        // transfer KGH
        for (uint256 i = 0; i < tokenIds.length; i++) {
            KGH.safeTransferFrom(address(this), msg.sender, tokenIds[i]);
        }

        // transfer KRO
        uint128 totalKroAsset = boostReward + kroAssets;
        ASSET_TOKEN.safeTransfer(msg.sender, totalKroAsset);

        emit KghBatchUndelegated(validator, msg.sender, tokenIds, totalKroAsset, kroShares);
    }

    /**
     * @inheritdoc IAssetManager
     */
    function initClaimValidatorReward(uint128 amount) external {
        Asset storage asset = _vaults[msg.sender].asset;
        Pending storage pendingAsset = _vaults[msg.sender].pending;

        if (amount == 0) revert NotAllowedZeroInput();
        if (amount > asset.validatorRewardKro) revert InsufficientAsset();

        unchecked {
            asset.validatorRewardKro -= amount;
            pendingAsset.pendingValidatorRewards[block.timestamp] += amount;
            pendingAsset.totalPendingValidatorRewards += amount;
            pendingAsset.claimRequestTimes.push(block.timestamp);
        }

        VALIDATOR_MANAGER.updateValidatorTree(msg.sender, true);

        emit RewardClaimInitiated(msg.sender, amount);
    }

    /**
     * @inheritdoc IAssetManager
     */
    function finalizeClaimValidatorReward() external {
        Pending storage pendingAsset = _vaults[msg.sender].pending;
        if (pendingAsset.totalPendingValidatorRewards == 0) revert PendingNotExists();

        uint256[] memory requestTimes = pendingAsset.claimRequestTimes;
        uint128 rewardsToClaim;
        for (uint256 i = requestTimes.length - 1; i >= 0 && requestTimes[i] > 0; ) {
            if (requestTimes[i] + UNDELEGATION_PERIOD <= block.timestamp) {
                unchecked {
                    rewardsToClaim += pendingAsset.pendingValidatorRewards[requestTimes[i]];
                }

                delete pendingAsset.pendingValidatorRewards[requestTimes[i]];
                delete pendingAsset.claimRequestTimes[i];
            }

            if (i == 0) {
                break;
            }
            unchecked {
                --i;
            }
        }

        if (rewardsToClaim == 0) revert FinalizedPendingNotExists();

        // To prevent the underflow of the totalPendingValidatorRewards when the validator is slashed.
        if (pendingAsset.totalPendingValidatorRewards < rewardsToClaim) {
            rewardsToClaim = pendingAsset.totalPendingValidatorRewards;
        }

        unchecked {
            pendingAsset.totalPendingValidatorRewards -= rewardsToClaim;
        }
        ASSET_TOKEN.safeTransfer(msg.sender, rewardsToClaim);

        emit RewardClaimFinalized(msg.sender, rewardsToClaim);
    }

    /**
     * @inheritdoc IAssetManager
     */
    function claimKghReward(address validator, uint256[] calldata tokenIds) external {
        if (validator == address(0)) revert ZeroAddress();
        if (tokenIds.length == 0) revert NotAllowedZeroInput();

        Vault storage vault = _vaults[validator];
        KghDelegator storage kghDelegator = vault.kghDelegators[msg.sender];
        if (kghDelegator.kghNum != uint128(tokenIds.length)) revert InvalidTokenIdsInput();

        uint128 claimedRewards = _claimBoostedReward(validator, msg.sender);
        if (claimedRewards == 0) revert InsufficientAsset();

        (uint128 kroSharesToBurn, uint128 kghBaseReward) = _calculateBaseRewardForKgh(
            validator,
            kghDelegator,
            tokenIds
        );

        unchecked {
            claimedRewards += kghBaseReward;
            vault.asset.totalKroShares -= kroSharesToBurn;
            vault.asset.totalKro -= kghBaseReward;
        }

        ASSET_TOKEN.safeTransfer(msg.sender, claimedRewards);

        emit KghRewardClaimed(validator, msg.sender, claimedRewards, kroSharesToBurn);
    }

    /**
     * @notice Bond KRO from validator KRO during output submission or challenge creation. This
     *         function is only called by the ValidatorManager contract.
     *
     * @param validator Address of the validator.
     */
    function bondValidatorKro(address validator) external onlyValidatorManager {
        Vault storage vault = _vaults[validator];
        if (vault.asset.validatorKro - vault.asset.validatorKroBonded < BOND_AMOUNT)
            revert InsufficientAsset();

        unchecked {
            vault.asset.validatorKroBonded += BOND_AMOUNT;
        }

        emit ValidatorKroBonded(
            validator,
            BOND_AMOUNT,
            vault.asset.validatorKro - vault.asset.validatorKroBonded
        );
    }

    /**
     * @notice Update the vault of validator with the distributed reward. This function is only
     *         called by the ValidatorManager contract.
     *
     * @param validator       Address of the validator.
     * @param baseReward      The base reward to distribute.
     * @param boostedReward   The boosted reward to distribute.
     * @param validatorReward The validator reward to distribute.
     */
    function increaseBalanceWithReward(
        address validator,
        uint128 baseReward,
        uint128 boostedReward,
        uint128 validatorReward
    ) external onlyValidatorManager {
        // If reward is distributed to SECURITY_COUNCIL, transfer it directly.
        if (validator == SECURITY_COUNCIL) {
            ASSET_TOKEN.safeTransfer(
                SECURITY_COUNCIL,
                baseReward + boostedReward + validatorReward
            );
        } else {
            Vault storage vault = _vaults[validator];
            unchecked {
                vault.asset.totalKro += baseReward;
                // TODO: handle reward for boosted reward
            }
        }

        // TODO - Distribute the reward from a designated vault to the AssetManager contract.
    }

    /**
     * @notice Modify the balance of the vault during challenge. This function is only called by the
     *         ValidatorManager contract.
     *
     * @param validator       Address of the validator.
     * @param challengeReward The challenge reward to be added to the winner's asset. If 0, the
     *                        challenge reward which will be slashed from loser's asset is
     *                        determined in this function.
     * @param isLoser         True if the given validator is the loser at the challenge.
     *
     * @return The tax amount.
     * @return The challenge reward to be added to the winner's asset.
     */
    // TODO: change this according to the new design regarding to bond
    function modifyBalanceWithChallenge(
        address validator,
        uint128 challengeReward,
        bool isLoser
    ) external onlyValidatorManager returns (uint128, uint128) {
        Vault storage vault = _vaults[validator];

        uint128 totalAmount = vault.asset.totalKro +
            vault.pending.totalPendingAssets +
            vault.pending.totalPendingBoostedRewards +
            vault.asset.validatorRewardKro +
            vault.pending.totalPendingValidatorRewards +
            vault.asset.boostedReward -
            vault.asset.totalKroInKgh;

        uint128[6] memory arr = [
            (vault.asset.totalKro - vault.asset.totalKroInKgh),
            vault.asset.boostedReward,
            vault.pending.totalPendingAssets,
            vault.pending.totalPendingBoostedRewards,
            vault.asset.validatorRewardKro,
            vault.pending.totalPendingValidatorRewards
        ];

        if (isLoser) {
            challengeReward = totalAmount.mulDiv(SLASHING_RATE, SLASHING_RATE_DENOM); // TODO
            challengeReward = challengeReward > MIN_SLASHING_AMOUNT
                ? challengeReward
                : MIN_SLASHING_AMOUNT;

            unchecked {
                // Since validatorKro is included in totalKro, it does not need to be included in
                // totalAmount calculation, but we should update this value as well.
                vault.asset.validatorKro -= vault.asset.validatorKro.mulDiv(
                    challengeReward,
                    totalAmount
                );

                vault.asset.totalKro -= arr[0].mulDiv(challengeReward, totalAmount);
                vault.asset.boostedReward -= arr[1].mulDiv(challengeReward, totalAmount);
                vault.pending.totalPendingAssets -= arr[2].mulDiv(challengeReward, totalAmount);
                vault.pending.totalPendingBoostedRewards -= arr[3].mulDiv(
                    challengeReward,
                    totalAmount
                );
                vault.asset.validatorRewardKro -= arr[4].mulDiv(challengeReward, totalAmount);
                vault.pending.totalPendingValidatorRewards -= arr[5].mulDiv(
                    challengeReward,
                    totalAmount
                );
            }

            uint128 tax = challengeReward.mulDiv(TAX_NUMERATOR, TAX_DENOMINATOR);
            unchecked {
                challengeReward -= tax;
            }

            ASSET_TOKEN.safeTransfer(SECURITY_COUNCIL, tax);

            return (tax, challengeReward);
        } else {
            // If challenge reward is distributed to SECURITY_COUNCIL, transfer it directly.
            if (validator == SECURITY_COUNCIL) {
                ASSET_TOKEN.safeTransfer(SECURITY_COUNCIL, challengeReward);
                return (0, challengeReward);
            }

            unchecked {
                vault.asset.validatorKro += vault.asset.validatorKro.mulDiv(
                    challengeReward,
                    totalAmount
                );

                vault.asset.totalKro += arr[0].mulDiv(challengeReward, totalAmount);
                vault.asset.boostedReward += arr[1].mulDiv(challengeReward, totalAmount);
                vault.pending.totalPendingAssets += arr[2].mulDiv(challengeReward, totalAmount);
                vault.pending.totalPendingBoostedRewards += arr[3].mulDiv(
                    challengeReward,
                    totalAmount
                );
                vault.asset.validatorRewardKro += arr[4].mulDiv(challengeReward, totalAmount);
                vault.pending.totalPendingValidatorRewards += arr[5].mulDiv(
                    challengeReward,
                    totalAmount
                );
            }

            return (0, challengeReward);
        }
    }

    /**
     * @notice Internal function to calculate base rewards from the given validator address,
     *         delegator struct, and token ids of KGHs.
     *
     * @param validator Address of the validator.
     * @param delegator KghDelegator struct of the delegator.
     * @param tokenIds  Array of token ids of the KGH to calculate base rewards.
     *
     * @return The amount of shares corresponding to the reward.
     * @return The amount of base rewards.
     */
    function _calculateBaseRewardForKgh(
        address validator,
        KghDelegator storage delegator,
        uint256[] calldata tokenIds
    ) internal view returns (uint128, uint128) {
        uint128 kroSharesToBurn;
        for (uint256 i = 0; i < tokenIds.length; ) {
            if (kghDelegator.delegatedAt[tokenIds[i]] == 0) revert InvalidTokenIdsInput();
            uint128 kroShares = kghDelegator.kroShares[tokenIds[i]] -
                _convertToKroShares(validator, KGH_MANAGER.totalKroInKgh(tokenIds[i]));

            unchecked {
                kroSharesToBurn += kroShares;
                ++i;
            }
        }

        uint128 kghBaseReward = _convertToKroAssets(validator, kroSharesToBurn);
        return (kroSharesToBurn, kghBaseReward);
    }

    /**
     * @notice Internal conversion function for KRO (from assets to shares).
     *
     * @param validator Address of the validator.
     * @param assets    The amount of assets to convert to shares.
     */
    function _convertToKroShares(
        address validator,
        uint128 assets
    ) internal view returns (uint128) {
        return
            assets.mulDiv(
                _totalKroShares(validator) + DECIMAL_OFFSET,
                totalKroAssets(validator) + 1
            );
    }

    /**
     * @notice Internal conversion function for KRO (from shares to assets).
     *
     * @param validator Address of the validator.
     * @param shares    The amount of shares to convert to assets.
     */
    function _convertToKroAssets(
        address validator,
        uint128 shares
    ) internal view returns (uint128) {
        return
            shares.mulDiv(
                totalKroAssets(validator) + 1,
                _totalKroShares(validator) + DECIMAL_OFFSET
            );
    }

    /**
     * @notice Internal function to deposit KRO by the validator.
     *
     * @param validator  Address of the validator.
     * @param assets     The amount of KRO to deposit.
     * @param updateTree Flag to update the validator tree.
     */
    function _deposit(address validator, uint128 assets, bool updateTree) internal {
        Vault storage vault = _vaults[validator];
        ASSET_TOKEN.safeTransferFrom(validator, address(this), assets);

        unchecked {
            vault.asset.validatorKro += assets;
        }

        if (updateTree) {
            VALIDATOR_MANAGER.updateValidatorTree(validator, false);
        }
    }

    /**
     * @notice Internal function to delegate KRO to the validator.
     *
     * @param validator Address of the validator.
     * @param delegator Address of the delegator.
     * @param assets    The amount of KRO to delegate.
     * @param shares    The amount of shares to delegate.
     */
    function _delegate(
        address validator,
        address delegator,
        uint128 assets,
        uint128 shares
    ) internal {
        Vault storage vault = _vaults[validator];

        unchecked {
            vault.asset.totalKro += assets;
            vault.asset.totalKroShares += shares;
            vault.kroDelegators[delegator].shares += shares;
            vault.kroDelegators[delegator].lastDelegatedAt = uint128(block.timestamp);
        }
    }

    /**
     * @notice Internal function to delegate KGH to the validator.
     *
     * @param validator Address of the validator.
     * @param delegator Address of the delegator.
     * @param tokenId   Token Id of the KGH.
     * @param kroInKgh  The amount of KRO in the KGH.
     * @param kroShares The amount of KRO shares to receive.
     */
    function _delegateKgh(
        address validator,
        address delegator,
        uint256 tokenId,
        uint128 kroInKgh,
        uint128 kroShares
    ) internal {
        Asset storage asset = _vaults[validator].asset;
        KghDelegator storage kghDelegator = _vaults[validator].kghDelegators[delegator];

        unchecked {
            asset.totalKro += kroInKgh;
            asset.totalKroInKgh += kroInKgh;
            asset.totalKgh += 1;
            asset.totalKroShares += kroShares;

            ++kghDelegator.kghNum;
            kghDelegator.kroShares[tokenId] = kroShares;
            kghDelegator.delegatedAt[tokenId] = uint128(block.timestamp);
        }
    }

    /**
     * @notice Internal function to delegate KGHs to the validator.
     *
     * @param validator Address of the validator.
     * @param delegator Address of the delegator.
     * @param kghCount  The number of KGHs to delegate.
     * @param kroInKghs The amount of KRO in the KGHs.
     * @param kroShares The amount of KRO shares to receive.
     */
    function _delegateKghBatch(
        address validator,
        address delegator,
        uint128 kghCount,
        uint128 kroInKghs,
        uint128 kroShares
    ) internal {
        Asset storage asset = _vaults[validator].asset;
        KghDelegator storage kghDelegator = _vaults[validator].kghDelegators[delegator];

        unchecked {
            asset.totalKro += kroInKghs;
            asset.totalKroInKgh += kroInKghs;
            asset.totalKgh += kghCount;
            asset.totalKroShares += kroShares;

            kghDelegator.kghNum += kghCount;
        }
    }

    /**
     * @notice Internal function to undelegate KRO from the validator.
     *
     * @param validator Address of the validator.
     * @param delegator Address of the delegator.
     * @param assets    The amount of KRO to undelegate.
     * @param shares    The amount of shares to undelegate.
     */
    function _undelegate(
        address validator,
        address delegator,
        uint128 assets,
        uint128 shares
    ) internal {
        Vault storage vault = _vaults[validator];

        unchecked {
            vault.asset.totalKroShares -= shares;
            vault.asset.totalKro -= assets;
            vault.kroDelegators[delegator].shares -= shares;
        }
    }

    /**
     * @notice Internal function to undelegate KGH from the validator.
     *
     * @param validator Address of the validator.
     * @param delegator Address of the delegator.
     * @param tokenId   Token Id of the KGH.
     * @param kroAssets The amount of KRO assets to undelegate.
     * @param kroShares The amount of KRO shares to undelegate.
     */
    function _undelegateKgh(
        address validator,
        address delegator,
        uint256 tokenId,
        uint128 kroAssets,
        uint128 kroShares
    ) internal {
        Vault storage vault = _vaults[validator];
        KghDelegator storage kghDelegator = vault.kghDelegators[delegator];

        uint128 kroInKgh = KGH_MANAGER.totalKroInKgh(tokenId);

        unchecked {
            // asset
            vault.asset.totalKroShares -= kroShares;
            vault.asset.totalKgh -= 1;
            vault.asset.totalKro -= kroAssets;
            vault.asset.totalKroInKgh -= kroInKgh;

            // delegator
            kghDelegator.kghNum -= 1;
            delete kghDelegator.delegatedAt[tokenId];
            delete kghDelegator.kroShares[tokenId];
        }
    }

    /**
     * @notice Internal function to undelegate KGHs from the validator.
     *
     * @param validator           Address of the validator.
     * @param delegator           Address of the delegator.
     * @param kghCount            The number of KGH token to undelegate.
     * @param kroInKghs           The amount of KRO in the KGHs.
     * @param kroAssets           The amount of KRO Assets to undelegate.
     * @param kroShares           The amount of KRO shares to undelegate.
     */
    function _undelegateKghBatch(
        address validator,
        address delegator,
        uint128 kghCount,
        uint128 kroInKghs,
        uint128 kroAssets,
        uint128 kroShares
    ) internal {
        Vault storage vault = _vaults[validator];
        KghDelegator storage kghDelegator = vault.kghDelegators[delegator];

        unchecked {
            // asset
            vault.asset.totalKroShares -= kroShares;
            vault.asset.totalKgh -= 1;
            vault.asset.totalKro -= kroAssets;
            vault.asset.totalKroInKgh -= kroInKghs;

            // delegator
            kghDelegator.kghNum -= kghCount;
        }
    }

    /**
     * @notice Internal function to claim the boosted reward of the delegator.
     *
     * @param validator Address of the validator.
     * @param delegator Address of the delegator.
     *
     * @return The amount of the claimed boosted reward.
     */
    function _claimBoostedReward(address validator, address delegator) internal returns (uint128) {
        Vault storage vault = _vaults[validator];
        KghDelegator storage kghDelegator = vault.kghDelegators[delegator];

        uint128 rewardPerKghStored = vault.asset.rewardPerKghStored;
        uint128 totalBoostedReward = kghDelegator.kghNum *
            (rewardPerKghStored - kghDelegator.rewardPerKghPaid);

        kghDelegator.rewardPerKghPaid = rewardPerKghStored;

        return totalBoostedReward;
    }

    /**
     * @inheritdoc IERC721Receiver
     */
    function onERC721Received(
        address /* operator */,
        address /* from */,
        uint256 /* tokenId */,
        bytes calldata /* data */
    ) external pure returns (bytes4) {
        return IERC721Receiver.onERC721Received.selector;
    }
}<|MERGE_RESOLUTION|>--- conflicted
+++ resolved
@@ -174,91 +174,6 @@
 
     /**
      * @inheritdoc IAssetManager
-<<<<<<< HEAD
-=======
-     */
-    function canUndelegateKroAt(
-        address validator,
-        address delegator
-    ) external view returns (uint128) {
-        return
-            _vaults[validator].kroDelegators[delegator].lastDelegatedAt +
-            uint128(MIN_DELEGATION_PERIOD);
-    }
-
-    /**
-     * @inheritdoc IAssetManager
->>>>>>> 32a4cbd2
-     */
-    function getKghReward(
-        address validator,
-        address delegator,
-        uint256[] calldata tokenIds
-    ) external view returns (uint128) {
-        Vault storage vault = _vaults[validator];
-        KghDelegator storage kghDelegator = vault.kghDelegators[delegator];
-
-        uint128 rewardPerKghStored = vault.asset.rewardPerKghStored;
-        uint128 totalBoostedReward = kghDelegator.kghNum *
-            (rewardPerKghStored - kghDelegator.rewardPerKghPaid);
-
-        (, uint128 kghBaseReward) = _calculateBaseRewardForKgh(validator, kghDelegator, tokenIds);
-
-        return totalBoostedReward + kghBaseReward;
-    }
-
-    /**
-     * @inheritdoc IAssetManager
-     */
-    function getWithdrawAccount(address validator) external view returns (address) {
-        return _vaults[validator].withdrawAccount;
-    }
-
-    /**
-     * @inheritdoc IAssetManager
-     */
-    function totalKroAssets(address validator) public view returns (uint128) {
-        return _vaults[validator].asset.totalKro;
-    }
-
-    /**
-     * @inheritdoc IAssetManager
-     */
-    function totalKghNum(address validator) external view returns (uint128) {
-        return _vaults[validator].asset.totalKgh;
-    }
-
-    /**
-     * @inheritdoc IAssetManager
-     */
-    function totalKroInKgh(address validator) external view returns (uint128) {
-        return _vaults[validator].asset.totalKroInKgh;
-    }
-
-    /**
-     * @inheritdoc IAssetManager
-     */
-    function totalValidatorKro(address validator) external view returns (uint128) {
-        return _vaults[validator].asset.validatorKro;
-    }
-
-    /**
-     * @inheritdoc IAssetManager
-     */
-    function totalValidatorKroBonded(address validator) external view returns (uint128) {
-        return _vaults[validator].asset.validatorKroBonded;
-    }
-
-    /**
-     * @inheritdoc IAssetManager
-     */
-    function totalValidatorReward(address validator) external view returns (uint128) {
-        return _vaults[validator].asset.validatorRewardKro;
-    }
-
-    /**
-<<<<<<< HEAD
-     * @inheritdoc IAssetManager
      */
     function canUndelegateKroAt(
         address validator,
@@ -283,8 +198,75 @@
     }
 
     /**
-=======
->>>>>>> 32a4cbd2
+     * @inheritdoc IAssetManager
+     */
+    function getKghReward(
+        address validator,
+        address delegator,
+        uint256[] calldata tokenIds
+    ) external view returns (uint128) {
+        Vault storage vault = _vaults[validator];
+        KghDelegator storage kghDelegator = vault.kghDelegators[delegator];
+
+        uint128 rewardPerKghStored = vault.asset.rewardPerKghStored;
+        uint128 totalBoostedReward = kghDelegator.kghNum *
+            (rewardPerKghStored - kghDelegator.rewardPerKghPaid);
+
+        (, uint128 kghBaseReward) = _calculateBaseRewardForKgh(validator, kghDelegator, tokenIds);
+
+        return totalBoostedReward + kghBaseReward;
+    }
+
+    /**
+     * @inheritdoc IAssetManager
+     */
+    function getWithdrawAccount(address validator) external view returns (address) {
+        return _vaults[validator].withdrawAccount;
+    }
+
+    /**
+     * @inheritdoc IAssetManager
+     */
+    function totalKroAssets(address validator) public view returns (uint128) {
+        return _vaults[validator].asset.totalKro;
+    }
+
+    /**
+     * @inheritdoc IAssetManager
+     */
+    function totalKghNum(address validator) external view returns (uint128) {
+        return _vaults[validator].asset.totalKgh;
+    }
+
+    /**
+     * @inheritdoc IAssetManager
+     */
+    function totalKroInKgh(address validator) external view returns (uint128) {
+        return _vaults[validator].asset.totalKroInKgh;
+    }
+
+    /**
+     * @inheritdoc IAssetManager
+     */
+    function totalValidatorKro(address validator) external view returns (uint128) {
+        return _vaults[validator].asset.validatorKro;
+    }
+
+    /**
+     * @inheritdoc IAssetManager
+     */
+    function totalValidatorKroBonded(address validator) external view returns (uint128) {
+        return _vaults[validator].asset.validatorKroBonded;
+    }
+
+    /**
+     * @inheritdoc IAssetManager
+     */
+    function totalValidatorReward(address validator) external view returns (uint128) {
+        return _vaults[validator].asset.validatorRewardKro;
+    }
+
+    /**
      * @notice Returns the reflective weight of given validator. It can be different from the actual
      *         current weight of the validator in validator tree since it includes all accumulated
      *         rewards.
