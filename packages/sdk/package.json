--- conflicted
+++ resolved
@@ -17,7 +17,6 @@
     "lint:fix": "yarn lint:check --fix",
     "pre-commit": "lint-staged",
     "test": "hardhat test",
-    "test:next": "vitest test-next/proveMessage.spec.ts",
     "test:coverage": "nyc hardhat test && nyc merge .nyc_output coverage.json",
     "autogen:docs": "typedoc --out docs src/index.ts"
   },
@@ -46,19 +45,16 @@
     "hardhat-deploy": "^0.11.4",
     "mocha": "^10.0.0",
     "nyc": "^15.1.0",
-<<<<<<< HEAD
-    "typedoc": "^0.22.13"
-=======
     "typedoc": "^0.22.13",
-    "mocha": "^10.0.0",
     "vitest": "^0.28.3",
     "zod": "^3.11.6"
->>>>>>> 090644ae
   },
   "dependencies": {
     "@kroma/contracts": "1.0.0",
     "@kroma/core-utils": "1.0.0",
-    "lodash": "^4.17.21"
+    "lodash": "^4.17.21",
+    "merkletreejs": "^0.2.27",
+    "rlp": "^2.2.7"
   },
   "peerDependencies": {
     "ethers": "^5"
