{
<<<<<<< HEAD
  "name": "@kroma/sdk",
  "version": "1.0.0",
  "description": "[Kroma] Tools for working with Kroma",
=======
  "name": "@eth-optimism/sdk",
  "version": "3.1.4",
  "description": "[Optimism] Tools for working with Optimism",
>>>>>>> c7385080
  "main": "dist/index",
  "types": "dist/index",
  "files": [
    "dist/*",
    "src/*"
  ],
  "scripts": {
    "all": "pnpm clean && pnpm build && pnpm test && pnpm lint:fix && pnpm lint",
    "build": "tsc -p tsconfig.json",
    "clean": "rimraf dist/ ./tsconfig.tsbuildinfo",
    "preinstall": "npx only-allow pnpm",
    "lint": "pnpm lint:fix && pnpm lint:check",
    "lint:check": "eslint . --max-warnings=0",
    "lint:fix": "pnpm lint:check --fix",
    "pre-commit": "lint-staged",
    "test": "hardhat test",
    "test:coverage": "nyc hardhat test && nyc merge .nyc_output coverage.json",
    "autogen:docs": "typedoc --out docs src/index.ts"
  },
  "keywords": [
    "ethereum",
    "kroma",
    "sdk"
  ],
  "homepage": "https://github.com/kroma-network/kroma/tree/dev/packages/sdk#readme",
  "license": "MIT",
  "author": "Lightscale Inc.",
  "repository": {
    "type": "git",
    "url": "https://github.com/kroma-network/kroma.git"
  },
  "devDependencies": {
    "@ethersproject/abstract-provider": "^5.7.0",
    "@ethersproject/abstract-signer": "^5.7.0",
    "@ethersproject/transactions": "^5.7.0",
    "@nomiclabs/hardhat-ethers": "^2.2.3",
    "@nomiclabs/hardhat-waffle": "^2.0.1",
    "@types/chai": "^4.3.6",
    "@types/chai-as-promised": "^7.1.5",
    "@types/mocha": "^10.0.2",
    "@types/node": "^20.7.2",
    "chai-as-promised": "^7.1.1",
    "ethereum-waffle": "^4.0.10",
    "ethers": "^5.7.2",
    "hardhat": "^2.18.0",
    "hardhat-deploy": "^0.11.4",
<<<<<<< HEAD
    "mocha": "^10.0.0",
    "nyc": "^15.1.0",
    "typedoc": "^0.22.13",
    "vitest": "^0.28.3",
    "zod": "^3.11.6"
  },
  "dependencies": {
    "@kroma/contracts": "1.0.0",
    "@kroma/core-utils": "1.0.0",
=======
    "isomorphic-fetch": "^3.0.0",
    "mocha": "^10.2.0",
    "nyc": "^15.1.0",
    "ts-node": "^10.9.1",
    "typedoc": "^0.25.1",
    "typescript": "^5.2.2",
    "viem": "^1.15.1",
    "vitest": "^0.34.2",
    "zod": "^3.22.4"
  },
  "dependencies": {
    "@eth-optimism/contracts": "0.6.0",
    "@eth-optimism/contracts-bedrock": "workspace:*",
    "@eth-optimism/core-utils": "workspace:*",
>>>>>>> c7385080
    "lodash": "^4.17.21",
    "merkletreejs": "^0.3.10",
    "rlp": "^2.2.7"
  },
  "peerDependencies": {
    "ethers": "^5"
  }
}<|MERGE_RESOLUTION|>--- conflicted
+++ resolved
@@ -1,13 +1,7 @@
 {
-<<<<<<< HEAD
   "name": "@kroma/sdk",
   "version": "1.0.0",
   "description": "[Kroma] Tools for working with Kroma",
-=======
-  "name": "@eth-optimism/sdk",
-  "version": "3.1.4",
-  "description": "[Optimism] Tools for working with Optimism",
->>>>>>> c7385080
   "main": "dist/index",
   "types": "dist/index",
   "files": [
@@ -15,13 +9,12 @@
     "src/*"
   ],
   "scripts": {
-    "all": "pnpm clean && pnpm build && pnpm test && pnpm lint:fix && pnpm lint",
+    "all": "yarn clean && yarn build && yarn test && yarn lint:fix && yarn lint",
     "build": "tsc -p tsconfig.json",
     "clean": "rimraf dist/ ./tsconfig.tsbuildinfo",
-    "preinstall": "npx only-allow pnpm",
-    "lint": "pnpm lint:fix && pnpm lint:check",
+    "lint": "yarn lint:fix && yarn lint:check",
     "lint:check": "eslint . --max-warnings=0",
-    "lint:fix": "pnpm lint:check --fix",
+    "lint:fix": "yarn lint:check --fix",
     "pre-commit": "lint-staged",
     "test": "hardhat test",
     "test:coverage": "nyc hardhat test && nyc merge .nyc_output coverage.json",
@@ -43,46 +36,21 @@
     "@ethersproject/abstract-provider": "^5.7.0",
     "@ethersproject/abstract-signer": "^5.7.0",
     "@ethersproject/transactions": "^5.7.0",
-    "@nomiclabs/hardhat-ethers": "^2.2.3",
+    "@nomiclabs/hardhat-ethers": "^2.0.2",
     "@nomiclabs/hardhat-waffle": "^2.0.1",
-    "@types/chai": "^4.3.6",
-    "@types/chai-as-promised": "^7.1.5",
-    "@types/mocha": "^10.0.2",
-    "@types/node": "^20.7.2",
     "chai-as-promised": "^7.1.1",
-    "ethereum-waffle": "^4.0.10",
-    "ethers": "^5.7.2",
-    "hardhat": "^2.18.0",
+    "ethereum-waffle": "^3.4.0",
+    "ethers": "^5.7.0",
+    "hardhat": "^2.9.6",
     "hardhat-deploy": "^0.11.4",
-<<<<<<< HEAD
     "mocha": "^10.0.0",
     "nyc": "^15.1.0",
-    "typedoc": "^0.22.13",
-    "vitest": "^0.28.3",
-    "zod": "^3.11.6"
+    "typedoc": "^0.22.13"
   },
   "dependencies": {
     "@kroma/contracts": "1.0.0",
     "@kroma/core-utils": "1.0.0",
-=======
-    "isomorphic-fetch": "^3.0.0",
-    "mocha": "^10.2.0",
-    "nyc": "^15.1.0",
-    "ts-node": "^10.9.1",
-    "typedoc": "^0.25.1",
-    "typescript": "^5.2.2",
-    "viem": "^1.15.1",
-    "vitest": "^0.34.2",
-    "zod": "^3.22.4"
-  },
-  "dependencies": {
-    "@eth-optimism/contracts": "0.6.0",
-    "@eth-optimism/contracts-bedrock": "workspace:*",
-    "@eth-optimism/core-utils": "workspace:*",
->>>>>>> c7385080
-    "lodash": "^4.17.21",
-    "merkletreejs": "^0.3.10",
-    "rlp": "^2.2.7"
+    "lodash": "^4.17.21"
   },
   "peerDependencies": {
     "ethers": "^5"
