{
  "name": "@kroma/common-ts",
  "version": "1.0.0",
  "description": "[Kroma] Advanced typescript tooling used by various services",
  "main": "dist/index",
  "types": "dist/index",
  "files": [
    "dist/*",
    "src/*"
  ],
  "scripts": {
    "all": "yarn clean && yarn build && yarn test && yarn lint:fix && yarn lint",
    "build": "tsc -p tsconfig.json",
    "clean": "rimraf dist/ ./tsconfig.tsbuildinfo",
    "lint:check": "eslint . --max-warnings=0",
    "lint:fix": "yarn lint:check --fix",
    "lint": "yarn lint:fix && yarn lint:check",
    "pre-commit": "lint-staged",
    "test": "ts-mocha test/*.spec.ts",
    "test:coverage": "nyc ts-mocha test/*.spec.ts && nyc merge .nyc_output coverage.json"
  },
  "keywords": [
    "ethereum",
    "common",
    "kroma",
    "typescript"
  ],
  "homepage": "https://github.com/kroma-network/kroma/tree/dev/packages/common-ts#readme",
  "license": "MIT",
  "author": "Lightscale Inc.",
  "repository": {
    "type": "git",
    "url": "https://github.com/kroma-network/kroma.git"
  },
  "dependencies": {
<<<<<<< HEAD
    "@kroma/core-utils": "1.0.0",
    "@sentry/node": "^6.3.1",
    "bcfg": "^0.1.7",
    "body-parser": "^1.20.0",
    "commander": "^9.0.0",
    "dotenv": "^16.0.0",
    "envalid": "^7.2.2",
    "ethers": "^5.7.0",
    "express": "^4.17.1",
    "express-prom-bundle": "^6.4.1",
    "lodash": "^4.17.21",
    "morgan": "^1.10.0",
    "pino": "^6.11.3",
    "pino-multi-stream": "^5.3.0",
    "pino-sentry": "^0.7.0",
    "prom-client": "^13.1.0"
=======
    "@eth-optimism/core-utils": "workspace:*",
    "@sentry/node": "^7.75.0",
    "bcfg": "^0.2.1",
    "body-parser": "^1.20.2",
    "commander": "^11.1.0",
    "dotenv": "^16.3.1",
    "envalid": "^8.0.0",
    "ethers": "^5.7.2",
    "express": "^4.18.2",
    "express-prom-bundle": "^6.6.0",
    "lodash": "^4.17.21",
    "morgan": "^1.10.0",
    "pino": "^8.16.1",
    "pino-multi-stream": "^6.0.0",
    "pino-sentry": "^0.14.0",
    "prom-client": "^14.2.0"
>>>>>>> 96a24cc3
  },
  "devDependencies": {
    "@ethersproject/abstract-provider": "^5.7.0",
    "@ethersproject/abstract-signer": "^5.7.0",
<<<<<<< HEAD
    "@types/express": "^4.17.13",
    "@types/morgan": "^1.9.3",
    "@types/pino": "^6.3.6",
    "@types/pino-multi-stream": "^5.1.1",
    "chai": "^4.3.4",
    "supertest": "^6.1.4"
=======
    "@types/express": "^4.17.19",
    "@types/morgan": "^1.9.7",
    "@types/pino": "^7.0.5",
    "@types/pino-multi-stream": "^5.1.5",
    "chai": "^4.3.10",
    "supertest": "^6.3.3"
>>>>>>> 96a24cc3
  }
}<|MERGE_RESOLUTION|>--- conflicted
+++ resolved
@@ -9,12 +9,12 @@
     "src/*"
   ],
   "scripts": {
-    "all": "yarn clean && yarn build && yarn test && yarn lint:fix && yarn lint",
+    "all": "pnpm clean && pnpm build && pnpm test && pnpm lint:fix && pnpm lint",
     "build": "tsc -p tsconfig.json",
     "clean": "rimraf dist/ ./tsconfig.tsbuildinfo",
     "lint:check": "eslint . --max-warnings=0",
-    "lint:fix": "yarn lint:check --fix",
-    "lint": "yarn lint:fix && yarn lint:check",
+    "lint:fix": "pnpm lint:check --fix",
+    "lint": "pnpm lint:fix && pnpm lint:check",
     "pre-commit": "lint-staged",
     "test": "ts-mocha test/*.spec.ts",
     "test:coverage": "nyc ts-mocha test/*.spec.ts && nyc merge .nyc_output coverage.json"
@@ -33,7 +33,6 @@
     "url": "https://github.com/kroma-network/kroma.git"
   },
   "dependencies": {
-<<<<<<< HEAD
     "@kroma/core-utils": "1.0.0",
     "@sentry/node": "^6.3.1",
     "bcfg": "^0.1.7",
@@ -50,42 +49,15 @@
     "pino-multi-stream": "^5.3.0",
     "pino-sentry": "^0.7.0",
     "prom-client": "^13.1.0"
-=======
-    "@eth-optimism/core-utils": "workspace:*",
-    "@sentry/node": "^7.75.0",
-    "bcfg": "^0.2.1",
-    "body-parser": "^1.20.2",
-    "commander": "^11.1.0",
-    "dotenv": "^16.3.1",
-    "envalid": "^8.0.0",
-    "ethers": "^5.7.2",
-    "express": "^4.18.2",
-    "express-prom-bundle": "^6.6.0",
-    "lodash": "^4.17.21",
-    "morgan": "^1.10.0",
-    "pino": "^8.16.1",
-    "pino-multi-stream": "^6.0.0",
-    "pino-sentry": "^0.14.0",
-    "prom-client": "^14.2.0"
->>>>>>> 96a24cc3
   },
   "devDependencies": {
     "@ethersproject/abstract-provider": "^5.7.0",
     "@ethersproject/abstract-signer": "^5.7.0",
-<<<<<<< HEAD
     "@types/express": "^4.17.13",
     "@types/morgan": "^1.9.3",
     "@types/pino": "^6.3.6",
     "@types/pino-multi-stream": "^5.1.1",
     "chai": "^4.3.4",
     "supertest": "^6.1.4"
-=======
-    "@types/express": "^4.17.19",
-    "@types/morgan": "^1.9.7",
-    "@types/pino": "^7.0.5",
-    "@types/pino-multi-stream": "^5.1.5",
-    "chai": "^4.3.10",
-    "supertest": "^6.3.3"
->>>>>>> 96a24cc3
   }
 }