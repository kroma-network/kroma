{
  "name": "@kroma/core-utils",
  "version": "1.0.0",
  "description": "[Kroma] Core typescript utilities",
  "main": "dist/index",
  "types": "dist/index",
  "files": [
    "dist/*"
  ],
  "scripts": {
    "all": "yarn clean && yarn build && yarn test && yarn lint:fix && yarn lint",
    "build": "tsc -p tsconfig.json",
    "clean": "rimraf dist/ ./tsconfig.tsbuildinfo",
    "lint": "yarn lint:fix && yarn lint:check",
    "lint:check": "eslint . --max-warnings=0",
    "lint:fix": "yarn lint:check --fix",
    "pre-commit": "lint-staged",
    "test": "ts-mocha test/*.spec.ts",
    "test:coverage": "nyc ts-mocha test/*.spec.ts && nyc merge .nyc_output coverage.json"
  },
  "keywords": [
    "core",
    "ethereum",
    "kroma",
    "utils"
  ],
  "homepage": "https://github.com/kroma-network/kroma/tree/dev/packages/core-utils#readme",
  "license": "MIT",
  "author": "Lightscale Inc.",
  "repository": {
    "type": "git",
    "url": "https://github.com/kroma-network/kroma.git"
  },
  "dependencies": {
    "@ethersproject/abi": "^5.7.0",
    "@ethersproject/abstract-provider": "^5.7.0",
    "@ethersproject/address": "^5.7.0",
    "@ethersproject/bignumber": "^5.7.0",
    "@ethersproject/bytes": "^5.7.0",
    "@ethersproject/constants": "^5.7.0",
    "@ethersproject/contracts": "^5.7.0",
    "@ethersproject/hash": "^5.7.0",
    "@ethersproject/keccak256": "^5.7.0",
    "@ethersproject/properties": "^5.7.0",
    "@ethersproject/providers": "^5.7.0",
    "@ethersproject/rlp": "^5.7.0",
    "@ethersproject/transactions": "^5.7.0",
    "@ethersproject/web": "^5.7.0",
    "bufio": "^1.0.7",
    "chai": "^4.3.4"
  },
  "devDependencies": {
<<<<<<< HEAD
    "mocha": "^10.0.0"
=======
    "@types/node": "^20.8.9",
    "mocha": "^10.2.0"
>>>>>>> 96a24cc3
  }
}<|MERGE_RESOLUTION|>--- conflicted
+++ resolved
@@ -8,12 +8,12 @@
     "dist/*"
   ],
   "scripts": {
-    "all": "yarn clean && yarn build && yarn test && yarn lint:fix && yarn lint",
+    "all": "pnpm clean && pnpm build && pnpm test && pnpm lint:fix && pnpm lint",
     "build": "tsc -p tsconfig.json",
     "clean": "rimraf dist/ ./tsconfig.tsbuildinfo",
-    "lint": "yarn lint:fix && yarn lint:check",
+    "lint": "pnpm lint:fix && pnpm lint:check",
     "lint:check": "eslint . --max-warnings=0",
-    "lint:fix": "yarn lint:check --fix",
+    "lint:fix": "pnpm lint:check --fix",
     "pre-commit": "lint-staged",
     "test": "ts-mocha test/*.spec.ts",
     "test:coverage": "nyc ts-mocha test/*.spec.ts && nyc merge .nyc_output coverage.json"
@@ -50,11 +50,6 @@
     "chai": "^4.3.4"
   },
   "devDependencies": {
-<<<<<<< HEAD
     "mocha": "^10.0.0"
-=======
-    "@types/node": "^20.8.9",
-    "mocha": "^10.2.0"
->>>>>>> 96a24cc3
   }
 }