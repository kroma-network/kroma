package metrics

import (
	"context"

	"github.com/ethereum/go-ethereum/common"
	"github.com/ethereum/go-ethereum/ethclient"
	"github.com/ethereum/go-ethereum/log"
	"github.com/prometheus/client_golang/prometheus"

	"github.com/ethereum-optimism/optimism/op-node/eth"
	"github.com/ethereum-optimism/optimism/op-node/rollup/derive"
	opmetrics "github.com/ethereum-optimism/optimism/op-service/metrics"
	txmetrics "github.com/ethereum-optimism/optimism/op-service/txmgr/metrics"
)

const Namespace = "op_batcher"

type Metricer interface {
	RecordInfo(version string)
	RecordUp()

	// Records all L1 and L2 block events
	opmetrics.RefMetricer

	// Record Tx metrics
	txmetrics.TxMetricer

	RecordLatestL1Block(l1ref eth.L1BlockRef)
	RecordL2BlocksLoaded(l2ref eth.L2BlockRef)
	RecordChannelOpened(id derive.ChannelID, numPendingBlocks int)
	RecordL2BlocksAdded(l2ref eth.L2BlockRef, numBlocksAdded, numPendingBlocks, inputBytes, outputComprBytes int)
	RecordChannelClosed(id derive.ChannelID, numPendingBlocks int, numFrames int, inputBytes int, outputComprBytes int, reason error)
	RecordChannelFullySubmitted(id derive.ChannelID)
	RecordChannelTimedOut(id derive.ChannelID)

	RecordBatchTxSubmitted()
	RecordBatchTxSuccess()
	RecordBatchTxFailed()

	Document() []opmetrics.DocumentedMetric
}

type Metrics struct {
	ns       string
	registry *prometheus.Registry
	factory  opmetrics.Factory

	opmetrics.RefMetrics
	txmetrics.TxMetrics

	info prometheus.GaugeVec
	up   prometheus.Gauge

	// label by openend, closed, fully_submitted, timed_out
	channelEvs opmetrics.EventVec

	pendingBlocksCount prometheus.GaugeVec
	blocksAddedCount   prometheus.Gauge

<<<<<<< HEAD
	ChannelInputBytes       prometheus.GaugeVec
	ChannelReadyBytes       prometheus.Gauge
	ChannelOutputBytes      prometheus.Gauge
	ChannelClosedReason     prometheus.Gauge
	ChannelNumFrames        prometheus.Gauge
	ChannelComprRatio       prometheus.Histogram
	ChannelInputBytesTotal  prometheus.Counter
	ChannelOutputBytesTotal prometheus.Counter
	//NOTE: kroma added
	ChannelComprRatioValue prometheus.Gauge
=======
	channelInputBytes       prometheus.GaugeVec
	channelReadyBytes       prometheus.Gauge
	channelOutputBytes      prometheus.Gauge
	channelClosedReason     prometheus.Gauge
	channelNumFrames        prometheus.Gauge
	channelComprRatio       prometheus.Histogram
	channelInputBytesTotal  prometheus.Counter
	channelOutputBytesTotal prometheus.Counter
>>>>>>> c8ee624e

	batcherTxEvs opmetrics.EventVec
}

var _ Metricer = (*Metrics)(nil)

func NewMetrics(procName string) *Metrics {
	if procName == "" {
		procName = "default"
	}
	ns := Namespace + "_" + procName

	registry := opmetrics.NewRegistry()
	factory := opmetrics.With(registry)

	return &Metrics{
		ns:       ns,
		registry: registry,
		factory:  factory,

		RefMetrics: opmetrics.MakeRefMetrics(ns, factory),
		TxMetrics:  txmetrics.MakeTxMetrics(ns, factory),

		info: *factory.NewGaugeVec(prometheus.GaugeOpts{
			Namespace: ns,
			Name:      "info",
			Help:      "Pseudo-metric tracking version and config info",
		}, []string{
			"version",
		}),
		up: factory.NewGauge(prometheus.GaugeOpts{
			Namespace: ns,
			Name:      "up",
			Help:      "1 if the kroma-batcher has finished starting up",
		}),

		channelEvs: opmetrics.NewEventVec(factory, ns, "", "channel", "Channel", []string{"stage"}),

		pendingBlocksCount: *factory.NewGaugeVec(prometheus.GaugeOpts{
			Namespace: ns,
			Name:      "pending_blocks_count",
			Help:      "Number of pending blocks, not added to a channel yet.",
		}, []string{"stage"}),
		blocksAddedCount: factory.NewGauge(prometheus.GaugeOpts{
			Namespace: ns,
			Name:      "blocks_added_count",
			Help:      "Total number of blocks added to current channel.",
		}),

		channelInputBytes: *factory.NewGaugeVec(prometheus.GaugeOpts{
			Namespace: ns,
			Name:      "input_bytes",
			Help:      "Number of input bytes to a channel.",
		}, []string{"stage"}),
		channelReadyBytes: factory.NewGauge(prometheus.GaugeOpts{
			Namespace: ns,
			Name:      "ready_bytes",
			Help:      "Number of bytes ready in the compression buffer.",
		}),
		channelOutputBytes: factory.NewGauge(prometheus.GaugeOpts{
			Namespace: ns,
			Name:      "output_bytes",
			Help:      "Number of compressed output bytes from a channel.",
		}),
		channelClosedReason: factory.NewGauge(prometheus.GaugeOpts{
			Namespace: ns,
			Name:      "channel_closed_reason",
			Help:      "Pseudo-metric to record the reason a channel got closed.",
		}),
		channelNumFrames: factory.NewGauge(prometheus.GaugeOpts{
			Namespace: ns,
			Name:      "channel_num_frames",
			Help:      "Total number of frames of closed channel.",
		}),
		channelComprRatio: factory.NewHistogram(prometheus.HistogramOpts{
			Namespace: ns,
			Name:      "channel_compr_ratio",
			Help:      "Compression ratios of closed channel.",
			Buckets:   append([]float64{0.1, 0.2}, prometheus.LinearBuckets(0.3, 0.05, 14)...),
		}),
<<<<<<< HEAD
		ChannelComprRatioValue: factory.NewGauge(prometheus.GaugeOpts{
			Namespace: ns,
			Name:      "channel_compr_ratio_value",
			Help:      "Compression ratios of closed channel.",
		}),
		ChannelInputBytesTotal: factory.NewCounter(prometheus.CounterOpts{
=======
		channelInputBytesTotal: factory.NewCounter(prometheus.CounterOpts{
>>>>>>> c8ee624e
			Namespace: ns,
			Name:      "input_bytes_total",
			Help:      "Total number of bytes to a channel.",
		}),
		channelOutputBytesTotal: factory.NewCounter(prometheus.CounterOpts{
			Namespace: ns,
			Name:      "output_bytes_total",
			Help:      "Total number of compressed output bytes from a channel.",
		}),
<<<<<<< HEAD
		BatcherTxEvs: opmetrics.NewEventVec(factory, ns, "", "batcher_tx", "BatcherTx", []string{"stage"}),
=======

		batcherTxEvs: opmetrics.NewEventVec(factory, ns, "", "batcher_tx", "BatcherTx", []string{"stage"}),
>>>>>>> c8ee624e
	}
}

func (m *Metrics) Serve(ctx context.Context, host string, port int) error {
	return opmetrics.ListenAndServe(ctx, m.registry, host, port)
}

func (m *Metrics) Document() []opmetrics.DocumentedMetric {
	return m.factory.Document()
}

func (m *Metrics) StartBalanceMetrics(ctx context.Context,
	l log.Logger, client *ethclient.Client, account common.Address) {
	opmetrics.LaunchBalanceMetrics(ctx, l, m.registry, m.ns, client, account)
}

// RecordInfo sets a pseudo-metric that contains versioning and
// config info for the op-batcher.
func (m *Metrics) RecordInfo(version string) {
	m.info.WithLabelValues(version).Set(1)
}

// RecordUp sets the up metric to 1.
func (m *Metrics) RecordUp() {
	prometheus.MustRegister()
	m.up.Set(1)
}

const (
	StageLoaded         = "loaded"
	StageOpened         = "opened"
	StageAdded          = "added"
	StageClosed         = "closed"
	StageFullySubmitted = "fully_submitted"
	StageTimedOut       = "timed_out"

	TxStageSubmitted = "submitted"
	TxStageSuccess   = "success"
	TxStageFailed    = "failed"
)

func (m *Metrics) RecordLatestL1Block(l1ref eth.L1BlockRef) {
	m.RecordL1Ref("latest", l1ref)
}

// RecordL2BlocksLoaded should be called when a new L2 block was loaded into the
// channel manager (but not processed yet).
func (m *Metrics) RecordL2BlocksLoaded(l2ref eth.L2BlockRef) {
	m.RecordL2Ref(StageLoaded, l2ref)
}

func (m *Metrics) RecordChannelOpened(id derive.ChannelID, numPendingBlocks int) {
	m.channelEvs.Record(StageOpened)
	m.blocksAddedCount.Set(0) // reset
	m.pendingBlocksCount.WithLabelValues(StageOpened).Set(float64(numPendingBlocks))
}

// RecordL2BlocksAdded should be called when L2 block were added to the channel
// builder, with the latest added block.
func (m *Metrics) RecordL2BlocksAdded(l2ref eth.L2BlockRef, numBlocksAdded, numPendingBlocks, inputBytes, outputComprBytes int) {
	m.RecordL2Ref(StageAdded, l2ref)
	m.blocksAddedCount.Add(float64(numBlocksAdded))
	m.pendingBlocksCount.WithLabelValues(StageAdded).Set(float64(numPendingBlocks))
	m.channelInputBytes.WithLabelValues(StageAdded).Set(float64(inputBytes))
	m.channelReadyBytes.Set(float64(outputComprBytes))
}

func (m *Metrics) RecordChannelClosed(id derive.ChannelID, numPendingBlocks int, numFrames int, inputBytes int, outputComprBytes int, reason error) {
	m.channelEvs.Record(StageClosed)
	m.pendingBlocksCount.WithLabelValues(StageClosed).Set(float64(numPendingBlocks))
	m.channelNumFrames.Set(float64(numFrames))
	m.channelInputBytes.WithLabelValues(StageClosed).Set(float64(inputBytes))
	m.channelOutputBytes.Set(float64(outputComprBytes))
	m.channelInputBytesTotal.Add(float64(inputBytes))
	m.channelOutputBytesTotal.Add(float64(outputComprBytes))

	var comprRatio float64
	if inputBytes > 0 {
		comprRatio = float64(outputComprBytes) / float64(inputBytes)
	}
<<<<<<< HEAD
	m.ChannelComprRatio.Observe(comprRatio)
	m.ChannelComprRatioValue.Set(comprRatio)
=======
	m.channelComprRatio.Observe(comprRatio)
>>>>>>> c8ee624e

	m.channelClosedReason.Set(float64(ClosedReasonToNum(reason)))
}

func ClosedReasonToNum(reason error) int {
	// CLI-3640
	return 0
}

func (m *Metrics) RecordChannelFullySubmitted(id derive.ChannelID) {
	m.channelEvs.Record(StageFullySubmitted)
}

func (m *Metrics) RecordChannelTimedOut(id derive.ChannelID) {
	m.channelEvs.Record(StageTimedOut)
}

func (m *Metrics) RecordBatchTxSubmitted() {
	m.batcherTxEvs.Record(TxStageSubmitted)
}

func (m *Metrics) RecordBatchTxSuccess() {
	m.batcherTxEvs.Record(TxStageSuccess)
}

func (m *Metrics) RecordBatchTxFailed() {
	m.batcherTxEvs.Record(TxStageFailed)
}<|MERGE_RESOLUTION|>--- conflicted
+++ resolved
@@ -58,18 +58,6 @@
 	pendingBlocksCount prometheus.GaugeVec
 	blocksAddedCount   prometheus.Gauge
 
-<<<<<<< HEAD
-	ChannelInputBytes       prometheus.GaugeVec
-	ChannelReadyBytes       prometheus.Gauge
-	ChannelOutputBytes      prometheus.Gauge
-	ChannelClosedReason     prometheus.Gauge
-	ChannelNumFrames        prometheus.Gauge
-	ChannelComprRatio       prometheus.Histogram
-	ChannelInputBytesTotal  prometheus.Counter
-	ChannelOutputBytesTotal prometheus.Counter
-	//NOTE: kroma added
-	ChannelComprRatioValue prometheus.Gauge
-=======
 	channelInputBytes       prometheus.GaugeVec
 	channelReadyBytes       prometheus.Gauge
 	channelOutputBytes      prometheus.Gauge
@@ -78,7 +66,8 @@
 	channelComprRatio       prometheus.Histogram
 	channelInputBytesTotal  prometheus.Counter
 	channelOutputBytesTotal prometheus.Counter
->>>>>>> c8ee624e
+	//NOTE: kroma added
+	channelComprRatioValue prometheus.Gauge
 
 	batcherTxEvs opmetrics.EventVec
 }
@@ -159,16 +148,12 @@
 			Help:      "Compression ratios of closed channel.",
 			Buckets:   append([]float64{0.1, 0.2}, prometheus.LinearBuckets(0.3, 0.05, 14)...),
 		}),
-<<<<<<< HEAD
-		ChannelComprRatioValue: factory.NewGauge(prometheus.GaugeOpts{
+		channelComprRatioValue: factory.NewGauge(prometheus.GaugeOpts{
 			Namespace: ns,
 			Name:      "channel_compr_ratio_value",
 			Help:      "Compression ratios of closed channel.",
 		}),
-		ChannelInputBytesTotal: factory.NewCounter(prometheus.CounterOpts{
-=======
 		channelInputBytesTotal: factory.NewCounter(prometheus.CounterOpts{
->>>>>>> c8ee624e
 			Namespace: ns,
 			Name:      "input_bytes_total",
 			Help:      "Total number of bytes to a channel.",
@@ -178,12 +163,8 @@
 			Name:      "output_bytes_total",
 			Help:      "Total number of compressed output bytes from a channel.",
 		}),
-<<<<<<< HEAD
-		BatcherTxEvs: opmetrics.NewEventVec(factory, ns, "", "batcher_tx", "BatcherTx", []string{"stage"}),
-=======
 
 		batcherTxEvs: opmetrics.NewEventVec(factory, ns, "", "batcher_tx", "BatcherTx", []string{"stage"}),
->>>>>>> c8ee624e
 	}
 }
 
@@ -264,12 +245,7 @@
 	if inputBytes > 0 {
 		comprRatio = float64(outputComprBytes) / float64(inputBytes)
 	}
-<<<<<<< HEAD
-	m.ChannelComprRatio.Observe(comprRatio)
-	m.ChannelComprRatioValue.Set(comprRatio)
-=======
 	m.channelComprRatio.Observe(comprRatio)
->>>>>>> c8ee624e
 
 	m.channelClosedReason.Set(float64(ClosedReasonToNum(reason)))
 }
