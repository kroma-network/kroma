package flags

import (
	"fmt"
	"time"

	"github.com/ethereum-optimism/optimism/op-batcher/rpc"
	opservice "github.com/ethereum-optimism/optimism/op-service"
	oplog "github.com/ethereum-optimism/optimism/op-service/log"
	opmetrics "github.com/ethereum-optimism/optimism/op-service/metrics"
	oppprof "github.com/ethereum-optimism/optimism/op-service/pprof"
	oprpc "github.com/ethereum-optimism/optimism/op-service/rpc"
	"github.com/ethereum-optimism/optimism/op-service/txmgr"
	"github.com/urfave/cli"
)

<<<<<<< HEAD
const envVarPrefix = "BATCHER"
=======
const EnvVarPrefix = "OP_BATCHER"
>>>>>>> 06933ea7

var (
	// Required flags
	L1EthRpcFlag = cli.StringFlag{
		Name:   "l1-eth-rpc",
		Usage:  "HTTP provider URL for L1",
		EnvVar: opservice.PrefixEnvVar(EnvVarPrefix, "L1_ETH_RPC"),
	}
	L2EthRpcFlag = cli.StringFlag{
		Name:   "l2-eth-rpc",
		Usage:  "HTTP provider URL for L2 execution engine",
		EnvVar: opservice.PrefixEnvVar(EnvVarPrefix, "L2_ETH_RPC"),
	}
	RollupRpcFlag = cli.StringFlag{
		Name:   "rollup-rpc",
		Usage:  "HTTP provider URL for Rollup node",
		EnvVar: opservice.PrefixEnvVar(EnvVarPrefix, "ROLLUP_RPC"),
	}
	// Optional flags
	SubSafetyMarginFlag = cli.Uint64Flag{
		Name: "sub-safety-margin",
		Usage: "The batcher tx submission safety margin (in #L1-blocks) to subtract " +
			"from a channel's timeout and sequencing window, to guarantee safe inclusion " +
			"of a channel on L1.",
		Value:  10,
		EnvVar: opservice.PrefixEnvVar(EnvVarPrefix, "SUB_SAFETY_MARGIN"),
	}
	PollIntervalFlag = cli.DurationFlag{
		Name:   "poll-interval",
		Usage:  "How frequently to poll L2 for new blocks",
		Value:  6 * time.Second,
		EnvVar: opservice.PrefixEnvVar(EnvVarPrefix, "POLL_INTERVAL"),
	}
	MaxPendingTransactionsFlag = cli.Uint64Flag{
		Name:   "max-pending-tx",
		Usage:  "The maximum number of pending transactions. 0 for no limit.",
		Value:  1,
		EnvVar: opservice.PrefixEnvVar(EnvVarPrefix, "MAX_PENDING_TX"),
	}
	MaxChannelDurationFlag = cli.Uint64Flag{
		Name:   "max-channel-duration",
		Usage:  "The maximum duration of L1-blocks to keep a channel open. 0 to disable.",
		Value:  0,
		EnvVar: opservice.PrefixEnvVar(EnvVarPrefix, "MAX_CHANNEL_DURATION"),
	}
	MaxL1TxSizeBytesFlag = cli.Uint64Flag{
		Name:   "max-l1-tx-size-bytes",
		Usage:  "The maximum size of a batch tx submitted to L1.",
		Value:  120_000,
		EnvVar: opservice.PrefixEnvVar(EnvVarPrefix, "MAX_L1_TX_SIZE_BYTES"),
	}
	TargetL1TxSizeBytesFlag = cli.Uint64Flag{
		Name:   "target-l1-tx-size-bytes",
		Usage:  "The target size of a batch tx submitted to L1.",
		Value:  100_000,
		EnvVar: opservice.PrefixEnvVar(EnvVarPrefix, "TARGET_L1_TX_SIZE_BYTES"),
	}
	TargetNumFramesFlag = cli.IntFlag{
		Name:   "target-num-frames",
		Usage:  "The target number of frames to create per channel",
		Value:  1,
		EnvVar: opservice.PrefixEnvVar(EnvVarPrefix, "TARGET_NUM_FRAMES"),
	}
	ApproxComprRatioFlag = cli.Float64Flag{
		Name:   "approx-compr-ratio",
		Usage:  "The approximate compression ratio (<= 1.0)",
<<<<<<< HEAD
		Value:  1.0,
		EnvVar: opservice.PrefixEnvVar(envVarPrefix, "APPROX_COMPR_RATIO"),
=======
		Value:  0.4,
		EnvVar: opservice.PrefixEnvVar(EnvVarPrefix, "APPROX_COMPR_RATIO"),
>>>>>>> 06933ea7
	}
	StoppedFlag = cli.BoolFlag{
		Name:   "stopped",
		Usage:  "Initialize the batcher in a stopped state. The batcher can be started using the admin_startBatcher RPC",
		EnvVar: opservice.PrefixEnvVar(EnvVarPrefix, "STOPPED"),
	}
)

var requiredFlags = []cli.Flag{
	L1EthRpcFlag,
	L2EthRpcFlag,
	RollupRpcFlag,
}

var optionalFlags = []cli.Flag{
	SubSafetyMarginFlag,
	PollIntervalFlag,
	MaxPendingTransactionsFlag,
	MaxChannelDurationFlag,
	MaxL1TxSizeBytesFlag,
	TargetL1TxSizeBytesFlag,
	TargetNumFramesFlag,
	ApproxComprRatioFlag,
	StoppedFlag,
}

func init() {
	optionalFlags = append(optionalFlags, oprpc.CLIFlags(EnvVarPrefix)...)
	optionalFlags = append(optionalFlags, oplog.CLIFlags(EnvVarPrefix)...)
	optionalFlags = append(optionalFlags, opmetrics.CLIFlags(EnvVarPrefix)...)
	optionalFlags = append(optionalFlags, oppprof.CLIFlags(EnvVarPrefix)...)
	optionalFlags = append(optionalFlags, rpc.CLIFlags(EnvVarPrefix)...)
	optionalFlags = append(optionalFlags, txmgr.CLIFlags(EnvVarPrefix)...)

	Flags = append(requiredFlags, optionalFlags...)
}

// Flags contains the list of configuration options available to the binary.
var Flags []cli.Flag

func CheckRequired(ctx *cli.Context) error {
	for _, f := range requiredFlags {
		if !ctx.GlobalIsSet(f.GetName()) {
			return fmt.Errorf("flag %s is required", f.GetName())
		}
	}
	return nil
}<|MERGE_RESOLUTION|>--- conflicted
+++ resolved
@@ -14,11 +14,7 @@
 	"github.com/urfave/cli"
 )
 
-<<<<<<< HEAD
-const envVarPrefix = "BATCHER"
-=======
-const EnvVarPrefix = "OP_BATCHER"
->>>>>>> 06933ea7
+const EnvVarPrefix = "BATCHER"
 
 var (
 	// Required flags
@@ -85,13 +81,8 @@
 	ApproxComprRatioFlag = cli.Float64Flag{
 		Name:   "approx-compr-ratio",
 		Usage:  "The approximate compression ratio (<= 1.0)",
-<<<<<<< HEAD
-		Value:  1.0,
-		EnvVar: opservice.PrefixEnvVar(envVarPrefix, "APPROX_COMPR_RATIO"),
-=======
 		Value:  0.4,
 		EnvVar: opservice.PrefixEnvVar(EnvVarPrefix, "APPROX_COMPR_RATIO"),
->>>>>>> 06933ea7
 	}
 	StoppedFlag = cli.BoolFlag{
 		Name:   "stopped",
