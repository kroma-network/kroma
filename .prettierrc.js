module.exports = {
  $schema: 'http://json.schemastore.org/prettierrc',
<<<<<<< HEAD
=======
  plugins: [],
>>>>>>> eb0d89dd
  trailingComma: 'es5',
  tabWidth: 2,
  semi: false,
  singleQuote: true,
  arrowParens: 'always',
  overrides: [],
}<|MERGE_RESOLUTION|>--- conflicted
+++ resolved
@@ -1,13 +1,25 @@
 module.exports = {
   $schema: 'http://json.schemastore.org/prettierrc',
-<<<<<<< HEAD
-=======
-  plugins: [],
->>>>>>> eb0d89dd
+  plugins: ['prettier-plugin-solidity'],
   trailingComma: 'es5',
   tabWidth: 2,
   semi: false,
   singleQuote: true,
   arrowParens: 'always',
-  overrides: [],
+  overrides: [
+    {
+      files: '*.sol',
+      options: {
+        // These options are native to Prettier.
+        printWidth: 100,
+        tabWidth: 4,
+        useTabs: false,
+        singleQuote: false,
+        bracketSpacing: true,
+        // These options are specific to the Solidity Plugin
+        explicitTypes: 'always',
+        compiler: '>=0.8.15',
+      },
+    },
+  ],
 }