--- conflicted
+++ resolved
@@ -31,25 +31,8 @@
 	TxSendTimeoutFlagName             = "txmgr.send-timeout"
 	TxNotInMempoolTimeoutFlagName     = "txmgr.not-in-mempool-timeout"
 	ReceiptQueryIntervalFlagName      = "txmgr.receipt-query-interval"
-<<<<<<< HEAD
-	// NOTE: kroma add
+	// NOTE: added by kroma
 	BufferSizeFlagName = "txmgr.buffer-size"
-=======
-)
-
-var (
-	SequencerHDPathFlag = &cli.StringFlag{
-		Name: "sequencer-hd-path",
-		Usage: "DEPRECATED: The HD path used to derive the sequencer wallet from the " +
-			"mnemonic. The mnemonic flag must also be set.",
-		EnvVars: []string{"OP_BATCHER_SEQUENCER_HD_PATH"},
-	}
-	L2OutputHDPathFlag = &cli.StringFlag{
-		Name: "l2-output-hd-path",
-		Usage: "DEPRECATED:The HD path used to derive the l2output wallet from the " +
-			"mnemonic. The mnemonic flag must also be set.",
-		EnvVars: []string{"OP_PROPOSER_L2_OUTPUT_HD_PATH"},
-	}
 )
 
 type DefaultFlagValues struct {
@@ -72,16 +55,6 @@
 		TxNotInMempoolTimeout:     2 * time.Minute,
 		ReceiptQueryInterval:      12 * time.Second,
 	}
-	DefaultChallengerFlagValues = DefaultFlagValues{
-		NumConfirmations:          uint64(3),
-		SafeAbortNonceTooLowCount: uint64(3),
-		ResubmissionTimeout:       24 * time.Second,
-		NetworkTimeout:            10 * time.Second,
-		TxSendTimeout:             2 * time.Minute,
-		TxNotInMempoolTimeout:     1 * time.Minute,
-		ReceiptQueryInterval:      12 * time.Second,
-	}
->>>>>>> c7385080
 )
 
 func CLIFlags(envPrefix string) []cli.Flag {
@@ -150,26 +123,22 @@
 			Value:   defaults.ReceiptQueryInterval,
 			EnvVars: prefixEnvVars("TXMGR_RECEIPT_QUERY_INTERVAL"),
 		},
-<<<<<<< HEAD
-		cli.Uint64Flag{
-			Name:   BufferSizeFlagName,
-			Usage:  "Tx buffer size for buffered txmgr",
-			Value:  10,
-			EnvVar: opservice.PrefixEnvVar(envPrefix, "TXMGR_BUFFER_SIZE"),
-		},
-	}, client.CLIFlags(envPrefix)...)
-=======
+		&cli.Uint64Flag{
+			Name:    BufferSizeFlagName,
+			Usage:   "Tx buffer size for buffered txmgr",
+			Value:   10,
+			EnvVars: prefixEnvVars("TXMGR_BUFFER_SIZE"),
+		},
 	}, opsigner.CLIFlags(envPrefix)...)
->>>>>>> c7385080
 }
 
 type CLIConfig struct {
 	L1RPCURL string
 	Mnemonic string
 	HDPath   string
-	// NOTE: kroma del
+	// NOTE: deleted by kroma
 	// SequencerHDPath           string
-	// NOTE: kroma del
+	// NOTE: deleted by kroma
 	// L2OutputHDPath            string
 	PrivateKey                string
 	SignerCLIConfig           opsigner.CLIConfig
@@ -227,26 +196,9 @@
 
 func ReadCLIConfig(ctx *cli.Context) CLIConfig {
 	return CLIConfig{
-<<<<<<< HEAD
-		L1RPCURL:                  ctx.GlobalString(L1RPCFlagName),
-		Mnemonic:                  ctx.GlobalString(MnemonicFlagName),
-		HDPath:                    ctx.GlobalString(HDPathFlagName),
-		PrivateKey:                ctx.GlobalString(PrivateKeyFlagName),
-		SignerCLIConfig:           client.ReadCLIConfig(ctx),
-		NumConfirmations:          ctx.GlobalUint64(NumConfirmationsFlagName),
-		SafeAbortNonceTooLowCount: ctx.GlobalUint64(SafeAbortNonceTooLowCountFlagName),
-		ResubmissionTimeout:       ctx.GlobalDuration(ResubmissionTimeoutFlagName),
-		ReceiptQueryInterval:      ctx.GlobalDuration(ReceiptQueryIntervalFlagName),
-		NetworkTimeout:            ctx.GlobalDuration(NetworkTimeoutFlagName),
-		TxSendTimeout:             ctx.GlobalDuration(TxSendTimeoutFlagName),
-		TxNotInMempoolTimeout:     ctx.GlobalDuration(TxNotInMempoolTimeoutFlagName),
-		TxBufferSize:              ctx.GlobalUint64(BufferSizeFlagName),
-=======
 		L1RPCURL:                  ctx.String(L1RPCFlagName),
 		Mnemonic:                  ctx.String(MnemonicFlagName),
 		HDPath:                    ctx.String(HDPathFlagName),
-		SequencerHDPath:           ctx.String(SequencerHDPathFlag.Name),
-		L2OutputHDPath:            ctx.String(L2OutputHDPathFlag.Name),
 		PrivateKey:                ctx.String(PrivateKeyFlagName),
 		SignerCLIConfig:           opsigner.ReadCLIConfig(ctx),
 		NumConfirmations:          ctx.Uint64(NumConfirmationsFlagName),
@@ -256,7 +208,7 @@
 		NetworkTimeout:            ctx.Duration(NetworkTimeoutFlagName),
 		TxSendTimeout:             ctx.Duration(TxSendTimeoutFlagName),
 		TxNotInMempoolTimeout:     ctx.Duration(TxNotInMempoolTimeoutFlagName),
->>>>>>> c7385080
+		TxBufferSize:              ctx.Uint64(BufferSizeFlagName),
 	}
 }
 
@@ -338,6 +290,7 @@
 	// confirmation.
 	SafeAbortNonceTooLowCount uint64
 
+	// NOTE: added by kroma
 	// TxBufferSize specifies the size of the queue to use for transaction requests.
 	// Only used by buffered txmgr.
 	TxBufferSize uint64
