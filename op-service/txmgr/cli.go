--- conflicted
+++ resolved
@@ -86,7 +86,6 @@
 		ReceiptQueryInterval:      12 * time.Second,
 		TxBufferSize:              uint64(10),
 	}
-<<<<<<< HEAD
 	// [Kroma: START]
 	// DefaultChallengerFlagValues = DefaultFlagValues{
 	// NumConfirmations:          uint64(3),
@@ -99,21 +98,6 @@
 	// ReceiptQueryInterval:      12 * time.Second,
 	// }
 	// [Kroma: END]
-=======
-	DefaultChallengerFlagValues = DefaultFlagValues{
-		NumConfirmations:          uint64(3),
-		SafeAbortNonceTooLowCount: uint64(3),
-		FeeLimitMultiplier:        uint64(5),
-		FeeLimitThresholdGwei:     100.0,
-		MinTipCapGwei:             1.0,
-		MinBaseFeeGwei:            1.0,
-		ResubmissionTimeout:       24 * time.Second,
-		NetworkTimeout:            10 * time.Second,
-		TxSendTimeout:             2 * time.Minute,
-		TxNotInMempoolTimeout:     1 * time.Minute,
-		ReceiptQueryInterval:      12 * time.Second,
-	}
->>>>>>> f7078830
 )
 
 func CLIFlags(envPrefix string) []cli.Flag {
