package txmgr

import (
	"context"
	"errors"
	"fmt"
	"math/big"
	"strings"
	"sync"
	"sync/atomic"
	"time"

	"github.com/ethereum-optimism/optimism/op-service/txmgr/metrics"
	"github.com/ethereum/go-ethereum"
	"github.com/ethereum/go-ethereum/common"
	"github.com/ethereum/go-ethereum/core"
	"github.com/ethereum/go-ethereum/core/txpool"
	"github.com/ethereum/go-ethereum/core/types"
	"github.com/ethereum/go-ethereum/log"
)

// Geth defaults the priceBump to 10
// Set it to 15% to be more aggressive about including transactions
const priceBump int64 = 15

// new = old * (100 + priceBump) / 100
var (
	priceBumpPercent = big.NewInt(100 + priceBump)
	oneHundred       = big.NewInt(100)
)

// NOTE: kroma add
// ErrTxReceiptNotSucceed is the error returned when tx confirmed but the status is not success.
var ErrTxReceiptNotSucceed = errors.New("transaction confirmed but the status is not success")

// TxManager is an interface that allows callers to reliably publish txs,
// bumping the gas price if needed, and obtain the receipt of the resulting tx.
//
//go:generate mockery --name TxManager --output ./mocks
type TxManager interface {
	// Send is used to create & send a transaction. It will handle increasing
	// the gas price & ensuring that the transaction remains in the transaction pool.
	// It can be stopped by cancelling the provided context; however, the transaction
	// may be included on L1 even if the context is cancelled.
	//
	// NOTE: Send can be called concurrently, the nonce will be managed internally.
	Send(ctx context.Context, candidate TxCandidate) (*types.Receipt, error)

	// From returns the sending address associated with the instance of the transaction manager.
	// It is static for a single instance of a TxManager.
	From() common.Address
}

// ETHBackend is the set of methods that the transaction manager uses to resubmit gas & determine
// when transactions are included on L1.
type ETHBackend interface {
	// BlockNumber returns the most recent block number.
	BlockNumber(ctx context.Context) (uint64, error)

	// TransactionReceipt queries the backend for a receipt associated with
	// txHash. If lookup does not fail, but the transaction is not found,
	// nil should be returned for both values.
	TransactionReceipt(ctx context.Context, txHash common.Hash) (*types.Receipt, error)

	// SendTransaction submits a signed transaction to L1.
	SendTransaction(ctx context.Context, tx *types.Transaction) error

	// These functions are used to estimate what the basefee & priority fee should be set to.
	// TODO(CLI-3318): Maybe need a generic interface to support different RPC providers
	HeaderByNumber(ctx context.Context, number *big.Int) (*types.Header, error)
	SuggestGasTipCap(ctx context.Context) (*big.Int, error)
	// NonceAt returns the account nonce of the given account.
	// The block number can be nil, in which case the nonce is taken from the latest known block.
	NonceAt(ctx context.Context, account common.Address, blockNumber *big.Int) (uint64, error)
	// PendingNonceAt returns the pending nonce.
	PendingNonceAt(ctx context.Context, account common.Address) (uint64, error)
	// EstimateGas returns an estimate of the amount of gas needed to execute the given
	// transaction against the current pending block.
	EstimateGas(ctx context.Context, msg ethereum.CallMsg) (uint64, error)
}

// SimpleTxManager is an implementation of TxManager that performs linear fee
// bumping of a tx until it confirms.
type SimpleTxManager struct {
	Config  // directly embed the config
	name    string
	chainID *big.Int

	backend ETHBackend
	l       log.Logger
	metr    metrics.TxMetricer

	nonce     *uint64
	nonceLock sync.RWMutex

	pending atomic.Int64
}

// NewSimpleTxManager initializes a new SimpleTxManager with the passed Config.
func NewSimpleTxManager(name string, l log.Logger, m metrics.TxMetricer, cfg CLIConfig) (*SimpleTxManager, error) {
	conf, err := NewConfig(cfg, l)
	if err != nil {
		return nil, err
	}

	return &SimpleTxManager{
		chainID: conf.ChainID,
		name:    name,
		Config:  conf,
		backend: conf.Backend,
		l:       l.New("service", name),
		metr:    m,
	}, nil
}

func (m *SimpleTxManager) From() common.Address {
	return m.Config.From
}

// TxCandidate is a transaction candidate that can be submitted to ask the
// [TxManager] to construct a transaction with gas price bounds.
type TxCandidate struct {
	// TxData is the transaction data to be used in the constructed tx.
	TxData []byte
	// To is the recipient of the constructed tx. Nil means contract creation.
	To *common.Address
	// GasLimit is the gas limit to be used in the constructed tx.
	GasLimit uint64
	// NOTE: kroma add
	// AccessList is an EIP-2930 access list.
	AccessList types.AccessList
	// NOTE: kroma add
	// Value is the value that is passed to the constructed tx.
	Value *big.Int
}

// Send is used to publish a transaction with incrementally higher gas prices
// until the transaction eventually confirms. This method blocks until an
// invocation of sendTx returns (called with differing gas prices). The method
// may be canceled using the passed context.
//
// The transaction manager handles all signing. If and only if the gas limit is 0, the
// transaction manager will do a gas estimation.
//
// NOTE: Send can be called concurrently, the nonce will be managed internally.
func (m *SimpleTxManager) Send(ctx context.Context, candidate TxCandidate) (*types.Receipt, error) {
<<<<<<< HEAD
	if m.TxSendTimeout != 0 {
=======
	m.metr.RecordPendingTx(m.pending.Add(1))
	defer func() {
		m.metr.RecordPendingTx(m.pending.Add(-1))
	}()
	receipt, err := m.send(ctx, candidate)
	if err != nil {
		m.resetNonce()
	}
	return receipt, err
}

// send performs the actual transaction creation and sending.
func (m *SimpleTxManager) send(ctx context.Context, candidate TxCandidate) (*types.Receipt, error) {
	if m.cfg.TxSendTimeout != 0 {
>>>>>>> 2985bd81
		var cancel context.CancelFunc
		ctx, cancel = context.WithTimeout(ctx, m.TxSendTimeout)
		defer cancel()
	}
	tx, err := m.craftTx(ctx, candidate)
	if err != nil {
		return nil, fmt.Errorf("failed to create the tx: %w", err)
	}
	return m.sendTx(ctx, tx)
}

// craftTx creates the signed transaction
// It queries L1 for the current fee market conditions as well as for the nonce.
// NOTE: This method SHOULD NOT publish the resulting transaction.
// NOTE: If the [TxCandidate.GasLimit] is non-zero, it will be used as the transaction's gas.
// NOTE: Otherwise, the [SimpleTxManager] will query the specified backend for an estimate.
func (m *SimpleTxManager) craftTx(ctx context.Context, candidate TxCandidate) (*types.Transaction, error) {
	gasTipCap, basefee, err := m.SuggestGasPriceCaps(ctx)
	if err != nil {
		m.metr.RPCError()
		return nil, fmt.Errorf("failed to get gas price info: %w", err)
	}
	gasFeeCap := CalcGasFeeCap(basefee, gasTipCap)

<<<<<<< HEAD
	// Fetch the sender's nonce from the latest known block (nil `blockNumber`)
	childCtx, cancel := context.WithTimeout(ctx, m.NetworkTimeout)
	defer cancel()
	nonce, err := m.backend.NonceAt(childCtx, m.From(), nil)
=======
	nonce, err := m.nextNonce(ctx)
>>>>>>> 2985bd81
	if err != nil {
		return nil, err
	}

	// TODO: If we apply the accessList manually, it's hard to predict and react to other issues,
	// such as gas prices, due to subsequent code modifications.
	// To avoid this, we need to add logic to calculate the accessList automatically using `eth_createAccessList`.
	rawTx := &types.DynamicFeeTx{
		ChainID:    m.chainID,
		Nonce:      nonce,
		To:         candidate.To,
		GasTipCap:  gasTipCap,
		GasFeeCap:  gasFeeCap,
		Value:      candidate.Value,
		Data:       candidate.TxData,
		AccessList: candidate.AccessList,
	}

	m.l.Info("creating tx", "to", rawTx.To, "from", m.From())

	// If the gas limit is set, we can use that as the gas
	if candidate.GasLimit != 0 {
		rawTx.Gas = candidate.GasLimit
	} else {
		gas, err := m.backend.EstimateGas(ctx, ethereum.CallMsg{
			From:      m.From(),
			To:        candidate.To,
			GasFeeCap: gasFeeCap,
			GasTipCap: gasTipCap,
			Data:      rawTx.Data,
			Value:     candidate.Value,
		})
		if err != nil {
			return nil, fmt.Errorf("failed to estimate gas: %w", err)
		}
		rawTx.Gas = gas
	}

<<<<<<< HEAD
	ctx, cancel = context.WithTimeout(ctx, m.NetworkTimeout)
=======
	ctx, cancel := context.WithTimeout(ctx, m.cfg.NetworkTimeout)
>>>>>>> 2985bd81
	defer cancel()
	return m.Signer(ctx, m.From(), types.NewTx(rawTx))
}

// nextNonce returns a nonce to use for the next transaction. It uses
// eth_getTransactionCount with "latest" once, and then subsequent calls simply
// increment this number. If the transaction manager is reset, it will query the
// eth_getTransactionCount nonce again.
func (m *SimpleTxManager) nextNonce(ctx context.Context) (uint64, error) {
	m.nonceLock.Lock()
	defer m.nonceLock.Unlock()

	if m.nonce == nil {
		// Fetch the sender's nonce from the latest known block (nil `blockNumber`)
		childCtx, cancel := context.WithTimeout(ctx, m.cfg.NetworkTimeout)
		defer cancel()
		nonce, err := m.backend.NonceAt(childCtx, m.cfg.From, nil)
		if err != nil {
			m.metr.RPCError()
			return 0, fmt.Errorf("failed to get nonce: %w", err)
		}
		m.nonce = &nonce
	} else {
		*m.nonce++
	}

	m.metr.RecordNonce(*m.nonce)
	return *m.nonce, nil
}

// resetNonce resets the internal nonce tracking. This is called if any pending send
// returns an error.
func (m *SimpleTxManager) resetNonce() {
	m.nonceLock.Lock()
	defer m.nonceLock.Unlock()
	m.nonce = nil
}

// send submits the same transaction several times with increasing gas prices as necessary.
// It waits for the transaction to be confirmed on chain.
func (m *SimpleTxManager) sendTx(ctx context.Context, tx *types.Transaction) (*types.Receipt, error) {
	var wg sync.WaitGroup
	defer wg.Wait()
	ctx, cancel := context.WithCancel(ctx)
	defer cancel()

	sendState := NewSendState(m.SafeAbortNonceTooLowCount, m.TxNotInMempoolTimeout)
	receiptChan := make(chan *types.Receipt, 1)
	sendTxAsync := func(tx *types.Transaction) {
		defer wg.Done()
		m.publishAndWaitForTx(ctx, tx, sendState, receiptChan)
	}

	// Immediately publish a transaction before starting the resubmission loop
	wg.Add(1)
	go sendTxAsync(tx)

	ticker := time.NewTicker(m.ResubmissionTimeout)
	defer ticker.Stop()

	bumpCounter := 0
	for {
		select {
		case <-ticker.C:
			// Don't resubmit a transaction if it has been mined, but we are waiting for the conf depth.
			if sendState.IsWaitingForConfirmation() {
				continue
			}
			// If we see lots of unrecoverable errors (and no pending transactions) abort sending the transaction.
			if sendState.ShouldAbortImmediately() {
				m.l.Warn("Aborting transaction submission")
				return nil, errors.New("aborted transaction sending")
			}
			// Increase the gas price & submit the new transaction
			tx = m.increaseGasPrice(ctx, tx)
			wg.Add(1)
			bumpCounter += 1
			go sendTxAsync(tx)

		case <-ctx.Done():
			return nil, ctx.Err()

		case receipt := <-receiptChan:
			m.metr.RecordGasBumpCount(bumpCounter)
			m.metr.TxConfirmed(receipt)
			// If transaction confirmed but the status is not success, return ErrTxReceiptNotSucceed
			if receipt.Status != types.ReceiptStatusSuccessful {
				return receipt, ErrTxReceiptNotSucceed
			}
			m.l.Info("Transaction receipt status successful", "hash", receipt.TxHash)
			return receipt, nil
		}
	}
}

// publishAndWaitForTx publishes the transaction to the transaction pool and then waits for it with [waitMined].
// It should be called in a new go-routine. It will send the receipt to receiptChan in a non-blocking way if a receipt is found
// for the transaction.
func (m *SimpleTxManager) publishAndWaitForTx(ctx context.Context, tx *types.Transaction, sendState *SendState, receiptChan chan *types.Receipt) {
	log := m.l.New("hash", tx.Hash(), "nonce", tx.Nonce(), "gasTipCap", tx.GasTipCap(), "gasFeeCap", tx.GasFeeCap())
	log.Info("publishing transaction")

	cCtx, cancel := context.WithTimeout(ctx, m.NetworkTimeout)
	defer cancel()
	t := time.Now()
	err := m.backend.SendTransaction(cCtx, tx)
	sendState.ProcessSendError(err)

	// Properly log & exit if there is an error
	if err != nil {
		switch {
		case errStringMatch(err, core.ErrNonceTooLow):
			log.Warn("nonce too low", "err", err)
			m.metr.TxPublished("nonce_to_low")
		case errStringMatch(err, context.Canceled):
			m.metr.RPCError()
			log.Warn("transaction send cancelled", "err", err)
			m.metr.TxPublished("context_cancelled")
		case errStringMatch(err, txpool.ErrAlreadyKnown):
			log.Warn("resubmitted already known transaction", "err", err)
			m.metr.TxPublished("tx_already_known")
		case errStringMatch(err, txpool.ErrReplaceUnderpriced):
			log.Warn("transaction replacement is underpriced", "err", err)
			m.metr.TxPublished("tx_replacement_underpriced")
		case errStringMatch(err, txpool.ErrUnderpriced):
			log.Warn("transaction is underpriced", "err", err)
			m.metr.TxPublished("tx_underpriced")
		default:
			m.metr.RPCError()
			log.Error("unable to publish transaction", "err", err)
			m.metr.TxPublished("unknown_error")
		}
		return
	}
	m.metr.TxPublished("")

	log.Info("Transaction successfully published")
	// Poll for the transaction to be ready & then send the result to receiptChan
	receipt, err := m.waitMined(ctx, tx, sendState)
	if err != nil {
		log.Warn("Transaction receipt not found", "err", err)
		return
	}
	select {
	case receiptChan <- receipt:
		m.metr.RecordTxConfirmationLatency(time.Since(t).Milliseconds())
	default:
	}
}

// waitMined waits for the transaction to be mined or for the context to be cancelled.
func (m *SimpleTxManager) waitMined(ctx context.Context, tx *types.Transaction, sendState *SendState) (*types.Receipt, error) {
	txHash := tx.Hash()
	queryTicker := time.NewTicker(m.ReceiptQueryInterval)
	defer queryTicker.Stop()
	for {
		select {
		case <-ctx.Done():
			return nil, ctx.Err()
		case <-queryTicker.C:
			if receipt := m.queryReceipt(ctx, txHash, sendState); receipt != nil {
				return receipt, nil
			}
		}
	}
}

// queryReceipt queries for the receipt and returns the receipt if it has passed the confirmation depth
func (m *SimpleTxManager) queryReceipt(ctx context.Context, txHash common.Hash, sendState *SendState) *types.Receipt {
	ctx, cancel := context.WithTimeout(ctx, m.NetworkTimeout)
	defer cancel()
	receipt, err := m.backend.TransactionReceipt(ctx, txHash)
	if errors.Is(err, ethereum.NotFound) {
		sendState.TxNotMined(txHash)
		m.l.Trace("Transaction not yet mined", "hash", txHash)
		return nil
	} else if err != nil {
		m.metr.RPCError()
		m.l.Info("Receipt retrieval failed", "hash", txHash, "err", err)
		return nil
	} else if receipt == nil {
		m.metr.RPCError()
		m.l.Warn("Receipt and error are both nil", "hash", txHash)
		return nil
	}

	// Receipt is confirmed to be valid from this point on
	sendState.TxMined(txHash)

	txHeight := receipt.BlockNumber.Uint64()
	tipHeight, err := m.backend.BlockNumber(ctx)
	if err != nil {
		m.l.Error("Unable to fetch block number", "err", err)
		return nil
	}

	m.l.Debug("Transaction mined, checking confirmations", "hash", txHash, "txHeight", txHeight,
		"tipHeight", tipHeight, "numConfirmations", m.NumConfirmations)

	// The transaction is considered confirmed when
	// txHeight+numConfirmations-1 <= tipHeight. Note that the -1 is
	// needed to account for the fact that confirmations have an
	// inherent off-by-one, i.e. when using 1 confirmation the
	// transaction should be confirmed when txHeight is equal to
	// tipHeight. The equation is rewritten in this form to avoid
	// underflows.
	if txHeight+m.NumConfirmations <= tipHeight+1 {
		m.l.Info("Transaction confirmed", "hash", txHash)
		return receipt
	}

	// Safe to subtract since we know the LHS above is greater.
	confsRemaining := (txHeight + m.NumConfirmations) - (tipHeight + 1)
	m.l.Debug("Transaction not yet confirmed", "hash", txHash, "confsRemaining", confsRemaining)
	return nil
}

// increaseGasPrice takes the previous transaction & potentially clones then signs it with a higher tip.
// If the tip + basefee suggested by the network are not greater than the previous values, the same transaction
// will be returned. If they are greater, this function will ensure that they are at least greater by 15% than
// the previous transaction's value to ensure that the price bump is large enough.
//
// We do not re-estimate the amount of gas used because for some stateful transactions (like output proposals) the
// act of including the transaction renders the repeat of the transaction invalid.
//
// If it encounters an error with creating the new transaction, it will return the old transaction.
func (m *SimpleTxManager) increaseGasPrice(ctx context.Context, tx *types.Transaction) *types.Transaction {
	tip, basefee, err := m.SuggestGasPriceCaps(ctx)
	if err != nil {
		m.l.Warn("failed to get suggested gas tip and basefee", "err", err)
		return tx
	}
	gasTipCap, gasFeeCap := updateFees(tx.GasTipCap(), tx.GasFeeCap(), tip, basefee, m.l)

	if tx.GasTipCapIntCmp(gasTipCap) == 0 && tx.GasFeeCapIntCmp(gasFeeCap) == 0 {
		return tx
	}

	rawTx := &types.DynamicFeeTx{
		ChainID:    tx.ChainId(),
		Nonce:      tx.Nonce(),
		GasTipCap:  gasTipCap,
		GasFeeCap:  gasFeeCap,
		Gas:        tx.Gas(),
		To:         tx.To(),
		Value:      tx.Value(),
		Data:       tx.Data(),
		AccessList: tx.AccessList(),
	}
	ctx, cancel := context.WithTimeout(ctx, m.NetworkTimeout)
	defer cancel()
	newTx, err := m.Signer(ctx, m.From(), types.NewTx(rawTx))
	if err != nil {
		m.l.Warn("failed to sign new transaction", "err", err)
		return tx
	}
	return newTx
}

// SuggestGasPriceCaps suggests what the new tip & new basefee should be based on the current L1 conditions
func (m *SimpleTxManager) SuggestGasPriceCaps(ctx context.Context) (*big.Int, *big.Int, error) {
	cCtx, cancel := context.WithTimeout(ctx, m.NetworkTimeout)
	defer cancel()
	tip, err := m.backend.SuggestGasTipCap(cCtx)
	if err != nil {
		m.metr.RPCError()
		return nil, nil, fmt.Errorf("failed to fetch the suggested gas tip cap: %w", err)
	} else if tip == nil {
		return nil, nil, errors.New("the suggested tip was nil")
	}
	cCtx, cancel = context.WithTimeout(ctx, m.NetworkTimeout)
	defer cancel()
	head, err := m.backend.HeaderByNumber(cCtx, nil)
	if err != nil {
		m.metr.RPCError()
		return nil, nil, fmt.Errorf("failed to fetch the suggested basefee: %w", err)
	} else if head.BaseFee == nil {
		return nil, nil, errors.New("txmgr does not support pre-london blocks that do not have a basefee")
	}
	return tip, head.BaseFee, nil
}

// calcThresholdValue returns x * priceBumpPercent / 100
func calcThresholdValue(x *big.Int) *big.Int {
	threshold := new(big.Int).Mul(priceBumpPercent, x)
	threshold = threshold.Div(threshold, oneHundred)
	return threshold
}

// updateFees takes the old tip/basefee & the new tip/basefee and then suggests
// a gasTipCap and gasFeeCap that satisfies geth's required fee bumps
// Geth: FC and Tip must be bumped if any increase
func updateFees(oldTip, oldFeeCap, newTip, newBaseFee *big.Int, lgr log.Logger) (*big.Int, *big.Int) {
	newFeeCap := CalcGasFeeCap(newBaseFee, newTip)
	lgr = lgr.New("old_tip", oldTip, "old_feecap", oldFeeCap, "new_tip", newTip, "new_feecap", newFeeCap)
	// If the new prices are less than the old price, reuse the old prices
	if oldTip.Cmp(newTip) >= 0 && oldFeeCap.Cmp(newFeeCap) >= 0 {
		lgr.Debug("Reusing old tip and feecap")
		return oldTip, oldFeeCap
	}
	// Determine if we need to increase the suggested values
	thresholdTip := calcThresholdValue(oldTip)
	thresholdFeeCap := calcThresholdValue(oldFeeCap)
	if newTip.Cmp(thresholdTip) >= 0 && newFeeCap.Cmp(thresholdFeeCap) >= 0 {
		lgr.Debug("Using new tip and feecap")
		return newTip, newFeeCap
	} else if newTip.Cmp(thresholdTip) >= 0 && newFeeCap.Cmp(thresholdFeeCap) < 0 {
		// Tip has gone up, but basefee is flat or down.
		// TODO(CLI-3714): Do we need to recalculate the FC here?
		lgr.Debug("Using new tip and threshold feecap")
		return newTip, thresholdFeeCap
	} else if newTip.Cmp(thresholdTip) < 0 && newFeeCap.Cmp(thresholdFeeCap) >= 0 {
		// Basefee has gone up, but the tip hasn't. Recalculate the feecap because if the tip went up a lot
		// not enough of the feecap may be dedicated to paying the basefee.
		lgr.Debug("Using threshold tip and recalculated feecap")
		return thresholdTip, CalcGasFeeCap(newBaseFee, thresholdTip)

	} else {
		// TODO(CLI-3713): Should we skip the bump in this case?
		lgr.Debug("Using threshold tip and threshold feecap")
		return thresholdTip, thresholdFeeCap
	}
}

// CalcGasFeeCap deterministically computes the recommended gas fee cap given
// the base fee and gasTipCap. The resulting gasFeeCap is equal to:
//
//	gasTipCap + 2*baseFee.
func CalcGasFeeCap(baseFee, gasTipCap *big.Int) *big.Int {
	return new(big.Int).Add(
		gasTipCap,
		new(big.Int).Mul(baseFee, big.NewInt(2)),
	)
}

// errStringMatch returns true if err.Error() is a substring in target.Error() or if both are nil.
// It can accept nil errors without issue.
func errStringMatch(err, target error) bool {
	if err == nil && target == nil {
		return true
	} else if err == nil || target == nil {
		return false
	}
	return strings.Contains(err.Error(), target.Error())
}<|MERGE_RESOLUTION|>--- conflicted
+++ resolved
@@ -24,12 +24,10 @@
 const priceBump int64 = 15
 
 // new = old * (100 + priceBump) / 100
-var (
-	priceBumpPercent = big.NewInt(100 + priceBump)
-	oneHundred       = big.NewInt(100)
-)
-
-// NOTE: kroma add
+var priceBumpPercent = big.NewInt(100 + priceBump)
+
+var oneHundred = big.NewInt(100)
+
 // ErrTxReceiptNotSucceed is the error returned when tx confirmed but the status is not success.
 var ErrTxReceiptNotSucceed = errors.New("transaction confirmed but the status is not success")
 
@@ -79,10 +77,10 @@
 	EstimateGas(ctx context.Context, msg ethereum.CallMsg) (uint64, error)
 }
 
-// SimpleTxManager is an implementation of TxManager that performs linear fee
+// SimpleTxManager is a implementation of TxManager that performs linear fee
 // bumping of a tx until it confirms.
 type SimpleTxManager struct {
-	Config  // directly embed the config
+	Config  // NOTE: kroma embed the config directly
 	name    string
 	chainID *big.Int
 
@@ -126,10 +124,10 @@
 	To *common.Address
 	// GasLimit is the gas limit to be used in the constructed tx.
 	GasLimit uint64
-	// NOTE: kroma add
+	// NOTE: kroma added
 	// AccessList is an EIP-2930 access list.
 	AccessList types.AccessList
-	// NOTE: kroma add
+	// NOTE: kroma added
 	// Value is the value that is passed to the constructed tx.
 	Value *big.Int
 }
@@ -144,9 +142,6 @@
 //
 // NOTE: Send can be called concurrently, the nonce will be managed internally.
 func (m *SimpleTxManager) Send(ctx context.Context, candidate TxCandidate) (*types.Receipt, error) {
-<<<<<<< HEAD
-	if m.TxSendTimeout != 0 {
-=======
 	m.metr.RecordPendingTx(m.pending.Add(1))
 	defer func() {
 		m.metr.RecordPendingTx(m.pending.Add(-1))
@@ -160,8 +155,7 @@
 
 // send performs the actual transaction creation and sending.
 func (m *SimpleTxManager) send(ctx context.Context, candidate TxCandidate) (*types.Receipt, error) {
-	if m.cfg.TxSendTimeout != 0 {
->>>>>>> 2985bd81
+	if m.TxSendTimeout != 0 {
 		var cancel context.CancelFunc
 		ctx, cancel = context.WithTimeout(ctx, m.TxSendTimeout)
 		defer cancel()
@@ -186,14 +180,7 @@
 	}
 	gasFeeCap := CalcGasFeeCap(basefee, gasTipCap)
 
-<<<<<<< HEAD
-	// Fetch the sender's nonce from the latest known block (nil `blockNumber`)
-	childCtx, cancel := context.WithTimeout(ctx, m.NetworkTimeout)
-	defer cancel()
-	nonce, err := m.backend.NonceAt(childCtx, m.From(), nil)
-=======
 	nonce, err := m.nextNonce(ctx)
->>>>>>> 2985bd81
 	if err != nil {
 		return nil, err
 	}
@@ -212,14 +199,15 @@
 		AccessList: candidate.AccessList,
 	}
 
-	m.l.Info("creating tx", "to", rawTx.To, "from", m.From())
+	m.l.Info("creating tx", "to", rawTx.To, "from", m.From)
 
 	// If the gas limit is set, we can use that as the gas
 	if candidate.GasLimit != 0 {
 		rawTx.Gas = candidate.GasLimit
 	} else {
+		// Calculate the intrinsic gas for the transaction
 		gas, err := m.backend.EstimateGas(ctx, ethereum.CallMsg{
-			From:      m.From(),
+			From:      m.Config.From,
 			To:        candidate.To,
 			GasFeeCap: gasFeeCap,
 			GasTipCap: gasTipCap,
@@ -232,13 +220,9 @@
 		rawTx.Gas = gas
 	}
 
-<<<<<<< HEAD
-	ctx, cancel = context.WithTimeout(ctx, m.NetworkTimeout)
-=======
-	ctx, cancel := context.WithTimeout(ctx, m.cfg.NetworkTimeout)
->>>>>>> 2985bd81
-	defer cancel()
-	return m.Signer(ctx, m.From(), types.NewTx(rawTx))
+	ctx, cancel := context.WithTimeout(ctx, m.NetworkTimeout)
+	defer cancel()
+	return m.Signer(ctx, m.Config.From, types.NewTx(rawTx))
 }
 
 // nextNonce returns a nonce to use for the next transaction. It uses
@@ -251,9 +235,9 @@
 
 	if m.nonce == nil {
 		// Fetch the sender's nonce from the latest known block (nil `blockNumber`)
-		childCtx, cancel := context.WithTimeout(ctx, m.cfg.NetworkTimeout)
+		childCtx, cancel := context.WithTimeout(ctx, m.NetworkTimeout)
 		defer cancel()
-		nonce, err := m.backend.NonceAt(childCtx, m.cfg.From, nil)
+		nonce, err := m.backend.NonceAt(childCtx, m.Config.From, nil)
 		if err != nil {
 			m.metr.RPCError()
 			return 0, fmt.Errorf("failed to get nonce: %w", err)
@@ -290,7 +274,7 @@
 		m.publishAndWaitForTx(ctx, tx, sendState, receiptChan)
 	}
 
-	// Immediately publish a transaction before starting the resubmission loop
+	// Immediately publish a transaction before starting the resumbission loop
 	wg.Add(1)
 	go sendTxAsync(tx)
 
@@ -322,6 +306,7 @@
 		case receipt := <-receiptChan:
 			m.metr.RecordGasBumpCount(bumpCounter)
 			m.metr.TxConfirmed(receipt)
+			// NOTE: kroma added
 			// If transaction confirmed but the status is not success, return ErrTxReceiptNotSucceed
 			if receipt.Status != types.ReceiptStatusSuccessful {
 				return receipt, ErrTxReceiptNotSucceed
@@ -488,7 +473,7 @@
 	}
 	ctx, cancel := context.WithTimeout(ctx, m.NetworkTimeout)
 	defer cancel()
-	newTx, err := m.Signer(ctx, m.From(), types.NewTx(rawTx))
+	newTx, err := m.Signer(ctx, m.Config.From, types.NewTx(rawTx))
 	if err != nil {
 		m.l.Warn("failed to sign new transaction", "err", err)
 		return tx
