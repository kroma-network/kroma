package sources

import (
	"fmt"
	"math/big"
	"strings"

	"github.com/ethereum/go-ethereum/rlp"
	"github.com/holiman/uint256"

	"github.com/ethereum/go-ethereum/common"
	"github.com/ethereum/go-ethereum/common/hexutil"
	"github.com/ethereum/go-ethereum/consensus/misc/eip4844"
	"github.com/ethereum/go-ethereum/core/types"
	"github.com/ethereum/go-ethereum/rpc"
	"github.com/ethereum/go-ethereum/trie"

	"github.com/ethereum-optimism/optimism/op-service/eth"
)

// Note: these types are used, instead of the geth types, to enable:
// - batched calls of many block requests (standard bindings do extra uncle-header fetches, cannot be batched nicely)
// - ignore uncle data (does not even exist anymore post-Merge)
// - use cached block hash, if we trust the RPC.
// - verify transactions list matches tx-root, to ensure consistency with block-hash, if we do not trust the RPC
// - verify block contents are compatible with Post-Merge ExecutionPayload format
//
// Transaction-sender data from the RPC is not cached, since ethclient.setSenderFromServer is private,
// and we only need to compute the sender for transactions into the inbox.
//
// This way we minimize RPC calls, enable batching, and can choose to verify what the RPC gives us.

// headerInfo is a conversion type of types.Header turning it into a
// BlockInfo, but using a cached hash value.
type headerInfo struct {
	hash   common.Hash
	header *types.Header
}

var _ eth.BlockInfo = (*headerInfo)(nil)

func (h headerInfo) Hash() common.Hash {
	return h.hash
}

func (h headerInfo) ParentHash() common.Hash {
	return h.header.ParentHash
}

func (h headerInfo) Coinbase() common.Address {
	return h.header.Coinbase
}

func (h headerInfo) Root() common.Hash {
	return h.header.Root
}

func (h headerInfo) NumberU64() uint64 {
	return h.header.Number.Uint64()
}

func (h headerInfo) Time() uint64 {
	return h.header.Time
}

func (h headerInfo) MixDigest() common.Hash {
	return h.header.MixDigest
}

func (h headerInfo) BaseFee() *big.Int {
	return h.header.BaseFee
}

func (h headerInfo) BlobBaseFee() *big.Int {
	if h.Header.ExcessBlobGas == nil {
		return nil
	}
	return eip4844.CalcBlobFee(*h.Header.ExcessBlobGas)
}

func (h headerInfo) ReceiptHash() common.Hash {
	return h.header.ReceiptHash
}

func (h headerInfo) GasUsed() uint64 {
	return h.header.GasUsed
}

func (h headerInfo) GasLimit() uint64 {
	// [Kroma: START]
	return h.header.GasLimit
	// [Kroma: END]
}

func (h headerInfo) ParentBeaconRoot() *common.Hash {
	return h.Header.ParentBeaconRoot
}

func (h headerInfo) HeaderRLP() ([]byte, error) {
	return rlp.EncodeToBytes(h.header)
}

<<<<<<< HEAD
func (h headerInfo) ID() eth.BlockID {
	return eth.BlockID{Hash: h.header.Hash(), Number: h.header.Number.Uint64()}
}

func (h headerInfo) TxHash() common.Hash {
	return h.header.TxHash
}

func (h headerInfo) WithdrawalsHash() *common.Hash {
	return h.header.WithdrawalsHash
}

// [Kroma: START]

func (h headerInfo) Bloom() types.Bloom {
	return h.header.Bloom
}

func (h headerInfo) Extra() []byte {
	return h.header.Extra
}

func (h headerInfo) Header() *types.Header {
	return h.header
}

// [Kroma: END]

type rpcHeader struct {
=======
type RPCHeader struct {
>>>>>>> f7078830
	ParentHash  common.Hash      `json:"parentHash"`
	UncleHash   common.Hash      `json:"sha3Uncles"`
	Coinbase    common.Address   `json:"miner"`
	Root        common.Hash      `json:"stateRoot"`
	TxHash      common.Hash      `json:"transactionsRoot"`
	ReceiptHash common.Hash      `json:"receiptsRoot"`
	Bloom       eth.Bytes256     `json:"logsBloom"`
	Difficulty  hexutil.Big      `json:"difficulty"`
	Number      hexutil.Uint64   `json:"number"`
	GasLimit    hexutil.Uint64   `json:"gasLimit"`
	GasUsed     hexutil.Uint64   `json:"gasUsed"`
	Time        hexutil.Uint64   `json:"timestamp"`
	Extra       hexutil.Bytes    `json:"extraData"`
	MixDigest   common.Hash      `json:"mixHash"`
	Nonce       types.BlockNonce `json:"nonce"`

	// BaseFee was added by EIP-1559 and is ignored in legacy headers.
	BaseFee *hexutil.Big `json:"baseFeePerGas"`

	// WithdrawalsRoot was added by EIP-4895 and is ignored in legacy headers.
	WithdrawalsRoot *common.Hash `json:"withdrawalsRoot,omitempty"`

	// BlobGasUsed was added by EIP-4844 and is ignored in legacy headers.
	BlobGasUsed *hexutil.Uint64 `json:"blobGasUsed,omitempty"`

	// ExcessBlobGas was added by EIP-4844 and is ignored in legacy headers.
	ExcessBlobGas *hexutil.Uint64 `json:"excessBlobGas,omitempty"`

	// ParentBeaconRoot was added by EIP-4788 and is ignored in legacy headers.
	ParentBeaconRoot *common.Hash `json:"parentBeaconBlockRoot,omitempty"`

	// untrusted info included by RPC, may have to be checked
	Hash common.Hash `json:"hash"`
}

// checkPostMerge checks that the block header meets all criteria to be a valid ExecutionPayloadHeader,
// see EIP-3675 (block header changes) and EIP-4399 (mixHash usage for prev-randao)
func (hdr *RPCHeader) checkPostMerge() error {
	// TODO: the genesis block has a non-zero difficulty number value.
	// Either this block needs to change, or we special case it. This is not valid w.r.t. EIP-3675.
	if hdr.Number != 0 && (*big.Int)(&hdr.Difficulty).Cmp(common.Big0) != 0 {
		return fmt.Errorf("post-merge block header requires zeroed difficulty field, but got: %s", &hdr.Difficulty)
	}
	if hdr.Nonce != (types.BlockNonce{}) {
		return fmt.Errorf("post-merge block header requires zeroed block nonce field, but got: %s", hdr.Nonce)
	}
	if hdr.BaseFee == nil {
		return fmt.Errorf("post-merge block header requires EIP-1559 base fee field, but got %s", hdr.BaseFee)
	}
	if len(hdr.Extra) > 32 {
		return fmt.Errorf("post-merge block header requires 32 or less bytes of extra data, but got %d", len(hdr.Extra))
	}
	if hdr.UncleHash != types.EmptyUncleHash {
		return fmt.Errorf("post-merge block header requires uncle hash to be of empty uncle list, but got %s", hdr.UncleHash)
	}
	return nil
}

func (hdr *RPCHeader) computeBlockHash() common.Hash {
	gethHeader := hdr.createGethHeader()
	return gethHeader.Hash()
}

func (hdr *RPCHeader) createGethHeader() *types.Header {
	return &types.Header{
		ParentHash:      hdr.ParentHash,
		UncleHash:       hdr.UncleHash,
		Coinbase:        hdr.Coinbase,
		Root:            hdr.Root,
		TxHash:          hdr.TxHash,
		ReceiptHash:     hdr.ReceiptHash,
		Bloom:           types.Bloom(hdr.Bloom),
		Difficulty:      (*big.Int)(&hdr.Difficulty),
		Number:          new(big.Int).SetUint64(uint64(hdr.Number)),
		GasLimit:        uint64(hdr.GasLimit),
		GasUsed:         uint64(hdr.GasUsed),
		Time:            uint64(hdr.Time),
		Extra:           hdr.Extra,
		MixDigest:       hdr.MixDigest,
		Nonce:           hdr.Nonce,
		BaseFee:         (*big.Int)(hdr.BaseFee),
		WithdrawalsHash: hdr.WithdrawalsRoot,
		// Cancun
		BlobGasUsed:      (*uint64)(hdr.BlobGasUsed),
		ExcessBlobGas:    (*uint64)(hdr.ExcessBlobGas),
		ParentBeaconRoot: hdr.ParentBeaconRoot,
	}
}

func (hdr *RPCHeader) Info(trustCache bool, mustBePostMerge bool) (eth.BlockInfo, error) {
	if mustBePostMerge {
		if err := hdr.checkPostMerge(); err != nil {
			return nil, err
		}
	}
	if !trustCache {
		if computed := hdr.computeBlockHash(); computed != hdr.Hash {
			return nil, fmt.Errorf("failed to verify block hash: computed %s but RPC said %s", computed, hdr.Hash)
		}
	}
	return &headerInfo{hdr.Hash, hdr.createGethHeader()}, nil
}

func (hdr *RPCHeader) BlockID() eth.BlockID {
	return eth.BlockID{
		Hash:   hdr.Hash,
		Number: uint64(hdr.Number),
	}
}

type RPCBlock struct {
	RPCHeader
	Transactions []*types.Transaction `json:"transactions"`
	Withdrawals  *types.Withdrawals   `json:"withdrawals,omitempty"`
}

func (block *RPCBlock) verify() error {
	if computed := block.computeBlockHash(); computed != block.Hash {
		return fmt.Errorf("failed to verify block hash: computed %s but RPC said %s", computed, block.Hash)
	}
	for i, tx := range block.Transactions {
		if tx == nil {
			return fmt.Errorf("block tx %d is nil", i)
		}
	}
	if computed := types.DeriveSha(types.Transactions(block.Transactions), trie.NewStackTrie(nil)); block.TxHash != computed {
		return fmt.Errorf("failed to verify transactions list: computed %s but RPC said %s", computed, block.TxHash)
	}
	if block.WithdrawalsRoot != nil {
		if block.Withdrawals == nil {
			return fmt.Errorf("expected withdrawals")
		}
		for i, w := range *block.Withdrawals {
			if w == nil {
				return fmt.Errorf("block withdrawal %d is null", i)
			}
		}
		if computed := types.DeriveSha(*block.Withdrawals, trie.NewStackTrie(nil)); *block.WithdrawalsRoot != computed {
			return fmt.Errorf("failed to verify withdrawals list: computed %s but RPC said %s", computed, block.WithdrawalsRoot)
		}
	} else {
		if block.Withdrawals != nil {
			return fmt.Errorf("expected no withdrawals due to missing withdrawals-root, but got %d", len(*block.Withdrawals))
		}
	}
	return nil
}

func (block *RPCBlock) Info(trustCache bool, mustBePostMerge bool) (eth.BlockInfo, types.Transactions, error) {
	if mustBePostMerge {
		if err := block.checkPostMerge(); err != nil {
			return nil, nil, err
		}
	}
	if !trustCache {
		if err := block.verify(); err != nil {
			return nil, nil, err
		}
	}

	// verify the header data
	info, err := block.RPCHeader.Info(trustCache, mustBePostMerge)
	if err != nil {
		return nil, nil, fmt.Errorf("failed to verify block from RPC: %w", err)
	}

	return info, block.Transactions, nil
}

func (block *RPCBlock) ExecutionPayloadEnvelope(trustCache bool) (*eth.ExecutionPayloadEnvelope, error) {
	if err := block.checkPostMerge(); err != nil {
		return nil, err
	}
	if !trustCache {
		if err := block.verify(); err != nil {
			return nil, err
		}
	}
	var baseFee uint256.Int
	baseFee.SetFromBig((*big.Int)(block.BaseFee))

	// Unfortunately eth_getBlockByNumber either returns full transactions, or only tx-hashes.
	// There is no option for encoded transactions.
	opaqueTxs := make([]hexutil.Bytes, len(block.Transactions))
	for i, tx := range block.Transactions {
		data, err := tx.MarshalBinary()
		if err != nil {
			return nil, fmt.Errorf("failed to encode tx %d from RPC: %w", i, err)
		}
		opaqueTxs[i] = data
	}

	payload := &eth.ExecutionPayload{
		ParentHash:    block.ParentHash,
		FeeRecipient:  block.Coinbase,
		StateRoot:     eth.Bytes32(block.Root),
		ReceiptsRoot:  eth.Bytes32(block.ReceiptHash),
		LogsBloom:     block.Bloom,
		PrevRandao:    eth.Bytes32(block.MixDigest), // mix-digest field is used for prevRandao post-merge
		BlockNumber:   block.Number,
		GasLimit:      block.GasLimit,
		GasUsed:       block.GasUsed,
		Timestamp:     block.Time,
		ExtraData:     eth.BytesMax32(block.Extra),
		BaseFeePerGas: eth.Uint256Quantity(baseFee),
		BlockHash:     block.Hash,
		Transactions:  opaqueTxs,
		Withdrawals:   block.Withdrawals,
		BlobGasUsed:   block.BlobGasUsed,
		ExcessBlobGas: block.ExcessBlobGas,
	}

	return &eth.ExecutionPayloadEnvelope{
		ParentBeaconBlockRoot: block.ParentBeaconRoot,
		ExecutionPayload:      payload,
	}, nil
}

// blockHashParameter is used as "block parameter":
// Some Nethermind and Alchemy RPC endpoints require an object to identify a block, instead of a string.
type blockHashParameter struct {
	BlockHash common.Hash `json:"blockHash"`
}

// unusableMethod identifies if an error indicates that the RPC method cannot be used as expected:
// if it's an unknown method, or if parameters were invalid.
func unusableMethod(err error) bool {
	if rpcErr, ok := err.(rpc.Error); ok {
		code := rpcErr.ErrorCode()
		// invalid request, method not found, or invalid params
		if code == -32600 || code == -32601 || code == -32602 {
			return true
		}
	}
	errText := strings.ToLower(err.Error())
	return strings.Contains(errText, "unsupported method") || // alchemy -32600 message
		strings.Contains(errText, "unknown method") ||
		strings.Contains(errText, "invalid param") ||
		strings.Contains(errText, "is not available") ||
		strings.Contains(errText, "rpc method is not whitelisted") // proxyd -32001 error code
}<|MERGE_RESOLUTION|>--- conflicted
+++ resolved
@@ -72,10 +72,10 @@
 }
 
 func (h headerInfo) BlobBaseFee() *big.Int {
-	if h.Header.ExcessBlobGas == nil {
+	if h.header.ExcessBlobGas == nil {
 		return nil
 	}
-	return eip4844.CalcBlobFee(*h.Header.ExcessBlobGas)
+	return eip4844.CalcBlobFee(*h.header.ExcessBlobGas)
 }
 
 func (h headerInfo) ReceiptHash() common.Hash {
@@ -93,14 +93,13 @@
 }
 
 func (h headerInfo) ParentBeaconRoot() *common.Hash {
-	return h.Header.ParentBeaconRoot
+	return h.header.ParentBeaconRoot
 }
 
 func (h headerInfo) HeaderRLP() ([]byte, error) {
 	return rlp.EncodeToBytes(h.header)
 }
 
-<<<<<<< HEAD
 func (h headerInfo) ID() eth.BlockID {
 	return eth.BlockID{Hash: h.header.Hash(), Number: h.header.Number.Uint64()}
 }
@@ -129,10 +128,7 @@
 
 // [Kroma: END]
 
-type rpcHeader struct {
-=======
 type RPCHeader struct {
->>>>>>> f7078830
 	ParentHash  common.Hash      `json:"parentHash"`
 	UncleHash   common.Hash      `json:"sha3Uncles"`
 	Coinbase    common.Address   `json:"miner"`
