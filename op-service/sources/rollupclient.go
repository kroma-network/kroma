--- conflicted
+++ resolved
@@ -64,7 +64,10 @@
 	return r.rpc.CallContext(ctx, nil, "admin_setLogLevel", lvl.String())
 }
 
-<<<<<<< HEAD
+func (r *RollupClient) Close() {
+	r.rpc.Close()
+}
+
 // [Kroma: START]
 func (r *RollupClient) OutputWithProofAtBlock(ctx context.Context, blockNum uint64) (*eth.OutputResponse, error) {
 	var output *eth.OutputResponse
@@ -72,9 +75,4 @@
 	return output, err
 }
 
-// [Kroma: END]
-=======
-func (r *RollupClient) Close() {
-	r.rpc.Close()
-}
->>>>>>> 96a24cc3
+// [Kroma: END]