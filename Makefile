COMPOSEFLAGS=-d
ITESTS_L2_HOST=http://localhost:9545
VERSION := $(shell git describe --tags --abbrev=0 --match v* 2> /dev/null || echo 'v0.0.0')
GIT_COMMIT := $(shell git rev-parse --short=8 HEAD)

# Requires at least Python v3.9; specify a minor version below if needed
PYTHON?=python3

LD_FLAGS_ARGS +=-X main.Version=$(VERSION)
LD_FLAGS_ARGS +=-X main.Meta=$(GIT_COMMIT)
LD_FLAGS := -ldflags "$(LD_FLAGS_ARGS)"

build:
	GO111MODULE=on go build -v $(LD_FLAGS) -o bin/op-node ./op-node/cmd/main.go
	GO111MODULE=on go build -v $(LD_FLAGS) -o bin/op-stateviz ./op-node/cmd/stateviz/main.go
	GO111MODULE=on go build -v $(LD_FLAGS) -o bin/op-batcher ./op-batcher/cmd/main.go
	GO111MODULE=on go build -v $(LD_FLAGS) -o bin/kroma-validator ./kroma-validator/cmd/main.go
.PHONY: build

lint-go:
	golangci-lint run -E goimports,sqlclosecheck,bodyclose,asciicheck,misspell,errorlint --timeout 5m -e "errors.As" -e "errors.Is" ./...
.PHONY: lint-go

test:
	go test ./op-bindings/...
	go test ./op-batcher/...
	go test ./op-node/...
	go test ./op-service/...
	go test ./op-chain-ops/...
	go test ./kroma-bindings/...
	go test ./kroma-chain-ops/...
	go test ./kroma-validator/...
	go test ./op-e2e/... -timeout 30m # requires a minimum of 30min in a CI
	pnpm test
.PHONY: test

golang-docker:
	# We don't use a buildx builder here, and just load directly into regular docker, for convenience.
	GIT_COMMIT=$$(git rev-parse HEAD) \
	GIT_DATE=$$(git show -s --format='%ct') \
	IMAGE_TAGS=$$(git rev-parse HEAD),latest \
	docker buildx bake \
			--progress plain \
			--load \
			-f docker-bake.hcl \
			op-node op-batcher op-proposer op-challenger
.PHONY: golang-docker

contracts-bedrock-docker:
	IMAGE_TAGS=$$(git rev-parse HEAD),latest \
	docker buildx bake \
			--progress plain \
			--load \
			-f docker-bake.hcl \
		  contracts-bedrock
.PHONY: contracts-bedrock-docker

submodules:
	git submodule update --init --recursive
.PHONY: submodules

bindings:
	make -C ./kroma-bindings
.PHONY: bindings

contracts-snapshot:
	@(cd ./packages/contracts && pnpm gas-snapshot && pnpm storage-snapshot)
.PHONY: gas-snapshot

mod-tidy:
	# Below GOPRIVATE line allows mod-tidy to be run immediately after
	# releasing new versions. This bypasses the Go modules proxy, which
	# can take a while to index new versions.
	#
	# See https://proxy.golang.org/ for more info.
	export GOPRIVATE="github.com/kroma-network" && go mod tidy
.PHONY: mod-tidy

clean:
	rm -rf ./bin
.PHONY: clean

nuke: clean devnet-clean
	git clean -Xdf
.PHONY: nuke

pre-devnet: submodules
	@if ! [ -x "$(command -v geth)" ]; then \
		make install-geth; \
	fi
.PHONY: pre-devnet

devnet-up: pre-devnet
	./ops/scripts/newer-file.sh .devnet/allocs-l1.json ./packages/contracts \
		|| make devnet-allocs
	PYTHONPATH=./kroma-devnet $(PYTHON) ./kroma-devnet/main.py --monorepo-dir=.
.PHONY: devnet-up

# alias for devnet-up
devnet-up-deploy: devnet-up

devnet-test: pre-devnet
	PYTHONPATH=./kroma-devnet $(PYTHON) ./kroma-devnet/main.py --monorepo-dir=. --test
.PHONY: devnet-test

devnet-down:
	@(cd ./ops-devnet && GENESIS_TIMESTAMP=$(shell date +%s) docker compose stop)
.PHONY: devnet-down

devnet-clean:
	rm -rf ./packages/contracts/deployments/devnetL1
	rm -rf ./.devnet
	cd ./ops-devnet && docker compose down
	docker image ls 'ops-devnet*' --format='{{.Repository}}' | xargs -r docker rmi
	docker volume ls --filter name=ops-devnet --format='{{.Name}}' | xargs -r docker volume rm
.PHONY: devnet-clean

devnet-allocs: pre-devnet
	PYTHONPATH=./kroma-devnet $(PYTHON) ./kroma-devnet/main.py --monorepo-dir=. --allocs

devnet-logs:
	@(cd ./ops-devnet && docker compose logs -f)
.PHONY: devnet-logs

# Remove the baseline-commit to generate a base reading & show all issues
semgrep:
	$(eval DEV_REF := $(shell git rev-parse develop))
	SEMGREP_REPO_NAME=ethereum-optimism/optimism semgrep ci --baseline-commit=$(DEV_REF)
.PHONY: semgrep

clean-node-modules:
	rm -rf node_modules
	rm -rf packages/**/node_modules

<<<<<<< HEAD
update-geth:
	@ETH_GETH=$$(go list -m -f '{{.Path}}@{{.Version}}' github.com/ethereum/go-ethereum); \
	KROMA_GETH=$$(go list -m -f '{{.Path}}@{{.Version}}' github.com/kroma-network/go-ethereum@dev); \
	go mod edit -replace $$ETH_GETH=$$KROMA_GETH
	@go mod tidy
.PHONY: update-geth
=======
tag-bedrock-go-modules:
	./ops/scripts/tag-bedrock-go-modules.sh $(BEDROCK_TAGS_REMOTE) $(VERSION)
.PHONY: tag-bedrock-go-modules

update-op-geth:
	./ops/scripts/update-op-geth.py
.PHONY: update-op-geth

bedrock-markdown-links:
	docker run --init -it -v `pwd`:/input lycheeverse/lychee --verbose --no-progress --exclude-loopback \
		--exclude twitter.com --exclude explorer.optimism.io --exclude linux-mips.org --exclude vitalik.ca \
		--exclude-mail /input/README.md "/input/specs/**/*.md"
>>>>>>> eb0d89dd

install-geth:
	./ops/scripts/geth-version-checker.sh && \
	 	(echo "Geth versions match, not installing geth..."; true) || \
 		(echo "Versions do not match, installing geth!"; \
 			go install -v github.com/ethereum/go-ethereum/cmd/geth@$(shell cat .gethrc); \
 			echo "Installed geth!"; true)
.PHONY: install-geth<|MERGE_RESOLUTION|>--- conflicted
+++ resolved
@@ -43,17 +43,8 @@
 			--progress plain \
 			--load \
 			-f docker-bake.hcl \
-			op-node op-batcher op-proposer op-challenger
+			op-node op-batcher kroma-validator
 .PHONY: golang-docker
-
-contracts-bedrock-docker:
-	IMAGE_TAGS=$$(git rev-parse HEAD),latest \
-	docker buildx bake \
-			--progress plain \
-			--load \
-			-f docker-bake.hcl \
-		  contracts-bedrock
-.PHONY: contracts-bedrock-docker
 
 submodules:
 	git submodule update --init --recursive
@@ -132,27 +123,12 @@
 	rm -rf node_modules
 	rm -rf packages/**/node_modules
 
-<<<<<<< HEAD
 update-geth:
 	@ETH_GETH=$$(go list -m -f '{{.Path}}@{{.Version}}' github.com/ethereum/go-ethereum); \
 	KROMA_GETH=$$(go list -m -f '{{.Path}}@{{.Version}}' github.com/kroma-network/go-ethereum@dev); \
 	go mod edit -replace $$ETH_GETH=$$KROMA_GETH
 	@go mod tidy
 .PHONY: update-geth
-=======
-tag-bedrock-go-modules:
-	./ops/scripts/tag-bedrock-go-modules.sh $(BEDROCK_TAGS_REMOTE) $(VERSION)
-.PHONY: tag-bedrock-go-modules
-
-update-op-geth:
-	./ops/scripts/update-op-geth.py
-.PHONY: update-op-geth
-
-bedrock-markdown-links:
-	docker run --init -it -v `pwd`:/input lycheeverse/lychee --verbose --no-progress --exclude-loopback \
-		--exclude twitter.com --exclude explorer.optimism.io --exclude linux-mips.org --exclude vitalik.ca \
-		--exclude-mail /input/README.md "/input/specs/**/*.md"
->>>>>>> eb0d89dd
 
 install-geth:
 	./ops/scripts/geth-version-checker.sh && \
