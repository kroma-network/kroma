--- conflicted
+++ resolved
@@ -297,15 +297,9 @@
 
 [L1Block.sol]: ../packages/contracts/contracts/L2/L1Block.sol
 
-<<<<<<< HEAD
-After running `yarn build` in the `packages/contracts` directory, the bytecode to add to the genesis
+After running `pnpm build` in the `packages/contracts` directory, the bytecode to add to the genesis
 file will be located in the `deployedBytecode` field of the build artifacts file at
 `/packages/contracts/artifacts/contracts/L2/L1Block.sol/L1Block.json`.
-=======
-After running `pnpm build` in the `packages/contracts-bedrock` directory, the bytecode to add to
-the genesis file will be located in the `deployedBytecode` field of the build artifacts file at
-`/packages/contracts-bedrock/forge-artifacts/L1Block.sol/L1Block.json`.
->>>>>>> 96a24cc3
 
 ## User-Deposited Transactions
 
