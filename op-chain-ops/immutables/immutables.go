package immutables

import (
	"errors"
	"fmt"
	"math/big"

	"github.com/ethereum/go-ethereum/core/types"
	"github.com/ethereum/go-ethereum/log"

	"github.com/ethereum-optimism/optimism/op-bindings/bindings"
	"github.com/ethereum-optimism/optimism/op-bindings/predeploys"
	"github.com/ethereum-optimism/optimism/op-chain-ops/deployer"
	"github.com/ethereum/go-ethereum/accounts/abi/bind"
	"github.com/ethereum/go-ethereum/accounts/abi/bind/backends"
	"github.com/ethereum/go-ethereum/common"
	"github.com/ethereum/go-ethereum/common/hexutil"
)

// ImmutableValues represents the values to be set in immutable code.
// The key is the name of the variable and the value is the value to set in
// immutable code.
type ImmutableValues map[string]any

// ImmutableConfig represents the immutable configuration for the L2 predeploy
// contracts.
type ImmutableConfig map[string]ImmutableValues

// Check does a sanity check that the specific values that
// Kroma uses are set inside of the ImmutableConfig.
func (i ImmutableConfig) Check() error {
	if _, ok := i["L2CrossDomainMessenger"]["otherMessenger"]; !ok {
		return errors.New("L2CrossDomainMessenger otherMessenger not set")
	}
	if _, ok := i["L2StandardBridge"]["otherBridge"]; !ok {
		return errors.New("L2StandardBridge otherBridge not set")
	}
	if _, ok := i["L2ERC721Bridge"]["messenger"]; !ok {
		return errors.New("L2ERC721Bridge messenger not set")
	}
	if _, ok := i["L2ERC721Bridge"]["otherBridge"]; !ok {
		return errors.New("L2ERC721Bridge otherBridge not set")
	}
	if _, ok := i["KromaMintableERC721Factory"]["bridge"]; !ok {
		return errors.New("KromaMintableERC20Factory bridge not set")
	}
	if _, ok := i["KromaMintableERC721Factory"]["remoteChainId"]; !ok {
		return errors.New("KromaMintableERC20Factory remoteChainId not set")
	}
	if _, ok := i["ValidatorRewardVault"]["validatorPoolAddress"]; !ok {
		return errors.New("ValidatorRewardVault validatorPoolAddress not set")
	}
	if _, ok := i["L1FeeVault"]["recipient"]; !ok {
		return errors.New("L1FeeVault recipient not set")
	}
	if _, ok := i["ProtocolVault"]["recipient"]; !ok {
		return errors.New("ProtocolVault recipient not set")
	}
	return nil
}

// DeploymentResults represents the output of deploying each of the
// contracts so that the immutables can be set properly in the bytecode.
type DeploymentResults map[string]hexutil.Bytes

// BuildKroma will deploy the L2 predeploys so that their immutables are set
// correctly.
func BuildKroma(immutable ImmutableConfig, zktrie bool) (DeploymentResults, error) {
	if err := immutable.Check(); err != nil {
		return DeploymentResults{}, err
	}

	deployments := []deployer.Constructor{
		{
			Name: "GasPriceOracle",
		},
		{
			Name: "L1Block",
		},
		{
			Name: "L2CrossDomainMessenger",
			Args: []interface{}{
				immutable["L2CrossDomainMessenger"]["otherMessenger"],
			},
		},
		{
			Name: "L2StandardBridge",
			Args: []interface{}{
				immutable["L2StandardBridge"]["otherBridge"],
			},
		},
		{
			Name: "L2ToL1MessagePasser",
		},
		{
			Name: "ValidatorRewardVault",
			Args: []interface{}{
<<<<<<< HEAD
				immutable["ValidatorRewardVault"]["validatorPoolAddress"],
				immutable["ValidatorRewardVault"]["rewardDivider"],
=======
				immutable["SequencerFeeVault"]["recipient"],
				immutable["SequencerFeeVault"]["minimumWithdrawalAmount"],
				immutable["SequencerFeeVault"]["withdrawalNetwork"],
>>>>>>> c7385080
			},
		},
		{
			Name: "ProtocolVault",
			Args: []interface{}{
<<<<<<< HEAD
				immutable["ProtocolVault"]["recipient"],
=======
				immutable["BaseFeeVault"]["recipient"],
				immutable["BaseFeeVault"]["minimumWithdrawalAmount"],
				immutable["BaseFeeVault"]["withdrawalNetwork"],
>>>>>>> c7385080
			},
		},
		{
			Name: "L1FeeVault",
			Args: []interface{}{
				immutable["L1FeeVault"]["recipient"],
				immutable["L1FeeVault"]["minimumWithdrawalAmount"],
				immutable["L1FeeVault"]["withdrawalNetwork"],
			},
		},
		{
			Name: "KromaMintableERC20Factory",
		},
		{
			Name: "L2ERC721Bridge",
			Args: []interface{}{
				immutable["L2ERC721Bridge"]["otherBridge"],
			},
		},
		{
			Name: "KromaMintableERC721Factory",
			Args: []interface{}{
				predeploys.L2ERC721BridgeAddr,
				immutable["KromaMintableERC721Factory"]["remoteChainId"],
			},
		},
<<<<<<< HEAD
=======
		{
			Name: "LegacyERC20ETH",
		},
		{
			Name: "EAS",
		},
		{
			Name: "SchemaRegistry",
		},
>>>>>>> c7385080
	}
	return BuildL2(deployments, zktrie)
}

// BuildL2 will deploy contracts to a simulated backend so that their immutables
// can be properly set. The bytecode returned in the results is suitable to be
// inserted into the state via state surgery.
<<<<<<< HEAD
func BuildL2(constructors []deployer.Constructor, zktrie bool) (DeploymentResults, error) {
	deployments, err := deployer.Deploy(deployer.NewBackend(zktrie), constructors, l2Deployer)
=======
func BuildL2(constructors []deployer.Constructor) (DeploymentResults, error) {
	log.Info("Creating L2 state")
	deployments, err := deployer.Deploy(deployer.NewL2Backend(), constructors, l2Deployer)
>>>>>>> c7385080
	if err != nil {
		return nil, err
	}
	results := make(DeploymentResults)
	for _, dep := range deployments {
		results[dep.Name] = dep.Bytecode
	}
	return results, nil
}

func l2Deployer(backend *backends.SimulatedBackend, opts *bind.TransactOpts, deployment deployer.Constructor) (*types.Transaction, error) {
	var tx *types.Transaction
	var recipient common.Address
	var minimumWithdrawalAmount *big.Int
	var withdrawalNetwork uint8
	var err error
	switch deployment.Name {
	case "GasPriceOracle":
		_, tx, _, err = bindings.DeployGasPriceOracle(opts, backend)
	case "L1Block":
		// No arguments required for the L1Block contract
		_, tx, _, err = bindings.DeployL1Block(opts, backend)
	case "L2CrossDomainMessenger":
		otherMessenger, ok := deployment.Args[0].(common.Address)
		if !ok {
			return nil, fmt.Errorf("invalid type for otherMessenger")
		}
		_, tx, _, err = bindings.DeployL2CrossDomainMessenger(opts, backend, otherMessenger)
	case "L2StandardBridge":
		otherBridge, ok := deployment.Args[0].(common.Address)
		if !ok {
			return nil, fmt.Errorf("invalid type for otherBridge")
		}
		_, tx, _, err = bindings.DeployL2StandardBridge(opts, backend, otherBridge)
	case "L2ToL1MessagePasser":
		// No arguments required for L2ToL1MessagePasser
		_, tx, _, err = bindings.DeployL2ToL1MessagePasser(opts, backend)
<<<<<<< HEAD
	case "ValidatorRewardVault":
		validatorPoolAddress, ok := deployment.Args[0].(common.Address)
		if !ok {
			return nil, fmt.Errorf("invalid type for validatorPoolAddress")
		}
		rewardDivider, ok := deployment.Args[1].(*big.Int)
		if !ok {
			return nil, fmt.Errorf("invalid type for rewardDivider")
		}
		_, tx, _, err = bindings.DeployValidatorRewardVault(opts, backend, validatorPoolAddress, rewardDivider)
	case "ProtocolVault":
		recipient, ok := deployment.Args[0].(common.Address)
		if !ok {
			return nil, fmt.Errorf("invalid type for recipient")
		}
		_, tx, _, err = bindings.DeployProtocolVault(opts, backend, recipient)
=======
	case "SequencerFeeVault":
		recipient, minimumWithdrawalAmount, withdrawalNetwork, err = prepareFeeVaultArguments(deployment)
		if err != nil {
			return nil, err
		}
		_, tx, _, err = bindings.DeploySequencerFeeVault(opts, backend, recipient, minimumWithdrawalAmount, withdrawalNetwork)
	case "BaseFeeVault":
		recipient, minimumWithdrawalAmount, withdrawalNetwork, err = prepareFeeVaultArguments(deployment)
		if err != nil {
			return nil, err
		}
		_, tx, _, err = bindings.DeployBaseFeeVault(opts, backend, recipient, minimumWithdrawalAmount, withdrawalNetwork)
>>>>>>> c7385080
	case "L1FeeVault":
		recipient, minimumWithdrawalAmount, withdrawalNetwork, err = prepareFeeVaultArguments(deployment)
		if err != nil {
			return nil, err
		}
<<<<<<< HEAD
		_, tx, _, err = bindings.DeployL1FeeVault(opts, backend, recipient)
	case "KromaMintableERC20Factory":
		_, tx, _, err = bindings.DeployKromaMintableERC20Factory(opts, backend, predeploys.L2StandardBridgeAddr)
=======
		_, tx, _, err = bindings.DeployL1FeeVault(opts, backend, recipient, minimumWithdrawalAmount, withdrawalNetwork)
	case "OptimismMintableERC20Factory":
		_, tx, _, err = bindings.DeployOptimismMintableERC20Factory(opts, backend)
	case "DeployerWhitelist":
		_, tx, _, err = bindings.DeployDeployerWhitelist(opts, backend)
	case "LegacyMessagePasser":
		_, tx, _, err = bindings.DeployLegacyMessagePasser(opts, backend)
	case "L1BlockNumber":
		_, tx, _, err = bindings.DeployL1BlockNumber(opts, backend)
>>>>>>> c7385080
	case "L2ERC721Bridge":
		otherBridge, ok := deployment.Args[0].(common.Address)
		if !ok {
			return nil, fmt.Errorf("invalid type for otherBridge")
		}
<<<<<<< HEAD
		_, tx, _, err = bindings.DeployL2ERC721Bridge(opts, backend, messenger, otherBridge)
	case "KromaMintableERC721Factory":
=======
		_, tx, _, err = bindings.DeployL2ERC721Bridge(opts, backend, otherBridge)
	case "OptimismMintableERC721Factory":
>>>>>>> c7385080
		bridge, ok := deployment.Args[0].(common.Address)
		if !ok {
			return nil, fmt.Errorf("invalid type for bridge")
		}
		remoteChainId, ok := deployment.Args[1].(*big.Int)
		if !ok {
			return nil, fmt.Errorf("invalid type for remoteChainId")
		}
<<<<<<< HEAD
		_, tx, _, err = bindings.DeployKromaMintableERC721Factory(opts, backend, bridge, remoteChainId)
=======
		_, tx, _, err = bindings.DeployOptimismMintableERC721Factory(opts, backend, bridge, remoteChainId)
	case "LegacyERC20ETH":
		_, tx, _, err = bindings.DeployLegacyERC20ETH(opts, backend)
	case "EAS":
		_, tx, _, err = bindings.DeployEAS(opts, backend)
	case "SchemaRegistry":
		_, tx, _, err = bindings.DeploySchemaRegistry(opts, backend)
>>>>>>> c7385080
	default:
		return tx, fmt.Errorf("unknown contract: %s", deployment.Name)
	}

	return tx, err
}

func prepareFeeVaultArguments(deployment deployer.Constructor) (common.Address, *big.Int, uint8, error) {
	recipient, ok := deployment.Args[0].(common.Address)
	if !ok {
		return common.Address{}, nil, 0, fmt.Errorf("invalid type for recipient")
	}
	minimumWithdrawalAmountHex, ok := deployment.Args[1].(*hexutil.Big)
	if !ok {
		return common.Address{}, nil, 0, fmt.Errorf("invalid type for minimumWithdrawalAmount")
	}
	withdrawalNetwork, ok := deployment.Args[2].(uint8)
	if !ok {
		return common.Address{}, nil, 0, fmt.Errorf("invalid type for withdrawalNetwork")
	}
	return recipient, minimumWithdrawalAmountHex.ToInt(), withdrawalNetwork, nil
}<|MERGE_RESOLUTION|>--- conflicted
+++ resolved
@@ -95,34 +95,20 @@
 		{
 			Name: "ValidatorRewardVault",
 			Args: []interface{}{
-<<<<<<< HEAD
 				immutable["ValidatorRewardVault"]["validatorPoolAddress"],
 				immutable["ValidatorRewardVault"]["rewardDivider"],
-=======
-				immutable["SequencerFeeVault"]["recipient"],
-				immutable["SequencerFeeVault"]["minimumWithdrawalAmount"],
-				immutable["SequencerFeeVault"]["withdrawalNetwork"],
->>>>>>> c7385080
 			},
 		},
 		{
 			Name: "ProtocolVault",
 			Args: []interface{}{
-<<<<<<< HEAD
 				immutable["ProtocolVault"]["recipient"],
-=======
-				immutable["BaseFeeVault"]["recipient"],
-				immutable["BaseFeeVault"]["minimumWithdrawalAmount"],
-				immutable["BaseFeeVault"]["withdrawalNetwork"],
->>>>>>> c7385080
 			},
 		},
 		{
 			Name: "L1FeeVault",
 			Args: []interface{}{
 				immutable["L1FeeVault"]["recipient"],
-				immutable["L1FeeVault"]["minimumWithdrawalAmount"],
-				immutable["L1FeeVault"]["withdrawalNetwork"],
 			},
 		},
 		{
@@ -131,6 +117,7 @@
 		{
 			Name: "L2ERC721Bridge",
 			Args: []interface{}{
+				predeploys.L2CrossDomainMessengerAddr,
 				immutable["L2ERC721Bridge"]["otherBridge"],
 			},
 		},
@@ -141,18 +128,6 @@
 				immutable["KromaMintableERC721Factory"]["remoteChainId"],
 			},
 		},
-<<<<<<< HEAD
-=======
-		{
-			Name: "LegacyERC20ETH",
-		},
-		{
-			Name: "EAS",
-		},
-		{
-			Name: "SchemaRegistry",
-		},
->>>>>>> c7385080
 	}
 	return BuildL2(deployments, zktrie)
 }
@@ -160,14 +135,9 @@
 // BuildL2 will deploy contracts to a simulated backend so that their immutables
 // can be properly set. The bytecode returned in the results is suitable to be
 // inserted into the state via state surgery.
-<<<<<<< HEAD
 func BuildL2(constructors []deployer.Constructor, zktrie bool) (DeploymentResults, error) {
+	log.Info("Creating L2 state")
 	deployments, err := deployer.Deploy(deployer.NewBackend(zktrie), constructors, l2Deployer)
-=======
-func BuildL2(constructors []deployer.Constructor) (DeploymentResults, error) {
-	log.Info("Creating L2 state")
-	deployments, err := deployer.Deploy(deployer.NewL2Backend(), constructors, l2Deployer)
->>>>>>> c7385080
 	if err != nil {
 		return nil, err
 	}
@@ -180,9 +150,6 @@
 
 func l2Deployer(backend *backends.SimulatedBackend, opts *bind.TransactOpts, deployment deployer.Constructor) (*types.Transaction, error) {
 	var tx *types.Transaction
-	var recipient common.Address
-	var minimumWithdrawalAmount *big.Int
-	var withdrawalNetwork uint8
 	var err error
 	switch deployment.Name {
 	case "GasPriceOracle":
@@ -205,7 +172,6 @@
 	case "L2ToL1MessagePasser":
 		// No arguments required for L2ToL1MessagePasser
 		_, tx, _, err = bindings.DeployL2ToL1MessagePasser(opts, backend)
-<<<<<<< HEAD
 	case "ValidatorRewardVault":
 		validatorPoolAddress, ok := deployment.Args[0].(common.Address)
 		if !ok {
@@ -222,52 +188,26 @@
 			return nil, fmt.Errorf("invalid type for recipient")
 		}
 		_, tx, _, err = bindings.DeployProtocolVault(opts, backend, recipient)
-=======
-	case "SequencerFeeVault":
-		recipient, minimumWithdrawalAmount, withdrawalNetwork, err = prepareFeeVaultArguments(deployment)
-		if err != nil {
-			return nil, err
-		}
-		_, tx, _, err = bindings.DeploySequencerFeeVault(opts, backend, recipient, minimumWithdrawalAmount, withdrawalNetwork)
-	case "BaseFeeVault":
-		recipient, minimumWithdrawalAmount, withdrawalNetwork, err = prepareFeeVaultArguments(deployment)
-		if err != nil {
-			return nil, err
-		}
-		_, tx, _, err = bindings.DeployBaseFeeVault(opts, backend, recipient, minimumWithdrawalAmount, withdrawalNetwork)
->>>>>>> c7385080
 	case "L1FeeVault":
-		recipient, minimumWithdrawalAmount, withdrawalNetwork, err = prepareFeeVaultArguments(deployment)
-		if err != nil {
-			return nil, err
-		}
-<<<<<<< HEAD
+		recipient, ok := deployment.Args[0].(common.Address)
+		if !ok {
+			return nil, fmt.Errorf("invalid type for recipient")
+		}
 		_, tx, _, err = bindings.DeployL1FeeVault(opts, backend, recipient)
 	case "KromaMintableERC20Factory":
 		_, tx, _, err = bindings.DeployKromaMintableERC20Factory(opts, backend, predeploys.L2StandardBridgeAddr)
-=======
-		_, tx, _, err = bindings.DeployL1FeeVault(opts, backend, recipient, minimumWithdrawalAmount, withdrawalNetwork)
-	case "OptimismMintableERC20Factory":
-		_, tx, _, err = bindings.DeployOptimismMintableERC20Factory(opts, backend)
-	case "DeployerWhitelist":
-		_, tx, _, err = bindings.DeployDeployerWhitelist(opts, backend)
-	case "LegacyMessagePasser":
-		_, tx, _, err = bindings.DeployLegacyMessagePasser(opts, backend)
-	case "L1BlockNumber":
-		_, tx, _, err = bindings.DeployL1BlockNumber(opts, backend)
->>>>>>> c7385080
 	case "L2ERC721Bridge":
-		otherBridge, ok := deployment.Args[0].(common.Address)
+		// TODO(tynes): messenger should be hardcoded in the contract
+		messenger, ok := deployment.Args[0].(common.Address)
+		if !ok {
+			return nil, fmt.Errorf("invalid type for messenger")
+		}
+		otherBridge, ok := deployment.Args[1].(common.Address)
 		if !ok {
 			return nil, fmt.Errorf("invalid type for otherBridge")
 		}
-<<<<<<< HEAD
 		_, tx, _, err = bindings.DeployL2ERC721Bridge(opts, backend, messenger, otherBridge)
 	case "KromaMintableERC721Factory":
-=======
-		_, tx, _, err = bindings.DeployL2ERC721Bridge(opts, backend, otherBridge)
-	case "OptimismMintableERC721Factory":
->>>>>>> c7385080
 		bridge, ok := deployment.Args[0].(common.Address)
 		if !ok {
 			return nil, fmt.Errorf("invalid type for bridge")
@@ -276,36 +216,10 @@
 		if !ok {
 			return nil, fmt.Errorf("invalid type for remoteChainId")
 		}
-<<<<<<< HEAD
 		_, tx, _, err = bindings.DeployKromaMintableERC721Factory(opts, backend, bridge, remoteChainId)
-=======
-		_, tx, _, err = bindings.DeployOptimismMintableERC721Factory(opts, backend, bridge, remoteChainId)
-	case "LegacyERC20ETH":
-		_, tx, _, err = bindings.DeployLegacyERC20ETH(opts, backend)
-	case "EAS":
-		_, tx, _, err = bindings.DeployEAS(opts, backend)
-	case "SchemaRegistry":
-		_, tx, _, err = bindings.DeploySchemaRegistry(opts, backend)
->>>>>>> c7385080
 	default:
 		return tx, fmt.Errorf("unknown contract: %s", deployment.Name)
 	}
 
 	return tx, err
-}
-
-func prepareFeeVaultArguments(deployment deployer.Constructor) (common.Address, *big.Int, uint8, error) {
-	recipient, ok := deployment.Args[0].(common.Address)
-	if !ok {
-		return common.Address{}, nil, 0, fmt.Errorf("invalid type for recipient")
-	}
-	minimumWithdrawalAmountHex, ok := deployment.Args[1].(*hexutil.Big)
-	if !ok {
-		return common.Address{}, nil, 0, fmt.Errorf("invalid type for minimumWithdrawalAmount")
-	}
-	withdrawalNetwork, ok := deployment.Args[2].(uint8)
-	if !ok {
-		return common.Address{}, nil, 0, fmt.Errorf("invalid type for withdrawalNetwork")
-	}
-	return recipient, minimumWithdrawalAmountHex.ToInt(), withdrawalNetwork, nil
 }