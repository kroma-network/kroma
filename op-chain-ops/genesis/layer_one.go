--- conflicted
+++ resolved
@@ -1,28 +1,28 @@
 package genesis
 
 import (
+	"context"
 	"errors"
 	"fmt"
 	"math/big"
-
-<<<<<<< HEAD
+	"strings"
+
+	"github.com/ethereum-optimism/optimism/op-bindings/bindings"
+	"github.com/ethereum-optimism/optimism/op-bindings/predeploys"
+	"github.com/ethereum-optimism/optimism/op-chain-ops/deployer"
+	"github.com/ethereum-optimism/optimism/op-chain-ops/state"
 	"github.com/ethereum/go-ethereum/accounts/abi"
-	"github.com/ethereum/go-ethereum/core/types"
-=======
-	"github.com/ethereum/go-ethereum/log"
->>>>>>> c7385080
-	"github.com/ethereum/go-ethereum/params"
-
+	"github.com/ethereum/go-ethereum/accounts/abi/bind"
+	"github.com/ethereum/go-ethereum/accounts/abi/bind/backends"
 	"github.com/ethereum/go-ethereum/common"
 	"github.com/ethereum/go-ethereum/core"
-	gstate "github.com/ethereum/go-ethereum/core/state"
-
-	"github.com/ethereum-optimism/optimism/op-bindings/bindings"
-	"github.com/ethereum-optimism/optimism/op-chain-ops/state"
+	"github.com/ethereum/go-ethereum/core/types"
+	"github.com/ethereum/go-ethereum/params"
+	"github.com/ethereum/go-ethereum/rlp"
+	"github.com/ethereum/go-ethereum/trie"
 )
 
 var (
-<<<<<<< HEAD
 	// proxies represents the set of proxies in front of contracts.
 	proxies = []string{
 		"SystemConfigProxy",
@@ -43,8 +43,6 @@
 	portalMeteringSlot = common.Hash{31: 0x01}
 	// zeroHash represents the zero value for a hash.
 	zeroHash = common.Hash{}
-=======
->>>>>>> c7385080
 	// uint128Max is type(uint128).max and is set in the init function.
 	uint128Max = new(big.Int)
 	// The default values for the ResourceConfig, used as part of
@@ -69,7 +67,6 @@
 }
 
 // BuildL1DeveloperGenesis will create a L1 genesis block after creating
-<<<<<<< HEAD
 // all of the state required for a Kroma network to function.
 func BuildL1DeveloperGenesis(config *DeployConfig) (*core.Genesis, error) {
 	if config.L2OutputOracleStartingTimestamp != -1 {
@@ -129,7 +126,7 @@
 	}
 	gasLimit := uint64(config.L2GenesisBlockGasLimit)
 	if gasLimit == 0 {
-		gasLimit = defaultL2GasLimit
+		gasLimit = DefaultGasLimit
 	}
 
 	data, err = sysCfgABI.Pack(
@@ -140,7 +137,7 @@
 		config.BatchSenderAddress.Hash(),
 		gasLimit,
 		config.P2PSequencerAddress,
-		defaultResourceConfig,
+		DefaultResourceConfig,
 		uint642Big(config.ValidatorRewardScalar),
 	)
 	if err != nil {
@@ -356,27 +353,18 @@
 	// processing, and as such we need to wait for the transaction
 	// receipt to appear before considering the above transactions
 	// committed to the chain.
-
 	backend.Commit()
 	if _, err := bind.WaitMined(context.Background(), backend, lastUpgradeTx); err != nil {
 		return nil, err
-=======
-// all of the state required for an Optimism network to function.
-// It is expected that the dump contains all of the required state to bootstrap
-// the L1 chain.
-func BuildL1DeveloperGenesis(config *DeployConfig, dump *gstate.Dump, l1Deployments *L1Deployments, postProcess bool) (*core.Genesis, error) {
-	log.Info("Building developer L1 genesis block")
-	genesis, err := NewL1Genesis(config)
-	if err != nil {
-		return nil, fmt.Errorf("cannot create L1 developer genesis: %w", err)
->>>>>>> c7385080
 	}
 
 	memDB := state.NewMemoryStateDB(genesis)
+	if err := SetL1Proxies(memDB, predeploys.DevProxyAdminAddr); err != nil {
+		return nil, err
+	}
 	FundDevAccounts(memDB)
 	SetPrecompileBalances(memDB)
 
-<<<<<<< HEAD
 	for name, proxyAddr := range predeploys.DevPredeploys {
 		memDB.SetState(*proxyAddr, ImplementationSlot, depsByName[name].Address.Hash())
 
@@ -409,7 +397,11 @@
 		if st == nil {
 			return nil, fmt.Errorf("missing account %s in state, address: %s", dep.Name, dep.Address)
 		}
-		iter := trie.NewIterator(st.NodeIterator(nil))
+		nodeIter, err := st.NodeIterator(nil)
+		if err != nil {
+			return nil, err
+		}
+		iter := trie.NewIterator(nodeIter)
 
 		depAddr := dep.Address
 		if strings.HasSuffix(dep.Name, "Proxy") {
@@ -423,21 +415,8 @@
 			_, data, _, err := rlp.Split(iter.Value)
 			if err != nil {
 				return nil, err
-=======
-	if dump != nil {
-		for address, account := range dump.Accounts {
-			name := "<unknown>"
-			if l1Deployments != nil {
-				if n := l1Deployments.GetName(address); n != "" {
-					name = n
-				}
->>>>>>> c7385080
 			}
-			log.Info("Setting account", "name", name, "address", address.Hex())
-			memDB.CreateAccount(address)
-			memDB.SetNonce(address, account.Nonce)
-
-<<<<<<< HEAD
+
 			key := common.BytesToHash(st.GetKey(iter.Key))
 			value := common.BytesToHash(data)
 
@@ -446,55 +425,33 @@
 				// metering storage slot to zero. Otherwise, deposits will
 				// revert.
 				copy(value[:24], zeroHash[:])
-=======
-			balance, ok := new(big.Int).SetString(account.Balance, 10)
-			if !ok {
-				return nil, fmt.Errorf("failed to parse balance for %s", address)
 			}
-			memDB.AddBalance(address, balance)
-			memDB.SetCode(address, account.Code)
-			for key, value := range account.Storage {
-				log.Info("Setting storage", "name", name, "key", key.Hex(), "value", value)
-				memDB.SetState(address, key, common.HexToHash(value))
->>>>>>> c7385080
-			}
-		}
-
-		// This should only be used if we are expecting Optimism specific state to be set
-		if postProcess {
-			if err := PostProcessL1DeveloperGenesis(memDB, l1Deployments); err != nil {
-				return nil, fmt.Errorf("failed to post process L1 developer genesis: %w", err)
-			}
-		}
-	}
-
-<<<<<<< HEAD
+
+			memDB.SetState(depAddr, key, value)
+		}
+	}
+
 	// Update proxy addresses for UpgradeGovernor
 	securityCouncilTokenAddr, _ := state.EncodeAddressValue(predeploys.DevSecurityCouncilTokenAddr, 0)
 	memDB.SetState(predeploys.DevUpgradeGovernorAddr, common.Hash{30: 0x01, 31: 0x93}, securityCouncilTokenAddr)
 
 	timeLockAddr, _ := state.EncodeAddressValue(predeploys.DevTimeLockAddr, 0)
 	memDB.SetState(predeploys.DevUpgradeGovernorAddr, common.Hash{30: 0x01, 31: 0xf8}, timeLockAddr)
-=======
->>>>>>> c7385080
 	return memDB.Genesis(), nil
 }
 
-// PostProcessL1DeveloperGenesis will apply post processing to the L1 genesis
-// state. This is required to handle edge cases in the genesis generation.
-// `block.number` is used during deployment and without specifically setting
-// the value to 0, it will cause underflow reverts for deposits in testing.
-func PostProcessL1DeveloperGenesis(stateDB *state.MemoryStateDB, deployments *L1Deployments) error {
-	log.Info("Post processing state")
-
-	if stateDB == nil {
-		return errors.New("cannot post process nil stateDB")
-	}
-	if deployments == nil {
-		return errors.New("cannot post process dump with nil deployments")
-	}
-
-<<<<<<< HEAD
+func deployL1Contracts(config *DeployConfig, backend *backends.SimulatedBackend) ([]deployer.Deployment, error) {
+	constructors := make([]deployer.Constructor, 0)
+	for _, proxy := range proxies {
+		constructors = append(constructors, deployer.Constructor{
+			Name: proxy,
+		})
+	}
+	gasLimit := uint64(config.L2GenesisBlockGasLimit)
+	if gasLimit == 0 {
+		gasLimit = DefaultGasLimit
+	}
+
 	constructors = append(constructors, []deployer.Constructor{
 		{
 			Name: "SystemConfig",
@@ -505,7 +462,7 @@
 				config.BatchSenderAddress.Hash(), // left-padded 32 bytes value, version is zero anyway
 				gasLimit,
 				config.P2PSequencerAddress,
-				defaultResourceConfig,
+				DefaultResourceConfig,
 				uint642Big(config.ValidatorRewardScalar),
 			},
 		},
@@ -753,25 +710,38 @@
 		} else {
 			err = fmt.Errorf("unknown contract %s", deployment.Name)
 		}
-=======
-	if !stateDB.Exist(deployments.OptimismPortalProxy) {
-		return fmt.Errorf("portal proxy doesn't exist at %s", deployments.OptimismPortalProxy)
->>>>>>> c7385080
-	}
-
-	layout, err := bindings.GetStorageLayout("OptimismPortal")
-	if err != nil {
-		return errors.New("failed to get storage layout for OptimismPortal")
-	}
-
-	entry, err := layout.GetStorageLayoutEntry("params")
-	if err != nil {
-		return errors.New("failed to get storage layout entry for OptimismPortal.params")
-	}
-	slot := common.BigToHash(big.NewInt(int64(entry.Slot)))
-
-	stateDB.SetState(deployments.OptimismPortalProxy, slot, common.Hash{})
-	log.Info("Post process update", "address", deployments.OptimismPortalProxy, "slot", slot.Hex(), "value", common.Hash{}.Hex())
-
-	return nil
+	}
+
+	if err != nil {
+		err = fmt.Errorf("cannot deploy %s: %w", deployment.Name, err)
+	}
+
+	return tx, err
+}
+
+func upgradeProxy(backend *backends.SimulatedBackend, opts *bind.TransactOpts, proxyAddr common.Address, implAddr common.Address, callData []byte) (*types.Transaction, error) {
+	var tx *types.Transaction
+
+	code, err := backend.CodeAt(context.Background(), implAddr, nil)
+	if err != nil {
+		return nil, err
+	}
+	if len(code) == 0 {
+		return nil, fmt.Errorf("no code at %s", implAddr)
+	}
+
+	proxy, err := bindings.NewProxy(proxyAddr, backend)
+	if err != nil {
+		return nil, err
+	}
+	if callData == nil {
+		tx, err = proxy.UpgradeTo(opts, implAddr)
+	} else {
+		tx, err = proxy.UpgradeToAndCall(
+			opts,
+			implAddr,
+			callData,
+		)
+	}
+	return tx, err
 }