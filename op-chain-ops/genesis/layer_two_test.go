--- conflicted
+++ resolved
@@ -8,12 +8,11 @@
 	"os"
 	"testing"
 
-	"github.com/stretchr/testify/require"
-
 	"github.com/ethereum/go-ethereum/accounts/abi/bind/backends"
 	"github.com/ethereum/go-ethereum/common"
 	"github.com/ethereum/go-ethereum/core"
 	"github.com/ethereum/go-ethereum/crypto"
+	"github.com/stretchr/testify/require"
 
 	"github.com/ethereum-optimism/optimism/op-bindings/bindings"
 	"github.com/ethereum-optimism/optimism/op-bindings/predeploys"
@@ -28,8 +27,10 @@
 
 var testKey, _ = crypto.HexToECDSA("b71c71a67e1177ad4e901695e1b4b9ee17ae16c6668d313eac2f96dbcda3f291")
 
-// Tests the BuildL2MainnetGenesis factory with the provided config.
-func testBuildL2Genesis(t *testing.T, config *genesis.DeployConfig) *core.Genesis {
+func TestBuildL2Genesis(t *testing.T) {
+	config, err := genesis.NewDeployConfig("./testdata/test-deploy-config-devnet-l1.json")
+	require.Nil(t, err)
+
 	backend := backends.NewSimulatedBackend(
 		core.GenesisAlloc{
 			crypto.PubkeyToAddress(testKey.PublicKey): {Balance: big.NewInt(10000000000000000)},
@@ -39,71 +40,44 @@
 	block, err := backend.BlockByNumber(context.Background(), common.Big0)
 	require.NoError(t, err)
 
-<<<<<<< HEAD
-	gen, err := genesis.BuildL2DeveloperGenesis(config, block, true)
-=======
-	gen, err := genesis.BuildL2Genesis(config, block)
->>>>>>> c7385080
+	gen, err := genesis.BuildL2Genesis(config, block, true)
 	require.Nil(t, err)
 	require.NotNil(t, gen)
 
-	proxyBytecode, err := bindings.GetDeployedBytecode("Proxy")
+	depB, err := bindings.GetDeployedBytecode("Proxy")
 	require.NoError(t, err)
 
-	for name, predeploy := range predeploys.Predeploys {
-		addr := *predeploy
+	for name, address := range predeploys.Predeploys {
+		addr := *address
 
 		account, ok := gen.Alloc[addr]
-		require.Equal(t, true, ok, name)
+		require.Equal(t, ok, true)
 		require.Greater(t, len(account.Code), 0)
 
-<<<<<<< HEAD
 		if name == "ProxyAdmin" || name == "WETH9" {
 			continue
-=======
+		}
+
 		adminSlot, ok := account.Storage[genesis.AdminSlot]
-		isProxy := predeploys.IsProxied(addr) ||
-			(!config.EnableGovernance && addr == predeploys.GovernanceTokenAddr)
-		if isProxy {
-			require.Equal(t, true, ok, name)
-			require.Equal(t, predeploys.ProxyAdminAddr.Hash(), adminSlot)
-			require.Equal(t, proxyBytecode, account.Code)
-		} else {
-			require.Equal(t, false, ok, name)
-			require.NotEqual(t, proxyBytecode, account.Code, name)
->>>>>>> c7385080
-		}
+		require.Equal(t, ok, true)
+		require.Equal(t, adminSlot, predeploys.ProxyAdminAddr.Hash())
+		require.Equal(t, account.Code, depB)
 	}
-
-	// All of the precompile addresses should be funded with a single wei
-	for i := 0; i < genesis.PrecompileCount; i++ {
-		addr := common.BytesToAddress([]byte{byte(i)})
-		require.Equal(t, common.Big1, gen.Alloc[addr].Balance)
-	}
-<<<<<<< HEAD
 
 	actualCount := genesis.L2PredeploysCount(config)
 	require.Equal(t, actualCount, len(gen.Alloc))
-=======
->>>>>>> c7385080
 
 	if writeFile {
 		file, _ := json.MarshalIndent(gen, "", " ")
-		_ = os.WriteFile("genesis.json", file, 0o644)
+		_ = os.WriteFile("genesis.json", file, 0644)
 	}
-	return gen
 }
 
-func TestBuildL2MainnetGenesis(t *testing.T) {
+func TestBuildL2GenesisDevAccountsFunding(t *testing.T) {
 	config, err := genesis.NewDeployConfig("./testdata/test-deploy-config-devnet-l1.json")
 	require.Nil(t, err)
-	config.EnableGovernance = true
 	config.FundDevAccounts = false
-	gen := testBuildL2Genesis(t, config)
-	require.Equal(t, 2322, len(gen.Alloc))
-}
 
-<<<<<<< HEAD
 	err = config.InitDeveloperDeployedAddresses()
 	require.NoError(t, err)
 
@@ -116,18 +90,9 @@
 	block, err := backend.BlockByNumber(context.Background(), common.Big0)
 	require.NoError(t, err)
 
-	gen, err := genesis.BuildL2DeveloperGenesis(config, block, true)
+	gen, err := genesis.BuildL2Genesis(config, block, true)
 	require.NoError(t, err)
 
 	actualCount := genesis.L2PredeploysCount(config)
 	require.Equal(t, actualCount, len(gen.Alloc))
-=======
-func TestBuildL2MainnetNoGovernanceGenesis(t *testing.T) {
-	config, err := genesis.NewDeployConfig("./testdata/test-deploy-config-devnet-l1.json")
-	require.Nil(t, err)
-	config.EnableGovernance = false
-	config.FundDevAccounts = false
-	gen := testBuildL2Genesis(t, config)
-	require.Equal(t, 2322, len(gen.Alloc))
->>>>>>> c7385080
 }