package genesis

import (
	"errors"
	"math/big"

	"github.com/ethereum-optimism/optimism/op-bindings/bindings"

	"github.com/ethereum-optimism/optimism/op-chain-ops/immutables"
	"github.com/ethereum-optimism/optimism/op-chain-ops/state"
	"github.com/ethereum/go-ethereum/common"
	"github.com/ethereum/go-ethereum/core/vm"
	"github.com/ethereum/go-ethereum/log"
)

<<<<<<< HEAD
// UntouchableCodeHashes contains code hashes of all the contracts
// that should not be touched by the migration process.
type ChainHashMap map[uint64]common.Hash

var (
	// UntouchablePredeploys are addresses in the predeploy namespace
	// that should not be touched by the migration process.
	UntouchablePredeploys = map[common.Address]bool{
		predeploys.WETH9Addr: true,
	}

	// UntouchableCodeHashes represent the bytecode hashes of contracts
	// that should not be touched by the migration process.
	UntouchableCodeHashes = map[common.Address]ChainHashMap{
		predeploys.WETH9Addr: {
			1: common.HexToHash("0x779bbf2a738ef09d961c945116197e2ac764c1b39304b2b4418cd4e42668b173"),
			5: common.HexToHash("0x779bbf2a738ef09d961c945116197e2ac764c1b39304b2b4418cd4e42668b173"),
		},
	}

	// FrozenStoragePredeploys represents the set of predeploys that
	// will not have their storage wiped during the migration process.
	// It is very explicitly set in its own mapping to ensure that
	// changes elsewhere in the codebase do no alter the predeploys
	// that do not have their storage wiped. It is safe for all other
	// predeploys to have their storage wiped.
	FrozenStoragePredeploys = map[common.Address]bool{
		predeploys.WETH9Addr: true,
	}
)
=======
// PrecompileCount represents the number of precompile addresses
// starting from `address(0)` to PrecompileCount that are funded
// with a single wei in the genesis state.
const PrecompileCount = 256
>>>>>>> c7385080

var (
	PrecompiledCount = 32
	L1ProxyCount     = uint64(2048)
	L2ProxyCount     = uint64(256)
)

// FundDevAccounts will fund each of the development accounts.
func FundDevAccounts(db vm.StateDB) {
	for _, account := range DevAccounts {
<<<<<<< HEAD
		db.CreateAccount(account)
		db.AddBalance(account, devBalance)
	}
}

// SetL2Proxies will set each of the proxies in the state. It requires
// a Proxy and ProxyAdmin deployment present so that the Proxy bytecode
// can be set in state and the ProxyAdmin can be set as the admin of the
// Proxy.
func SetL2Proxies(db vm.StateDB) error {
	return setProxies(db, predeploys.ProxyAdminAddr, bigL2PredeployNamespace, L2ProxyCount)
}

// SetL1Proxies will set each of the proxies in the state. It requires
// a Proxy and ProxyAdmin deployment present so that the Proxy bytecode
// can be set in state and the ProxyAdmin can be set as the admin of the
// Proxy.
func SetL1Proxies(db vm.StateDB, proxyAdminAddr common.Address) error {
	return setProxies(db, proxyAdminAddr, bigL1PredeployNamespace, L1ProxyCount)
}

// WipePredeployStorage will wipe the storage of all L2 predeploys expect
// for predeploys that must not have their storage altered.
func WipePredeployStorage(db vm.StateDB) error {
	for name, addr := range predeploys.Predeploys {
		if addr == nil {
			return fmt.Errorf("nil address in predeploys mapping for %s", name)
		}

		if FrozenStoragePredeploys[*addr] {
			log.Trace("skipping wiping of storage", "name", name, "address", *addr)
			continue
		}

		log.Info("wiping storage", "name", name, "address", *addr)

		// We need to make sure that we preserve nonces.
		oldNonce := db.GetNonce(*addr)
		db.CreateAccount(*addr)
		if oldNonce > 0 {
			db.SetNonce(*addr, oldNonce)
=======
		if !db.Exist(account) {
			db.CreateAccount(account)
>>>>>>> c7385080
		}
		db.AddBalance(account, devBalance)
	}
}

func setProxies(db vm.StateDB, proxyAdminAddr common.Address, namespace *big.Int, count uint64) error {
	depBytecode, err := bindings.GetDeployedBytecode("Proxy")
	if err != nil {
		return err
	}
	if len(depBytecode) == 0 {
		return errors.New("Proxy has empty bytecode")
	}

	for i := uint64(0); i <= count; i++ {
		bigAddr := new(big.Int).Or(namespace, new(big.Int).SetUint64(i))
		addr := common.BigToAddress(bigAddr)

		if !db.Exist(addr) {
			db.CreateAccount(addr)
		}

		db.SetCode(addr, depBytecode)
		db.SetState(addr, AdminSlot, proxyAdminAddr.Hash())
		log.Trace("Set proxy", "address", addr, "admin", proxyAdminAddr)
	}

	return nil
}

<<<<<<< HEAD
// SetImplementations will set the implementations of the contracts in the state
// and configure the proxies to point to the implementations. It also sets
// the appropriate storage values for each contract at the proxy address.
func SetImplementations(db vm.StateDB, storage state.StorageConfig, immutable immutables.ImmutableConfig, zktrie bool) error {
	deployResults, err := immutables.BuildKroma(immutable, zktrie)
	if err != nil {
		return err
	}

	for name, address := range predeploys.Predeploys {
		if UntouchablePredeploys[*address] {
			continue
		}

		codeAddr, err := AddressToCodeNamespace(*address)
		if err != nil {
			return fmt.Errorf("error converting to code namespace: %w", err)
		}

		if !db.Exist(codeAddr) {
			db.CreateAccount(codeAddr)
		}

		db.SetState(*address, ImplementationSlot, codeAddr.Hash())

		if err := setupPredeploy(db, deployResults, storage, name, *address, codeAddr); err != nil {
			return err
		}

		code := db.GetCode(codeAddr)
		if len(code) == 0 {
			return fmt.Errorf("code not set for %s", name)
		}
	}
	return nil
}

func SetDevOnlyL2Implementations(db vm.StateDB, storage state.StorageConfig, immutable immutables.ImmutableConfig, zktrie bool) error {
	deployResults, err := immutables.BuildKroma(immutable, zktrie)
	if err != nil {
		return err
	}

	for name, address := range predeploys.Predeploys {
		if !UntouchablePredeploys[*address] {
			continue
		}

		db.CreateAccount(*address)

		if err := setupPredeploy(db, deployResults, storage, name, *address, *address); err != nil {
			return err
		}

		code := db.GetCode(*address)
		if len(code) == 0 {
			return fmt.Errorf("code not set for %s", name)
		}
	}

	return nil
}

=======
>>>>>>> c7385080
// SetPrecompileBalances will set a single wei at each precompile address.
// This is an optimization to make calling them cheaper. This should only
// be used for devnets.
func SetPrecompileBalances(db vm.StateDB) {
<<<<<<< HEAD
	for i := 0; i < PrecompiledCount; i++ {
=======
	for i := 0; i < PrecompileCount; i++ {
>>>>>>> c7385080
		addr := common.BytesToAddress([]byte{byte(i)})
		db.CreateAccount(addr)
		db.AddBalance(addr, common.Big1)
	}
}

func setupPredeploy(db vm.StateDB, deployResults immutables.DeploymentResults, storage state.StorageConfig, name string, proxyAddr common.Address, implAddr common.Address) error {
	// Use the generated bytecode when there are immutables
	// otherwise use the artifact deployed bytecode
	if bytecode, ok := deployResults[name]; ok {
		log.Info("Setting deployed bytecode with immutables", "name", name, "address", implAddr)
		db.SetCode(implAddr, bytecode)
	} else {
		depBytecode, err := bindings.GetDeployedBytecode(name)
		if err != nil {
			return err
		}
		log.Info("Setting deployed bytecode from solc compiler output", "name", name, "address", implAddr)
		db.SetCode(implAddr, depBytecode)
	}

	// Set the storage values
	if storageConfig, ok := storage[name]; ok {
		log.Info("Setting storage", "name", name, "address", proxyAddr)
		if err := state.SetStorage(name, proxyAddr, storageConfig, db); err != nil {
			return err
		}
	}

	return nil
}<|MERGE_RESOLUTION|>--- conflicted
+++ resolved
@@ -1,11 +1,11 @@
 package genesis
 
 import (
-	"errors"
+	"fmt"
 	"math/big"
 
 	"github.com/ethereum-optimism/optimism/op-bindings/bindings"
-
+	"github.com/ethereum-optimism/optimism/op-bindings/predeploys"
 	"github.com/ethereum-optimism/optimism/op-chain-ops/immutables"
 	"github.com/ethereum-optimism/optimism/op-chain-ops/state"
 	"github.com/ethereum/go-ethereum/common"
@@ -13,7 +13,6 @@
 	"github.com/ethereum/go-ethereum/log"
 )
 
-<<<<<<< HEAD
 // UntouchableCodeHashes contains code hashes of all the contracts
 // that should not be touched by the migration process.
 type ChainHashMap map[uint64]common.Hash
@@ -44,12 +43,6 @@
 		predeploys.WETH9Addr: true,
 	}
 )
-=======
-// PrecompileCount represents the number of precompile addresses
-// starting from `address(0)` to PrecompileCount that are funded
-// with a single wei in the genesis state.
-const PrecompileCount = 256
->>>>>>> c7385080
 
 var (
 	PrecompiledCount = 32
@@ -60,7 +53,6 @@
 // FundDevAccounts will fund each of the development accounts.
 func FundDevAccounts(db vm.StateDB) {
 	for _, account := range DevAccounts {
-<<<<<<< HEAD
 		db.CreateAccount(account)
 		db.AddBalance(account, devBalance)
 	}
@@ -71,7 +63,7 @@
 // can be set in state and the ProxyAdmin can be set as the admin of the
 // Proxy.
 func SetL2Proxies(db vm.StateDB) error {
-	return setProxies(db, predeploys.ProxyAdminAddr, bigL2PredeployNamespace, L2ProxyCount)
+	return setProxies(db, predeploys.ProxyAdminAddr, BigL2PredeployNamespace, L2ProxyCount)
 }
 
 // SetL1Proxies will set each of the proxies in the state. It requires
@@ -102,13 +94,10 @@
 		db.CreateAccount(*addr)
 		if oldNonce > 0 {
 			db.SetNonce(*addr, oldNonce)
-=======
-		if !db.Exist(account) {
-			db.CreateAccount(account)
->>>>>>> c7385080
-		}
-		db.AddBalance(account, devBalance)
-	}
+		}
+	}
+
+	return nil
 }
 
 func setProxies(db vm.StateDB, proxyAdminAddr common.Address, namespace *big.Int, count uint64) error {
@@ -116,14 +105,16 @@
 	if err != nil {
 		return err
 	}
-	if len(depBytecode) == 0 {
-		return errors.New("Proxy has empty bytecode")
-	}
 
 	for i := uint64(0); i <= count; i++ {
 		bigAddr := new(big.Int).Or(namespace, new(big.Int).SetUint64(i))
 		addr := common.BigToAddress(bigAddr)
 
+		if UntouchablePredeploys[addr] {
+			log.Info("Skipping setting proxy", "address", addr)
+			continue
+		}
+
 		if !db.Exist(addr) {
 			db.CreateAccount(addr)
 		}
@@ -136,7 +127,6 @@
 	return nil
 }
 
-<<<<<<< HEAD
 // SetImplementations will set the implementations of the contracts in the state
 // and configure the proxies to point to the implementations. It also sets
 // the appropriate storage values for each contract at the proxy address.
@@ -200,17 +190,11 @@
 	return nil
 }
 
-=======
->>>>>>> c7385080
 // SetPrecompileBalances will set a single wei at each precompile address.
 // This is an optimization to make calling them cheaper. This should only
 // be used for devnets.
 func SetPrecompileBalances(db vm.StateDB) {
-<<<<<<< HEAD
 	for i := 0; i < PrecompiledCount; i++ {
-=======
-	for i := 0; i < PrecompileCount; i++ {
->>>>>>> c7385080
 		addr := common.BytesToAddress([]byte{byte(i)})
 		db.CreateAccount(addr)
 		db.AddBalance(addr, common.Big1)
